--- conflicted
+++ resolved
@@ -28,13 +28,10 @@
           "scripts/",
           ".gitignore",
           ".sass-cache/",
-<<<<<<< HEAD
           "Guardfile"]
-=======
           ".ruby-version",
           "_sass",
           "third_party/sphinx-doc/"]
->>>>>>> 51657a8c
 exclude_from_watch: ["_docs/latest/",
                      "_data/doc_versions.yml",
                      "_data/doc_version_index.yml",
