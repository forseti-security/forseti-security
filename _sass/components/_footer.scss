.site-footer {
  background-color: $footer-bg;
  /* box-shadow extends footer all the way to the bottom of the page, even if
     there's not enough content to fill the entire vertical space; otherwise
     it's clipped */
  box-shadow: 0 500px 0 500px $footer-bg;
  color: $white;
  margin-top: 40px;
  padding: 35px 0 35px;

  .left-panel {
    .logo {
      margin-bottom: 20px;
      width: 40px;

      @media (max-width: $screen-xs-max) {
        margin: 20px 0 10px;
      }
    }

    .description {
      color: $footer-text;
      font-size: 12px;
    }
  }

  .right-panel {
    h2 {
      font-size: 1em;
      font-weight: bold;
    }

    .links {
      padding: 0;
      line-height: 2.2em;
      list-style-type: none;

      a {
        color: $footer-text;
      }

      .icon::before {
        content: '';
        display: inline-block;
        height: 35px;
        margin: 0 6px 0 0;
        vertical-align: middle;
        width: 35px;
      }

      .github::before {
<<<<<<< HEAD
        background: url($baseurl + '/images/site/svg/third_party/icon_github.svg') no-repeat center/cover;
      }
      .twitter::before {
        background: url($baseurl + '/images/site/svg/third_party/icon_twitter.svg') no-repeat center/cover;
      }
      .stack-overflow::before {
        background: url($baseurl + '/images/site/svg/third_party/icon_stack_overflow.svg') no-repeat center/cover;
      }
      .youtube::before {
        background: url($baseurl + '/images/site/svg/third_party/icon_youtube.svg') no-repeat center/cover;
=======
        background: url($baseurl + '/images/site/third_party/icon_github.svg') no-repeat center/cover;
      }
      .twitter::before {
        background: url($baseurl + '/images/site/third_party/icon_twitter.svg') no-repeat center/cover;
      }
      .stack-overflow::before {
        background: url($baseurl + '/images/site/third_party/icon_stack_overflow.svg') no-repeat center/cover;
      }
      .youtube::before {
        background: url($baseurl + '/images/site/third_party/icon_youtube.svg') no-repeat center/cover;
>>>>>>> 6c9746f1
      }
    }
  }
}<|MERGE_RESOLUTION|>--- conflicted
+++ resolved
@@ -49,18 +49,6 @@
       }
 
       .github::before {
-<<<<<<< HEAD
-        background: url($baseurl + '/images/site/svg/third_party/icon_github.svg') no-repeat center/cover;
-      }
-      .twitter::before {
-        background: url($baseurl + '/images/site/svg/third_party/icon_twitter.svg') no-repeat center/cover;
-      }
-      .stack-overflow::before {
-        background: url($baseurl + '/images/site/svg/third_party/icon_stack_overflow.svg') no-repeat center/cover;
-      }
-      .youtube::before {
-        background: url($baseurl + '/images/site/svg/third_party/icon_youtube.svg') no-repeat center/cover;
-=======
         background: url($baseurl + '/images/site/third_party/icon_github.svg') no-repeat center/cover;
       }
       .twitter::before {
@@ -71,7 +59,6 @@
       }
       .youtube::before {
         background: url($baseurl + '/images/site/third_party/icon_youtube.svg') no-repeat center/cover;
->>>>>>> 6c9746f1
       }
     }
   }
