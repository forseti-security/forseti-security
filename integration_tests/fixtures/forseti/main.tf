/**
* Copyright 2018 Google LLC
*
* Licensed under the Apache License, Version 2.0 (the "License");
* you may not use this file except in compliance with the License.
* You may obtain a copy of the License at
*
*      http://www.apache.org/licenses/LICENSE-2.0
* Unless required by applicable law or agreed to in writing, software
* distributed under the License is distributed on an "AS IS" BASIS,
* WITHOUT WARRANTIES OR CONDITIONS OF ANY KIND, either express or implied.
* See the License for the specific language governing permissions and
* limitations under the License.
*/

provider "google-beta" {
  version     = "~> 2.10"
}

provider "tls" {
  version = "~> 2.0"
}

resource "tls_private_key" "main" {
  algorithm = "RSA"
  rsa_bits  = 4096
}

resource "local_file" "gce-keypair-pk" {
  content  = "${tls_private_key.main.private_key_pem}"
  filename = "${path.module}/sshkey"
}

module "bastion" {
  source = "../bastion"

  network    = "default"
  project_id = "${var.project_id}"
  subnetwork = "default"
  zone       = "us-central1-f"
}

module "forseti-install-simple" {
  source = "github.com/forseti-security/terraform-google-forseti"

  project_id         = "${var.project_id}"
  org_id             = "${var.org_id}"
  domain             = "${var.domain}"

  client_instance_metadata = {
    sshKeys = "ubuntu:${tls_private_key.main.public_key_openssh}"
  }
  server_instance_metadata = {
    sshKeys = "ubuntu:${tls_private_key.main.public_key_openssh}"
  }
}

resource "null_resource" "wait_for_server" {
  triggers = {
    always_run = "${uuid()}"
  }

  provisioner "remote-exec" {
    script = "${path.module}/scripts/wait-for-forseti.sh"

    connection {
      type                = "ssh"
      user                = "ubuntu"
      host                = "${module.forseti-install-simple.forseti-server-vm-ip}"
      private_key         = "${tls_private_key.main.private_key_pem}"
      bastion_host        = "${module.bastion.host}"
      bastion_port        = "${module.bastion.port}"
      bastion_private_key = "${module.bastion.private_key}"
      bastion_user        = "${module.bastion.user}"
    }
  }
}

resource "null_resource" "wait_for_client" {
  triggers = {
    always_run = "${uuid()}"
  }

  provisioner "remote-exec" {
    script = "${path.module}/scripts/wait-for-forseti.sh"

    connection {
      type                = "ssh"
      user                = "ubuntu"
      host                = "${module.forseti-install-simple.forseti-client-vm-ip}"
      private_key         = "${tls_private_key.main.private_key_pem}"
      bastion_host        = "${module.bastion.host}"
      bastion_port        = "${module.bastion.port}"
      bastion_private_key = "${module.bastion.private_key}"
      bastion_user        = "${module.bastion.user}"
    }
  }
}

resource "null_resource" "install-mysql-client" {
  triggers = {
    always_run = "${uuid()}"
  }

  provisioner "remote-exec" {
    inline = [
       "sudo apt-get -y install mysql-client"
       ]

    connection {
      type                = "ssh"
      user                = "ubuntu"
      host                = "${module.forseti-install-simple.forseti-server-vm-ip}"
      private_key         = "${tls_private_key.main.private_key_pem}"
      bastion_host        = "${module.bastion.host}"
      bastion_port        = "${module.bastion.port}"
      bastion_private_key = "${module.bastion.private_key}"
      bastion_user        = "${module.bastion.user}"
    }
  }
}

resource "random_pet" "random_name_generator" {
}

resource "google_kms_key_ring" "test-keyring" {
  project = "${var.project_id}"
  name = "keyring-${random_pet.random_name_generator.id}"
  location = "global"
}

resource "google_kms_crypto_key" "test-crypto-key" {
  name            = "crypto-key-${random_pet.random_name_generator.id}"
  key_ring        = "${google_kms_key_ring.test-keyring.self_link}"
  rotation_period = "100000s"
}

<<<<<<< HEAD
resource "google_storage_bucket" "bucket-europe-region" {
  name               = "bucket-eu-${random_pet.random_name_generator.id}"
  project            = "${var.project_id}"
  location           = "EU"
}

resource "google_storage_default_object_access_control" "public_all_users_rule" {
  bucket             = "${google_storage_bucket.bucket-europe-region.name}"
  role               = "READER"
  entity             = "allUsers"
}

resource "google_storage_bucket" "bucket-us-region" {
  name               = "bucket-us-${random_pet.random_name_generator.id}"
  project            = "${var.project_id}"
  location           = "US"
}

resource "google_storage_default_object_access_control" "public_all_authenticated_users_rule" {
  bucket             = "${google_storage_bucket.bucket-us-region.name}"
  role               = "READER"
  entity             = "allAuthenticatedUsers"
}
=======
provider "gsuite" {
  version     = "~> 0.1"
  credentials = "/workspace/release-silver.json"
  impersonated_user_email = "admin@silver.forsetisecurity.dev"
}

resource "gsuite_group" "test-gsuite-group" {
  email       = "gsuite-${random_pet.random_name_generator.id}@silver.forsetisecurity.dev"
  name        = "gsuite-${random_pet.random_name_generator.id}"
  description = "G Suite Group Automated Creation Testing"
}

  
>>>>>>> a06d71ac
<|MERGE_RESOLUTION|>--- conflicted
+++ resolved
@@ -135,7 +135,6 @@
   rotation_period = "100000s"
 }
 
-<<<<<<< HEAD
 resource "google_storage_bucket" "bucket-europe-region" {
   name               = "bucket-eu-${random_pet.random_name_generator.id}"
   project            = "${var.project_id}"
@@ -159,7 +158,7 @@
   role               = "READER"
   entity             = "allAuthenticatedUsers"
 }
-=======
+
 provider "gsuite" {
   version     = "~> 0.1"
   credentials = "/workspace/release-silver.json"
@@ -171,6 +170,3 @@
   name        = "gsuite-${random_pet.random_name_generator.id}"
   description = "G Suite Group Automated Creation Testing"
 }
-
-  
->>>>>>> a06d71ac
