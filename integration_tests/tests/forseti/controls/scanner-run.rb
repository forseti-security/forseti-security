# Copyright 2019 Google LLC
#
# Licensed under the Apache License, Version 2.0 (the "License");
# you may not use this file except in compliance with the License.
# You may obtain a copy of the License at
#
#   https://www.apache.org/licenses/LICENSE-2.0
#
# Unless required by applicable law or agreed to in writing, software
# distributed under the License is distributed on an "AS IS" BASIS,
# WITHOUT WARRANTIES OR CONDITIONS OF ANY KIND, either express or implied.
# See the License for the specific language governing permissions and
# limitations under the License.

require 'json'

<<<<<<< HEAD
db_user_name = attribute('db_user_name')
db_password = attribute('db_password')
if db_password.strip != ""
  db_password = "-p#{db_password}"
end
model_name = SecureRandom.uuid.gsub!('-', '')[0..10]
=======
db_user_name = attribute('forseti-cloudsql-user')
db_password = attribute('forseti-cloudsql-password')
random_string = SecureRandom.uuid.gsub!('-', '')[0..10]
>>>>>>> e95ae46a

control "scanner-run" do
  inventory_create = command("forseti inventory create --import_as #{model_name}")
  describe inventory_create do
    its('exit_status') { should eq 0 }
    its('stdout') { should match /"id": "([0-9]*)"/}
  end
  @inventory_id = /"id": "([0-9]*)"/.match(inventory_create.stdout)[1]

  describe command("forseti model use #{model_name}") do
    its('exit_status') { should eq 0 }
  end

  scanner_run = command("forseti scanner run")
  describe scanner_run do
    its('exit_status') { should eq 0 }
    its('stdout') { should match /Scanner Index ID: ([0-9]*) is created/}
  end
  @scanner_id = /Scanner Index ID: ([0-9]*) is created/.match(scanner_run.stdout)[1]

  describe command("mysql -u #{db_user_name} -p#{db_password} --host 127.0.0.1 --database forseti_security --execute \"SELECT SI.* FROM scanner_index SI WHERE id = #{@scanner_index_id};\"") do
    its('exit_status') { should eq 0 }
    its('stdout') { should match (/SUCCESS/)}
  end

  describe command("forseti inventory delete #{@inventory_id}") do
    its('exit_status') { should eq 0 }
  end

  describe command("forseti model delete #{model_name}") do
    its('exit_status') { should eq 0 }
  end
end<|MERGE_RESOLUTION|>--- conflicted
+++ resolved
@@ -14,37 +14,18 @@
 
 require 'json'
 
-<<<<<<< HEAD
-db_user_name = attribute('db_user_name')
-db_password = attribute('db_password')
-if db_password.strip != ""
-  db_password = "-p#{db_password}"
-end
-model_name = SecureRandom.uuid.gsub!('-', '')[0..10]
-=======
 db_user_name = attribute('forseti-cloudsql-user')
 db_password = attribute('forseti-cloudsql-password')
 random_string = SecureRandom.uuid.gsub!('-', '')[0..10]
->>>>>>> e95ae46a
 
 control "scanner-run" do
-  inventory_create = command("forseti inventory create --import_as #{model_name}")
-  describe inventory_create do
-    its('exit_status') { should eq 0 }
-    its('stdout') { should match /"id": "([0-9]*)"/}
-  end
-  @inventory_id = /"id": "([0-9]*)"/.match(inventory_create.stdout)[1]
+  @inventory_id = /"id": "([0-9]*)"/.match(command("forseti inventory create --import_as #{random_string}").stdout)[1]
 
-  describe command("forseti model use #{model_name}") do
+  describe command("forseti model use #{random_string}") do
     its('exit_status') { should eq 0 }
   end
 
-  scanner_run = command("forseti scanner run")
-  describe scanner_run do
-    its('exit_status') { should eq 0 }
-    its('stdout') { should match /Scanner Index ID: ([0-9]*) is created/}
-  end
-  @scanner_id = /Scanner Index ID: ([0-9]*) is created/.match(scanner_run.stdout)[1]
+  @scanner_index_id = /Scanner Index ID: ([0-9]*) is created/.match(command("forseti scanner run").stdout)[1]
 
   describe command("mysql -u #{db_user_name} -p#{db_password} --host 127.0.0.1 --database forseti_security --execute \"SELECT SI.* FROM scanner_index SI WHERE id = #{@scanner_index_id};\"") do
     its('exit_status') { should eq 0 }
@@ -55,7 +36,7 @@
     its('exit_status') { should eq 0 }
   end
 
-  describe command("forseti model delete #{model_name}") do
+  describe command("forseti model delete #{random_string}") do
     its('exit_status') { should eq 0 }
   end
 end