# Copyright 2019 Google LLC
#
# Licensed under the Apache License, Version 2.0 (the "License");
# you may not use this file except in compliance with the License.
# You may obtain a copy of the License at
#
#   https://www.apache.org/licenses/LICENSE-2.0
#
# Unless required by applicable law or agreed to in writing, software
# distributed under the License is distributed on an "AS IS" BASIS,
# WITHOUT WARRANTIES OR CONDITIONS OF ANY KIND, either express or implied.
# See the License for the specific language governing permissions and
# limitations under the License.

require 'securerandom'
require 'json'

forseti_server_service_account = attribute('forseti-server-service-account')
forseti_client_service_account = attribute('forseti-client-service-account')
project_id = attribute('project_id')
org_id = attribute('org_id')

random_string = SecureRandom.uuid.gsub!('-', '')[0..10]

control "explain" do
  @inventory_id = /\"id\"\: \"([0-9]*)\"/.match(command("forseti inventory create --import_as #{random_string}").stdout)[1]

  describe command("forseti model use #{random_string}") do
    its('exit_status') { should eq 0 }
  end

  # access_by_authz
  describe command("forseti explainer access_by_authz --permission iam.serviceAccounts.get") do
    its('exit_status') { should eq 0 }
    its('stdout') { should match (/"resource": "project\/#{project_id}"/) }
    its('stdout') { should match (/"role": "roles\/editor"/) }
  end

  # access_by_authz
  describe command("forseti explainer access_by_authz --role roles/storage.objectCreator") do
    its('exit_status') { should eq 0 }
    its('stdout') { should match (/#{project_id}/) }
    its('stdout') { should match (/serviceaccount\/#{forseti_server_service_account}/) }
  end

  # access_by_resource organization
  describe command("forseti explainer access_by_resource organization/#{org_id} | grep -c #{forseti_server_service_account}") do
    its('exit_status') { should eq 0 }
    its('stdout') { should match (/10/) }
  end

  # access_by_resource project
  describe command("forseti explainer access_by_resource project/#{project_id} | grep -c #{forseti_server_service_account}") do
    its('exit_status') { should eq 0 }
    its('stdout') { should match (/5/) }
  end

  # get_policy for org
  describe command("forseti explainer get_policy organization/#{org_id} | grep -c #{forseti_server_service_account}") do
    its('exit_status') { should eq 0 }
    its('stdout') { should match (/10/) }
  end

  # get_policy for project
  describe command("forseti explainer get_policy project/#{project_id} | grep -c #{forseti_server_service_account}") do
    its('exit_status') { should eq 0 }
    its('stdout') { should match (/5/) }
  end

  # list_members
  describe command("forseti explainer list_members") do
    its('exit_status') { should eq 0 }
    its('stdout') { should match (/serviceaccount\/#{Regexp.quote(forseti_client_service_account)}/) }
    its('stdout') { should match (/serviceaccount\/#{Regexp.quote(forseti_server_service_account)}/) }
    its('stdout') { should match (/projectowner\/#{Regexp.quote(project_id)}/) }
  end

  # list_members --prefix forseti
  describe command("forseti explainer list_members --prefix forseti") do
    its('exit_status') { should eq 0 }
    its('stdout') { should match (/serviceaccount\/#{Regexp.quote(forseti_client_service_account)}/) }
    its('stdout') { should match (/serviceaccount\/#{Regexp.quote(forseti_server_service_account)}/) }
  end

  # list_permissions roles/iam.roleAdmin
  describe command("forseti explainer list_permissions --roles roles/iam.roleAdmin") do
    its('exit_status') { should eq 0 }
    its('stdout') { should match (/iam.roles.create/) }
    its('stdout') { should match (/iam.roles.delete/) }
    its('stdout') { should match (/iam.roles.get/) }
    its('stdout') { should match (/iam.roles.list/) }
    its('stdout') { should match (/iam.roles.undelete/) }
    its('stdout') { should match (/iam.roles.update/) }
    its('stdout') { should match (/resourcemanager.projects.get/) }
    its('stdout') { should match (/resourcemanager.projects.getIamPolicy/) }
  end

  # list_permissions roles/storage.admin
  describe command("forseti explainer list_permissions --roles roles/storage.admin") do
    its('exit_status') { should eq 0 }
    its('stdout') { should match (/storage.buckets.create/) }
    its('stdout') { should match (/storage.buckets.delete/) }
    its('stdout') { should match (/storage.buckets.get/) }
    its('stdout') { should match (/storage.buckets.getIamPolicy/) }
    its('stdout') { should match (/storage.buckets.list/) }
    its('stdout') { should match (/storage.buckets.setIamPolicy/) }
    its('stdout') { should match (/storage.buckets.update/) }
    its('stdout') { should match (/storage.objects.create/) }
    its('stdout') { should match (/storage.objects.delete/) }
    its('stdout') { should match (/storage.objects.get/) }
    its('stdout') { should match (/storage.objects.getIamPolicy/) }
    its('stdout') { should match (/storage.objects.list/) }
    its('stdout') { should match (/storage.objects.setIamPolicy/) }
    its('stdout') { should match (/storage.objects.update/) }
  end

  # list_permissions prefixes roles/storage
  describe command("forseti explainer list_permissions --role_prefixes roles/storage") do
    its('exit_status') { should eq 0 }
    its('stdout') { should match (/roles\/storage.admin/) }
    its('stdout') { should match (/roles\/storage.hmacKeyAdmin/) }
    its('stdout') { should match (/roles\/storage.legacyBucketOwner/) }
    its('stdout') { should match (/roles\/storage.legacyBucketReader/) }
    its('stdout') { should match (/roles\/storage.legacyBucketWriter/) }
    its('stdout') { should match (/roles\/storage.legacyObjectOwner/) }
    its('stdout') { should match (/roles\/storage.legacyObjectReader/) }
    its('stdout') { should match (/roles\/storage.objectAdmin/) }
    its('stdout') { should match (/roles\/storage.objectCreator/) }
    its('stdout') { should match (/roles\/storage.objectViewer/) }
    its('stdout') { should match (/roles\/storagetransfer.admin/) }
    its('stdout') { should match (/roles\/storagetransfer.user/) }
    its('stdout') { should match (/roles\/storagetransfer.viewer/) }
  end

  # list_roles
  describe command("forseti explainer list_roles") do
    its('exit_status') { should eq 0 }
    its('stdout') { should match (/roles\/cloudtrace.user/) }
    its('stdout') { should match (/roles\/compute.admin/) }
    its('stdout') { should match (/roles\/storage.objectAdmin/) }
    its('stdout') { should match (/roles\/stackdriver.accounts.viewer/) }
    its('stdout') { should match (/roles\/serviceusage.serviceUsageViewer/) }
    its('stdout') { should match (/roles\/servicemanagement.quotaAdmin/) }
    its('stdout') { should match (/roles\/securitycenter.sourcesEditor/) }
    its('stdout') { should match (/roles\/securitycenter.findingsStateSetter/) }
    its('stdout') { should match (/roles\/securitycenter.findingsEditor/) }
    its('stdout') { should match (/roles\/pubsub.editor/) }
    its('stdout') { should match (/roles\/monitoring.viewer/) }
    its('stdout') { should match (/roles\/container.clusterViewer/) }
    its('stdout') { should match (/roles\/dataflow.worker/) }
    its('stdout') { should match (/roles\/datastore.viewer/) }
  end

  # list_roles --prefix IAM
  describe command("forseti explainer list_roles --prefix roles/iam") do
    its('exit_status') { should eq 0 }
    its('stdout') { should match (/roles\/iam.organizationRoleAdmin/) }
    its('stdout') { should match (/roles\/iam.organizationRoleViewer/) }
    its('stdout') { should match (/roles\/iam.roleAdmin/) }
    its('stdout') { should match (/roles\/iam.roleViewer/) }
    its('stdout') { should match (/roles\/iam.securityAdmin/) }
    its('stdout') { should match (/roles\/iam.securityReviewer/) }
    its('stdout') { should match (/roles\/iam.serviceAccountAdmin/) }
    its('stdout') { should match (/roles\/iam.serviceAccountCreator/) }
    its('stdout') { should match (/roles\/iam.serviceAccountDeleter/) }
    its('stdout') { should match (/roles\/iam.serviceAccountKeyAdmin/) }
    its('stdout') { should match (/roles\/iam.serviceAccountTokenCreator/) }
    its('stdout') { should match (/roles\/iam.serviceAccountUser/) }
    its('stdout') { should match (/roles\/iam.workloadIdentityUser/) }
  end

  # list_roles --prefix storage
  describe command("forseti explainer list_roles --prefix roles/storage") do
    its('exit_status') { should eq 0 }
    its('stdout') { should match (/roles\/storage.admin/) }
    its('stdout') { should match (/roles\/storage.hmacKeyAdmin/) }
    its('stdout') { should match (/roles\/storage.legacyBucketOwner/) }
    its('stdout') { should match (/roles\/storage.legacyBucketReader/) }
    its('stdout') { should match (/roles\/storage.legacyBucketWriter/) }
    its('stdout') { should match (/roles\/storage.legacyObjectOwner/) }
    its('stdout') { should match (/roles\/storage.legacyObjectReader/) }
    its('stdout') { should match (/roles\/storage.objectAdmin/) }
    its('stdout') { should match (/roles\/storage.objectCreator/) }
    its('stdout') { should match (/roles\/storage.objectViewer/) }
    its('stdout') { should match (/roles\/storagetransfer.admin/) }
    its('stdout') { should match (/roles\/storagetransfer.user/) }
    its('stdout') { should match (/roles\/storagetransfer.viewer/) }
  end

  # why_denied permission for org
  describe command("forseti explainer why_denied serviceaccount/#{forseti_server_service_account} organization/#{org_id} --role roles/resourcemanager.organizationAdmin") do
    its('exit_status') { should eq 0 }
    its('stdout') { should match (forseti_server_service_account) }
    its('stdout') { should match (forseti_server_service_account) }
    its('stdout') { should match (/organization\/#{Regexp.quote(org_id)}/) }
    its('stdout') { should match (/roles\/resourcemanager.organizationAdmin/) }
    its('stdout') { should match (/"overgranting": 0/) }
  end

  # why_denied permission for project
  describe command("forseti explainer why_denied serviceaccount/#{forseti_server_service_account} project/#{project_id} --permission storage.buckets.delete") do
    its('exit_status') { should eq 0 }
    its('stdout') { should match (/roles\/cloudmigration.inframanager/) }
    its('stdout') { should match (/roles\/owner/) }
    its('stdout') { should match (/roles\/storage.admin/) }
  end

  # why_granted permission for org
  describe command("forseti explainer why_granted serviceaccount/#{forseti_server_service_account} organization/#{org_id} --permission iam.serviceAccounts.get") do
    its('exit_status') { should eq 0 }
    its('stdout') { should match (/roles\/iam.securityReviewer/) }
  end

  # why_granted permission for project
  describe command("forseti explainer why_granted serviceaccount/#{forseti_server_service_account} project/#{project_id} --permission compute.instances.get") do
    its('exit_status') { should eq 0 }
    its('stdout') { should match (/roles\/compute.networkViewer/) }
  end

  # why_granted role for org
  describe command("forseti explainer why_granted serviceaccount/#{forseti_server_service_account} organization/#{org_id} --role roles/iam.securityReviewer") do
    its('exit_status') { should eq 0 }
    its('stdout') { should match (/organization\/#{Regexp.quote(org_id)}/) }
  end

  # why_granted role for project
  describe command("forseti explainer why_granted serviceaccount/#{forseti_server_service_account} project/#{project_id} --role roles/compute.networkViewer") do
    its('exit_status') { should eq 0 }
    its('stdout') { should match (/organization\/#{Regexp.quote(org_id)}/) }
  end

<<<<<<< HEAD
=======
  # forseti service account should have storage.objects.get as a permissions
  describe command("forseti explainer check_policy project/#{project_id} storage.objects.get serviceAccount/#{forseti_server_service_account}") do
    its('exit_status') { should eq 0 }
    its('stdout') { should match (/\"result\": true/)}
  end
  
>>>>>>> 56647840
  # cleanup
  describe command("forseti inventory delete #{@inventory_id}") do
    its('exit_status') { should eq 0 }
  end

  describe command("forseti model delete " + random_string) do
    its('exit_status') { should eq 0 }
  end
end<|MERGE_RESOLUTION|>--- conflicted
+++ resolved
@@ -229,15 +229,12 @@
     its('stdout') { should match (/organization\/#{Regexp.quote(org_id)}/) }
   end
 
-<<<<<<< HEAD
-=======
   # forseti service account should have storage.objects.get as a permissions
   describe command("forseti explainer check_policy project/#{project_id} storage.objects.get serviceAccount/#{forseti_server_service_account}") do
     its('exit_status') { should eq 0 }
     its('stdout') { should match (/\"result\": true/)}
   end
   
->>>>>>> 56647840
   # cleanup
   describe command("forseti inventory delete #{@inventory_id}") do
     its('exit_status') { should eq 0 }
