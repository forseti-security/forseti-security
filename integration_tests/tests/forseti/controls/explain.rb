--- conflicted
+++ resolved
@@ -60,8 +60,6 @@
             end
         end
 
-<<<<<<< HEAD
-=======
             it "should be visible from the command-line" do
                 expect(command("forseti explainer list_members").stdout).to match /serviceaccount\/84605163300-compute@developer.gserviceaccount.com"/
             end
@@ -87,7 +85,6 @@
             end
         end
 
->>>>>>> 523d4654
         describe "List all roles" do
 
             it "should be visible from the command-line" do
