--- conflicted
+++ resolved
@@ -31,7 +31,6 @@
   # access_by_authz
   describe command("forseti explainer access_by_authz --permission iam.serviceAccounts.get") do
     its('exit_status') { should eq 0 }
-<<<<<<< HEAD
     its('stdout') { should match (/roles\/editor/) }
   end
 
@@ -95,32 +94,6 @@
     its('stdout') { should match (/roles\/storagetransfer.admin/) }
     its('stdout') { should match (/roles\/storagetransfer.user/) }
     its('stdout') { should match (/roles\/storagetransfer.viewer/) }
-=======
-    its('stdout') { should match (/roles\/editor/)}
-  end
-
-  # get_policy
-  describe command("forseti explainer get_policy organization/#{org_id} | grep -c #{forseti_server_service_account}") do
-    its('exit_status') { should eq 0 }
-    its('stdout') { should match (/10/)}
-  end
-  describe command("forseti explainer get_policy project/#{project_id} | grep -c #{forseti_server_service_account}") do
-    its('exit_status') { should eq 0 }
-    its('stdout') { should match (/5/)}
-  end
-
-  # list_permissions
-  describe command("forseti explainer list_permissions --roles roles/iam.roleAdmin") do
-    its('exit_status') { should eq 0 }
-    its('stdout') { should match (/iam.roles.create/)}
-    its('stdout') { should match (/iam.roles.delete/)}
-    its('stdout') { should match (/iam.roles.get/)}
-    its('stdout') { should match (/iam.roles.list/)}
-    its('stdout') { should match (/iam.roles.undelete/)}
-    its('stdout') { should match (/iam.roles.update/)}
-    its('stdout') { should match (/resourcemanager.projects.get/)}
-    its('stdout') { should match (/resourcemanager.projects.getIamPolicy/)}
->>>>>>> e55e5d17
   end
 
   # list_roles
@@ -178,7 +151,6 @@
     its('stdout') { should match (/roles\/storagetransfer.viewer/) }
   end
 
-<<<<<<< HEAD
   # why_granted permission for org
   describe command("forseti explainer why_granted serviceaccount/#{forseti_server_service_account} organization/#{org_id} --permission iam.serviceAccounts.get") do
     its('exit_status') { should eq 0 }
@@ -202,9 +174,7 @@
     its('exit_status') { should eq 0 }
     its('stdout') { should match (/organization\/#{Regexp.quote(org_id)}/) }
   end
-
-=======
->>>>>>> e55e5d17
+  
   # cleanup
   describe command("forseti inventory delete #{@inventory_id}") do
     its('exit_status') { should eq 0 }
