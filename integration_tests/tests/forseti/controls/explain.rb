--- conflicted
+++ resolved
@@ -13,172 +13,6 @@
 # limitations under the License.
 
 require 'json'
-<<<<<<< HEAD
-control "explain" do
-  before :context do
-    command("forseti inventory purge 0").result
-    command("forseti inventory create").result
-    inventory_id = JSON.parse(command("forseti inventory list").stdout).fetch("id")
-    command("forseti model create --inventory_index_id #{inventory_id} model_new").result
-    command("forseti model use model_new").result
-  end
-
-  describe command("forseti explainer list_members --prefix rdevani") do
-    its('exit_status') { should eq 0 }
-    its('stdout') { should match (/memberName/) }
-  end
-
-  describe command("forseti explainer list_members") do
-    its('exit_status') { should eq 0 }
-    its('stdout') { should match (/projecteditor\/release-automate-silver/) }
-    its('stdout') { should match (/projectowner\/release-automate-silver/) }
-    its('stdout') { should match (/projectviewer\/release-automate-silver/) }
-    its('stdout') { should match (/serviceaccount\/84605163300-compute@developer.gserviceaccount.com"/) }
-    its('stdout') { should match (/serviceaccount\/84605163300@cloudservices.gserviceaccount.com/) }
-    its('stdout') { should match (/serviceaccount\/74120606973@cloudservices.gserviceaccount.com"/) }
-    its('stdout') { should match (/serviceaccount\/74120606973@cloudservices.gserviceaccount.com/) }
-    its('stdout') { should match (/serviceaccount\/158866727632-compute@developer.gserviceaccount.com/) }
-    its('stdout') { should match (/serviceaccount\/158866727632@cloudservices.gserviceaccount.com/) }
-  end
-
-  describe command("forseti explainer list_roles") do
-    its('exit_status') { should eq 0 }
-    its('stdout') { should match (/projecteditor\/release-automate-silver/) }
-    its('stdout') { should match (/roles\/cloudtrace.user/) }
-    its('stdout') { should match (/roles\/compute.admin/) }
-    its('stdout') { should match (/roles\/storage.objectAdmin/) }
-    its('stdout') { should match (/roles\/stackdriver.accounts.viewer/) }
-    its('stdout') { should match (/roles\/serviceusage.serviceUsageViewer/) }
-    its('stdout') { should match (/roles\/servicemanagement.quotaAdmin/) }
-    its('stdout') { should match (/roles\/securitycenter.sourcesEditor/) }
-    its('stdout') { should match (/roles\/securitycenter.findingsStateSetter/) }
-    its('stdout') { should match (/roles\/securitycenter.findingsEditor/) }
-    its('stdout') { should match (/roles\/pubsub.editor/) }
-    its('stdout') { should match (/roles\/monitoring.viewer/) }
-    its('stdout') { should match (/roles\/container.clusterViewer/) }
-    its('stdout') { should match (/roles\/dataflow.worker/) }
-    its('stdout') { should match (/roles\/datastore.viewer/) }
-  end
-
-  describe command("forseti explainer list_roles --prefix roles/iam") do
-    its('exit_status') { should eq 0 }
-    its('stdout') { should match (/roles\/iam.organizationRoleAdmin/) }
-    its('stdout') { should match (/roles\/iam.organizationRoleViewer/) }
-    its('stdout') { should match (/roles\/iam.roleAdmin/) }
-    its('stdout') { should match (/roles\/iam.roleViewer/) }
-    its('stdout') { should match (/roles\/iam.securityAdmin/) }
-    its('stdout') { should match (/roles\/iam.securityReviewer/) }
-    its('stdout') { should match (/roles\/iam.serviceAccountAdmin/) }
-    its('stdout') { should match (/roles\/iam.serviceAccountCreator/) }
-    its('stdout') { should match (/roles\/iam.serviceAccountDeleter/) }
-    its('stdout') { should match (/roles\/iam.serviceAccountKeyAdmin/) }
-    its('stdout') { should match (/roles\/iam.serviceAccountTokenCreator/) }
-    its('stdout') { should match (/roles\/iam.serviceAccountUser/) }
-    its('stdout') { should match (/roles\/iam.workloadIdentityUser/) }
-  end
-
-  describe command("forseti explainer list_roles --prefix roles/storage") do
-    its('exit_status') { should eq 0 }
-    its('stdout') { should match (/roles\/storage.admin/) }
-    its('stdout') { should match (/roles\/storage.hmacKeyAdmin/) }
-    its('stdout') { should match (/roles\/storage.legacyBucketOwner/) }
-    its('stdout') { should match (/roles\/storage.legacyBucketReader/) }
-    its('stdout') { should match (/roles\/storage.legacyBucketWriter/) }
-    its('stdout') { should match (/roles\/storage.legacyObjectOwner/) }
-    its('stdout') { should match (/roles\/storage.legacyObjectReader/) }
-    its('stdout') { should match (/roles\/storage.objectAdmin/) }
-    its('stdout') { should match (/roles\/storage.objectCreator/) }
-    its('stdout') { should match (/roles\/storage.objectViewer/) }
-    its('stdout') { should match (/roles\/storagetransfer.admin/) }
-    its('stdout') { should match (/roles\/storagetransfer.user/) }
-    its('stdout') { should match (/roles\/storagetransfer.viewer/) }
-  end
-
-  describe command("forseti explainer list_permissions --roles roles/iam.roleAdmin") do
-    its('exit_status') { should eq 0 }
-    its('stdout') { should match (/roles.create/) }
-    its('stdout') { should match (/roles.delete/) }
-    its('stdout') { should match (/roles.get/) }
-    its('stdout') { should match (/roles.list/) }
-    its('stdout') { should match (/roles.undelete/) }
-    its('stdout') { should match (/roles.update/) }
-    its('stdout') { should match (/resourcemanager.projects.get/) }
-    its('stdout') { should match (/resourcemanager.projects.getIamPolicy/) }
-  end
-
-  describe command("forseti explainer list_permissions --roles roles/storage.Admin") do
-    its('exit_status') { should eq 0 }
-    its('stdout') { should match (/firebase.projects.get/) }
-    its('stdout') { should match (/resourcemanager.projects.get/) }
-    its('stdout') { should match (/resourcemanager.projects.list/) }
-    its('stdout') { should match (/storage.buckets.create/) }
-    its('stdout') { should match (/storage.buckets.delete/) }
-    its('stdout') { should match (/storage.buckets.get/) }
-    its('stdout') { should match (/storage.buckets.getIamPolicy/) }
-    its('stdout') { should match (/storage.buckets.list/) }
-    its('stdout') { should match (/storage.buckets.setIamPolicy/) }
-    its('stdout') { should match (/storage.buckets.update/) }
-    its('stdout') { should match (/storage.objects.create/) }
-    its('stdout') { should match (/storage.objects.delete/) }
-    its('stdout') { should match (/storage.objects.get/) }
-    its('stdout') { should match (/storage.objects.getIamPolicy/) }
-    its('stdout') { should match (/storage.objects.list/) }
-    its('stdout') { should match (/storage.objects.setIamPolicy/) }
-    its('stdout') { should match (/storage.objects.update/) }
-  end
-
-  describe command("forseti explainer access_by_authz --role roles/storage.admin --expand_groups") do
-    its('exit_status') { should eq 0 }
-    its('stdout') { should match (/project\/release-automate-silver/) }
-    its('stdout') { should match (/serviceaccount\/project-factory-22907@release-automate-silver.iam.gserviceaccount.com/) }
-  end
-
-  describe command("forseti explainer access_by_authz --permission iam.serviceAccounts.get") do
-    its('exit_status') { should eq 0 }
-    its('stdout') { should match (/roles\/editor/) }
-    its('stdout') { should match (/project\/release-automate-silver/) }
-    its('stdout') { should match (/serviceaccount\/project-factory-22907@release-automate-silver.iam.gserviceaccount.com/) }
-    its('stdout') { should match (/serviceaccount\/158866727632@cloudservices.gserviceaccount.com/) }
-  end
-
-  describe command("forseti explainer access_by_authz --role roles/storage.admin") do
-    its('exit_status') { should eq 0 }
-    its('stdout') { should match (/project\/release-automate-silver/) }
-    its('stdout') { should match (/serviceaccount\/project-factory-22907@release-automate-silver.iam.gserviceaccount.com/) }
-  end
-
-  describe command("forseti explainer access_by_authz --permission storage.buckets.delete --expand_groups") do
-    its('exit_status') { should eq 0 }
-    its('stdout') { should match (/project\/integration-1-a26b/) }
-    its('stdout') { should match (/project\/release-automate-silver/) }
-  end
-
-  describe command("forseti explainer access_by_authz --permission storage.buckets.delete") do
-    its('exit_status') { should eq 0 }
-    its('stdout') { should match (/serviceaccount\/158866727632@cloudservices.gserviceaccount.com/) }
-    its('stdout') { should match (/serviceaccount\/74120606973@cloudservices.gserviceaccount.com/) }
-    its('stdout') { should match (/serviceaccount\/84605163300-compute@developer.gserviceaccount.com/) }
-    its('stdout') { should match (/serviceaccount\/84605163300@cloudservices.gserviceaccount.com/) }
-    its('stdout') { should match (/serviceaccount\/project-factory-22907@release-automate-silver.iam.gserviceaccount.com/) }
-  end
-
-  describe command("forseti explainer access_by_authz --permission storage.buckets.delete --expand_groups") do
-    its('exit_status') { should eq 0 }
-    its('stdout') { should match (/project\/integration-1-a26b/) }
-    its('stdout') { should match (/project\/release-automate-silver/) }
-    its('stdout') { should match (/serviceaccount\/158866727632@cloudservices.gserviceaccount.com/) }
-    its('stdout') { should match (/serviceaccount\/74120606973@cloudservices.gserviceaccount.com/) }
-    its('stdout') { should match (/serviceaccount\/84605163300-compute@developer.gserviceaccount.com/) }
-    its('stdout') { should match (/serviceaccount\/84605163300@cloudservices.gserviceaccount.com/) }
-    its('stdout') { should match (/serviceaccount\/project-factory-22907@release-automate-silver.iam.gserviceaccount.com/) }
-  end
-
-  after(:context) do
-    command("forseti inventory purge 0").result
-    command("forseti model delete model_new").result
-  end
-end
-=======
 control 'explain' do
 
     # Assertions are repeated here instead of using regex to improve readability
@@ -495,4 +329,3 @@
         end
     end
 end
->>>>>>> e2346c05
