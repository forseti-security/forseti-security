--- conflicted
+++ resolved
@@ -56,17 +56,10 @@
 - name: forseti-server-vm-ip
   required: true
   type: string
-<<<<<<< HEAD
-- name: scanner-test-big-query-id
-  required: true
-  type: string
-- name: kms_resources_names
-=======
 - name: inventory-cai-eu-bucket-name
   required: true
   type: string
 - name: inventory-performance-cai-dump-paths
->>>>>>> 18d35b46
   required: true
   type: string
 - name: network_project
