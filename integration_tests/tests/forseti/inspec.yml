--- conflicted
+++ resolved
@@ -53,14 +53,10 @@
 - name: forseti-server-vm-ip
   required: true
   type: string
-<<<<<<< HEAD
 - name: inventory-cai-eu-bucket-name
-=======
-- name: inventory-performance-cai-dump-paths
   required: true
   type: string
-- name: kms_resources_names
->>>>>>> d9197101
+- name: inventory-performance-cai-dump-paths
   required: true
   type: string
 - name: network_project
