# Copyright 2017 The Forseti Security Authors. All rights reserved.
#
# Licensed under the Apache License, Version 2.0 (the "License");
# you may not use this file except in compliance with the License.
# You may obtain a copy of the License at
#
#    http://www.apache.org/licenses/LICENSE-2.0
#
# Unless required by applicable law or agreed to in writing, software
# distributed under the License is distributed on an "AS IS" BASIS,
# WITHOUT WARRANTIES OR CONDITIONS OF ANY KIND, either express or implied.
# See the License for the specific language governing permissions and
# limitations under the License.

"""Creates a GCE instance template for Forseti Security."""

import random

def GenerateConfig(context):
    """Generate configuration."""

    USE_BRANCH = context.properties.get('branch-name')
    FORSETI_HOME = '$USER_HOME/forseti-security'

    if USE_BRANCH:
        DOWNLOAD_FORSETI = """
git clone {src_path}.git --branch {branch_name} --single-branch forseti-security
        """.format(
            src_path=context.properties['src-path'],
            branch_name=context.properties['branch-name'])
    else:
        DOWNLOAD_FORSETI = """
wget -qO- {src_path}/archive/v{release_version}.tar.gz | tar xvz
mv forseti-security-{release_version} forseti-security
        """.format(
            src_path=context.properties['src-path'],
            release_version=context.properties['release-version'])

    CLOUDSQL_CONN_STRING = '{}:{}:{}'.format(
        context.env['project'],
        '$(ref.cloudsql-instance.region)',
        '$(ref.cloudsql-instance.name)')

    SCANNER_BUCKET = context.properties['scanner-bucket']
    FORSETI_DB_NAME = context.properties['database-name']
    SERVICE_ACCOUNT_SCOPES =  context.properties['service-account-scopes']
    FORSETI_SERVER_CONF = '{}/configs/forseti_conf_server.yaml'.format(FORSETI_HOME)


    EXPORT_INITIALIZE_VARS = (
        'export SQL_PORT={0}\n'
        'export SQL_INSTANCE_CONN_STRING="{1}"\n'
        'export FORSETI_DB_NAME="{2}"\n')
    EXPORT_INITIALIZE_VARS = EXPORT_INITIALIZE_VARS.format(
        context.properties['db-port'],
        CLOUDSQL_CONN_STRING,
        FORSETI_DB_NAME)

    EXPORT_FORSETI_VARS = (
        'export FORSETI_HOME={forseti_home}\n'
        'export FORSETI_SERVER_CONF={forseti_server_conf}\n'
        ).format(forseti_home=FORSETI_HOME,
                 forseti_server_conf=FORSETI_SERVER_CONF)

    RUN_FREQUENCY = context.properties['run-frequency']

    resources = []

    deployment_name_splitted = context.env['deployment'].split('-')
    deployment_name_splitted.insert(len(deployment_name_splitted)-1, 'vm')
    instance_name = '-'.join(deployment_name_splitted)

    resources.append({
        'name': instance_name,
        'type': 'compute.v1.instance',
        'properties': {
            'zone': context.properties['zone'],
            'machineType': (
                'https://www.googleapis.com/compute/v1/projects/{}'
                '/zones/{}/machineTypes/{}'.format(
                context.env['project'], context.properties['zone'],
                context.properties['instance-type'])),
            'disks': [{
                'deviceName': 'boot',
                'type': 'PERSISTENT',
                'boot': True,
                'autoDelete': True,
                'initializeParams': {
                    'sourceImage': (
                        'https://www.googleapis.com/compute/v1'
                        '/projects/{}/global/images/family/{}'.format(
                            context.properties['image-project'],
                            context.properties['image-family']
                        )
                    )
                }
            }],
            'networkInterfaces': [{
                'network': (
                    'https://www.googleapis.com/compute/v1/'
                    'projects/{}/global/networks/default'.format(
                    context.env['project'])),
                'accessConfigs': [{
                    'name': 'External NAT',
                    'type': 'ONE_TO_ONE_NAT'
                }]
            }],
            'serviceAccounts': [{
                'email': context.properties['service-account'],
                'scopes': SERVICE_ACCOUNT_SCOPES,
            }],
            'metadata': {
                'items': [{
                    'key': 'startup-script',
                    'value': """#!/bin/bash
exec > /tmp/deployment.log
exec 2>&1

# Ubuntu update.
sudo apt-get update -y
sudo apt-get upgrade -y
sudo apt-get update && sudo apt-get --assume-yes install google-cloud-sdk

USER_HOME=/home/ubuntu

# Install fluentd if necessary.
FLUENTD=$(ls /usr/sbin/google-fluentd)
if [ -z "$FLUENTD" ]; then
      cd $USER_HOME
      curl -sSO https://dl.google.com/cloudagents/install-logging-agent.sh
      bash install-logging-agent.sh
fi

# Check whether Cloud SQL proxy is installed.
CLOUD_SQL_PROXY=$(which cloud_sql_proxy)
if [ -z "$CLOUD_SQL_PROXY" ]; then
        cd $USER_HOME
        wget https://dl.google.com/cloudsql/cloud_sql_proxy.{cloudsql_arch}
        sudo mv cloud_sql_proxy.{cloudsql_arch} /usr/local/bin/cloud_sql_proxy
        chmod +x /usr/local/bin/cloud_sql_proxy
fi

# Install Forseti Security.
cd $USER_HOME
rm -rf *forseti*

# Download Forseti source code
{download_forseti}
cd forseti-security

# Forseti Host Setup
sudo apt-get install -y git unzip

# Forseti host dependencies
sudo apt-get install -y $(cat setup/dependencies/apt_packages.txt | grep -v "#" | xargs)

# Forseti dependencies
pip install --upgrade pip==9.0.3
pip install -q --upgrade setuptools wheel
pip install -q --upgrade -r requirements.txt

# Setup Forseti logging
touch /var/log/forseti.log
chown ubuntu:root /var/log/forseti.log 
cp {forseti_home}/configs/logging/fluentd/forseti.conf /etc/google-fluentd/config.d/forseti.conf
cp {forseti_home}/configs/logging/logrotate/forseti /etc/logrotate.d/forseti
chmod 644 /etc/logrotate.d/forseti
service google-fluentd restart
logrotate /etc/logrotate.conf

# Change the access level of configs/ rules/ and run_forseti.sh
chmod -R ug+rwx {forseti_home}/configs {forseti_home}/rules {forseti_home}/setup/gcp/scripts/run_forseti.sh

# Install Forseti
python setup.py install

# Export variables required by initialize_forseti_services.sh.
{export_initialize_vars}

# Export variables required by run_forseti.sh
{export_forseti_vars}

# Store the variables in /etc/profile.d/forseti_environment.sh 
# so all the users will have access to them
echo "echo '{export_forseti_vars}' >> /etc/profile.d/forseti_environment.sh" | sudo sh

<<<<<<< HEAD
# Download server configuration from GCS
gsutil cp gs://{scanner_bucket}/configs/forseti_conf_server.yaml {forseti_server_conf}
=======

# Rotate gsuite key
# TODO: consider moving this to the forseti_server
python $FORSETI_HOME/setup/gcp/util/rotate_gsuite_key.py {gsuite_service_acct} $GSUITE_ADMIN_CREDENTIAL_PATH
chown ubuntu:root $GSUITE_ADMIN_CREDENTIAL_PATH

# Download server configuration from GCS
gsutil cp gs://{scanner_bucket}/configs/server/forseti_conf_server.yaml {forseti_server_conf}
>>>>>>> ba83298c
gsutil cp -r gs://{scanner_bucket}/rules {forseti_home}/

# Start Forseti service depends on vars defined above.
bash ./setup/gcp/scripts/initialize_forseti_services.sh

echo "Starting services."
systemctl start cloudsqlproxy
sleep 5
systemctl start forseti
echo "Success! The Forseti API server has been started."

# Create a Forseti env script
FORSETI_ENV="$(cat <<EOF
#!/bin/bash

export PATH=$PATH:/usr/local/bin

# Forseti environment variables
export FORSETI_HOME=/home/ubuntu/forseti-security
export FORSETI_SERVER_CONF=$FORSETI_HOME/configs/forseti_conf_server.yaml
export SCANNER_BUCKET={scanner_bucket}
EOF
)"
echo "$FORSETI_ENV" > $USER_HOME/forseti_env.sh

USER=ubuntu

# Use flock to prevent rerun of the same cron job when the previous job is still running.
# If the lock file does not exist under the tmp directory, it will create the file and put a lock on top of the file.
# When the previous cron job is not finished and the new one is trying to run, it will attempt to acquire the lock
# to the lock file and fail because the file is already locked by the previous process.
# The -n flag in flock will fail the process right away when the process is not able to acquire the lock so we won't
# queue up the jobs.
# If the cron job failed the acquire lock on the process, it will log a warning message to syslog.

(echo "{run_frequency} (/usr/bin/flock -n /tmp/forseti_cron_runner.lock $FORSETI_HOME/setup/gcp/scripts/run_forseti.sh || echo '[forseti-security] Warning: New Forseti cron job will not be started, because previous Forseti job is still running.') 2>&1 | logger") | crontab -u $USER -
echo "Added the run_forseti.sh to crontab under user $USER"

echo "Execution of startup script finished"
""".format(
    # Cloud SQL properties
    cloudsql_arch = context.properties['cloudsqlproxy-os-arch'],

    # Install Forseti.
    download_forseti=DOWNLOAD_FORSETI,

    # Set ownership for Forseti conf and rules dirs
    forseti_home=FORSETI_HOME,

    # Download the Forseti conf and rules.
    scanner_bucket=SCANNER_BUCKET,
    forseti_server_conf=FORSETI_SERVER_CONF,

    # Env variables for Explain
    export_initialize_vars=EXPORT_INITIALIZE_VARS,

    # Env variables for Forseti
    export_forseti_vars=EXPORT_FORSETI_VARS,

    # Forseti run frequency
    run_frequency=RUN_FREQUENCY,
)
                }]
            }
        }
    })
    return {'resources': resources}<|MERGE_RESOLUTION|>--- conflicted
+++ resolved
@@ -184,19 +184,9 @@
 # so all the users will have access to them
 echo "echo '{export_forseti_vars}' >> /etc/profile.d/forseti_environment.sh" | sudo sh
 
-<<<<<<< HEAD
+
 # Download server configuration from GCS
 gsutil cp gs://{scanner_bucket}/configs/forseti_conf_server.yaml {forseti_server_conf}
-=======
-
-# Rotate gsuite key
-# TODO: consider moving this to the forseti_server
-python $FORSETI_HOME/setup/gcp/util/rotate_gsuite_key.py {gsuite_service_acct} $GSUITE_ADMIN_CREDENTIAL_PATH
-chown ubuntu:root $GSUITE_ADMIN_CREDENTIAL_PATH
-
-# Download server configuration from GCS
-gsutil cp gs://{scanner_bucket}/configs/server/forseti_conf_server.yaml {forseti_server_conf}
->>>>>>> ba83298c
 gsutil cp -r gs://{scanner_bucket}/rules {forseti_home}/
 
 # Start Forseti service depends on vars defined above.
