--- conflicted
+++ resolved
@@ -200,16 +200,13 @@
                                          is_cloudshell)
         self.organization_id = gcloud.lookup_organization(self.project_id)
         self.config.generate_identifier(self.organization_id)
-<<<<<<< HEAD
+
         if not is_service_account:
             self.check_if_authed_user_in_domain(
                 self.organization_id, authed_user)
         else:
             gcloud.active_service_account(authed_user)
-=======
-        self.check_if_authed_user_in_domain(
-            self.organization_id, authed_user)
->>>>>>> f1cc2520
+
         gcloud.check_billing_enabled(self.project_id, self.organization_id)
 
     def create_or_reuse_service_accts(self):
