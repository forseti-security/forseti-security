--- conflicted
+++ resolved
@@ -165,15 +165,6 @@
 VERSIONFILE_REGEX = r'__version__ = \'(.*)\''
 
 # Message templates
-<<<<<<< HEAD
-MESSAGE_GSUITE_DATA_COLLECTION = (
-    'To complete setup for G Suite Groups data collection, '
-    'follow the steps here:\n\n    '
-    'https://forsetisecurity.org/docs/latest/configure/'
-    'inventory/gsuite.html\n')
-=======
->>>>>>> 037039c6
-
 MESSAGE_SKIP_EMAIL = (
     'If you would like to enable email notifications via '
     'SendGrid, please refer to:\n\n'
@@ -210,11 +201,7 @@
     'To read G Suite Groups and Users data, '
     'please provide a G Suite super admin email address. '
     'This step is optional. \n'
-<<<<<<< HEAD
     'See https://forsetisecurity.org/docs/latest/setup/install.html '
-=======
-    'See https://forsetisecurity.org/docs/latest/setup/install.html'
->>>>>>> 037039c6
     'to know what will not work without G Suite integration.\n'
 )
 
