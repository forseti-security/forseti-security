# Copyright 2017 The Forseti Security Authors. All rights reserved.
#
# Licensed under the Apache License, Version 2.0 (the "License");
# you may not use this file except in compliance with the License.
# You may obtain a copy of the License at
#
#     http://www.apache.org/licenses/LICENSE-2.0
#
# Unless required by applicable law or agreed to in writing, software
# distributed under the License is distributed on an "AS IS" BASIS,
# WITHOUT WARRANTIES OR CONDITIONS OF ANY KIND, either express or implied.
# See the License for the specific language governing permissions and
# limitations under the License.

"""Constants used for the setup of Forseti."""

import os
from enum import Enum


class FirewallRuleAction(Enum):
    """Firewall rule action object."""
    ALLOW = 'ALLOW'
    DENY = 'DENY'


class FirewallRuleDirection(Enum):
    """Firewall rule direction object."""
    INGRESS = 'INGRESS'
    EGRESS = 'EGRESS'


class DeploymentStatus(Enum):
    """Deployment status."""
    RUNNING = 'RUNNING'
    DONE = 'DONE'


MAXIMUM_LOADING_TIME_IN_SECONDS = 600

DEFAULT_BUCKET_FMT_V1 = 'gs://{}-data-{}'
DEFAULT_BUCKET_FMT_V2 = 'gs://forseti-{}-{}'

REGEX_MATCH_FORSETI_V1_INSTANCE_NAME = r'^forseti-security-\d+-vm$'

FORSETI_V1_RULE_FILES = [
    'bigquery_rules.yaml',
    'blacklist_rules.yaml',
    'bucket_rules.yaml',
    'cloudsql_rules.yaml',
    'firewall_rules.yaml',
    'forwarding_rules.yaml',
    'group_rules.yaml',
    'iam_rules.yaml',
    'iap_rules.yaml',
    'instance_network_interface_rules.yaml',
    'ke_rules.yaml',
    'gke_rules.yaml']

GCLOUD_MIN_VERSION = (180, 0, 0)
GCLOUD_VERSION_REGEX = r'Google Cloud SDK (.*)'
GCLOUD_ALPHA_REGEX = r'alpha.*'

SERVICE_ACCT_NAME_FMT = 'forseti-{}-{}-{}'
SERVICE_ACCT_EMAIL_FMT = '{}@{}.iam.gserviceaccount.com'

INPUT_DEPLOYMENT_TEMPLATE_FILENAME = {
    'server': 'deploy-forseti-server.yaml.in',
    'client': 'deploy-forseti-client.yaml.in'
}

INPUT_CONFIGURATION_TEMPLATE_FILENAME = {
    'server': 'forseti_conf_server.yaml.in',
    'client': 'forseti_conf_client.yaml.in'
}

NOTIFICATION_SENDER_EMAIL = 'forseti-notify@localhost.domain'

RESOURCE_TYPE_ARGS_MAP = {
    'organizations': ['organizations'],
    'folders': ['alpha', 'resource-manager', 'folders'],
    'projects': ['projects'],
    'forseti_project': ['projects'],
    'service_accounts': ['iam', 'service-accounts']
}

# Roles
GCP_READ_IAM_ROLES = [
    'roles/appengine.appViewer',
    'roles/bigquery.metadataViewer',
    'roles/browser',
    'roles/cloudasset.viewer',
    'roles/cloudsql.viewer',
    'roles/compute.networkViewer',
    'roles/iam.securityReviewer',
    'roles/orgpolicy.policyViewer',
    'roles/servicemanagement.quotaViewer',
    'roles/serviceusage.serviceUsageConsumer',
]

GCP_WRITE_IAM_ROLES = [
    'roles/compute.securityAdmin'
]

PROJECT_IAM_ROLES_SERVER = [
    'roles/cloudsql.client',
    'roles/logging.logWriter',
<<<<<<< HEAD
    'roles/cloudtrace.agent',
=======
    'roles/monitoring.metricWriter',
    'roles/storage.objectCreator'
    'roles/storage.objectViewer',
>>>>>>> 47802a86
]

PROJECT_IAM_ROLES_CLIENT = [
    'roles/storage.objectViewer',
    'roles/logging.logWriter',
    'roles/cloudtrace.agent'
]

SVC_ACCT_ROLES = [
    'roles/iam.serviceAccountTokenCreator'
]

# Required APIs
# Some of these may already be enabled when creating a project
# the Cloud Console. However, projects have been known to change default APIs,
# so these are explicitly enabled by the install script.  This also allows
# users to create their projects via GDM without specifying the same default
# APIs as the default project.
REQUIRED_APIS = [
    {'name': 'Admin SDK',
     'service': 'admin.googleapis.com'},
    {'name': 'AppEngine Admin',
     'service': 'appengine.googleapis.com'},
    {'name': 'BigQuery',
     'service': 'bigquery-json.googleapis.com'},
    {'name': 'Cloud Asset API',
     'service': 'cloudasset.googleapis.com'},
    {'name': 'Cloud Billing',
     'service': 'cloudbilling.googleapis.com'},
    {'name': 'Cloud Resource Manager',
     'service': 'cloudresourcemanager.googleapis.com'},
    {'name': 'Cloud Security Command Center',
     'service': 'securitycenter.googleapis.com'},
    {'name': 'Cloud SQL',
     'service': 'sql-component.googleapis.com'},
    {'name': 'Cloud SQL Admin',
     'service': 'sqladmin.googleapis.com'},
    {'name': 'Compute Engine',
     'service': 'compute.googleapis.com'},
    {'name': 'Deployment Manager',
     'service': 'deploymentmanager.googleapis.com'},
    {'name': 'Google Cloud Storage JSON API',
     'service': 'storage-api.googleapis.com'},
    {'name': 'Groups Settings API',
     'service': 'groupssettings.googleapis.com'},
    {'name': 'IAM',
     'service': 'iam.googleapis.com'},
    {'name': 'Cloud Trace',
     'service': 'cloudtrace.googleapis.com'},
    {'name': 'Kubernetes Engine API',
     'service': 'container.googleapis.com'},
    {'name': 'Service Management API',
     'service': 'servicemanagement.googleapis.com'},
    {'name': 'Stackdriver Logging API',
     'service': 'logging.googleapis.com'}
]

# Org Resource Types
RESOURCE_TYPES = ['organizations', 'folders', 'projects']

# Paths
ROOT_DIR_PATH = os.path.dirname(
    os.path.dirname(
        os.path.dirname(
            os.path.dirname(
                os.path.dirname(__file__)))))

RULES_DIR_PATH = os.path.abspath(
    os.path.join(
        ROOT_DIR_PATH, 'rules'))

FORSETI_SRC_PATH = os.path.join(
    ROOT_DIR_PATH, 'google', 'cloud', 'forseti')

FORSETI_CONF_PATH = ('{bucket_name}/configs/'
                     'forseti_conf_{installation_type}.yaml')

DEPLOYMENT_TEMPLATE_OUTPUT_PATH = '{}/deployment_templates/'

VERSIONFILE_REGEX = r'__version__ = \'(.*)\''

# Message templates
MESSAGE_SKIP_EMAIL = (
    'If you would like to enable email notifications via '
    'SendGrid, please refer to:\n\n'
    '    '
    'http://forsetisecurity.org/docs/latest/configure/notifier/'
    'index.html#email-notifications-with-sendgrid\n\n')

MESSAGE_HAS_ROLE_SCRIPT = (
    'Some roles could not be assigned during the installation. '
    'A script `grant_forseti_roles.sh` has been generated in '
    'your cloud shell directory located at ~/forseti-security with '
    'the necessary commands to assign those roles. Please run this '
    'script to assign the roles so that Forseti will work properly.\n\n')

MESSAGE_ENABLE_GSUITE_GROUP_INSTRUCTIONS = (
    'IMPORTANT NOTE\n'
    'Your Forseti Security will not inventory/scan GSuite data until '
    'you enable GSuite data collection:\n'
    'https://forsetisecurity.org/docs/latest/configure/'
    'inventory/gsuite.html\n')

MESSAGE_FORSETI_CONFIGURATION_INSTRUCTIONS = (
    'For instructions on how to change your roles or configuration files:\n'
    'http://forsetisecurity.org/docs/latest/configure/')

MESSAGE_FORSETI_SENDGRID_INSTRUCTIONS = (
    'If you would like to enable email notifications via SendGrid,'
    ' please refer to:\n'
    'http://forsetisecurity.org/docs/latest/configure/notifier/'
    'index.html#email-notifications-with-sendgrid\n'
)

MESSAGE_ASK_GSUITE_SUPERADMIN_EMAIL = (
    'To read G Suite Groups and Users data, '
    'please provide a G Suite super admin email address. '
    'This step is optional. \n'
    'See https://forsetisecurity.org/docs/latest/setup/install.html '
    'to know what will not work without G Suite integration.\n'
)

MESSAGE_ASK_SENDGRID_API_KEY = (
    'Forseti can send email notifications through SendGrid '
    'API Key')

MESSAGE_SKIP_SENDGRID_API_KEY = (
    'Skipping SendGrid configuration.\n')

MESSAGE_FORSETI_CONFIGURATION_ACCESS_LEVEL = (
    'Forseti can be configured to access an '
    'organization, folder, or project.')

MESSAGE_NO_CLOUD_SHELL = (
    'Forseti highly recommends running this setup within '
    'Cloud Shell. If you would like to run the setup '
    'outside Cloud Shell, please be sure to do the '
    'following:\n\n'
    '1) Create a project.\n'
    '2) Enable billing for the project.\n'
    '3) Install gcloud and authenticate your account using '
    '"gcloud auth login".\n'
    '4) Set your project using '
    '"gcloud config set project <PROJECT_ID>".\n'
    '5) Run this setup again, with the --no-cloudshell flag, '
    'i.e.\n\n\tpython install/gcp_installer.py --no-cloudshell\n')

MESSAGE_FORSETI_CONFIGURATION_GENERATED = (
    'Forseti configuration file(s) has been generated.\n\n'
    '{forseti_config_file_paths}\n\n')

MESSAGE_FORSETI_CONFIGURATION_GENERATED_DRY_RUN = (
    'A Forseti configuration file has been generated. '
    'After you create your deployment, copy this file to '
    'the bucket created in the deployment:\n\n'
    '    gsutil cp {} {}/configs/forseti_conf_server.yaml\n\n')

MESSAGE_DEPLOYMENT_HAD_ISSUES = (
    'Your deployment had some issues. Please review the error '
    'messages. If you need help, please either file an issue '
    'on our Github Issues or email '
    'discuss@forsetisecurity.org.\n')

MESSAGE_FORSETI_BRANCH_DEPLOYED = (
    'Forseti (branch/version: {}) has been deployed to GCP.\n\n')

MESSAGE_DEPLOYMENT_TEMPLATE_LOCATION = (
    'Your generated Deployment Manager template(s) can be '
    'found here:\n\n{deployment_template_gcs_paths}\n\n')

MESSAGE_VIEW_DEPLOYMENT_DETAILS = (
    'You can view the details of your deployment in the '
    'Cloud Console:\n\n    '
    'https://console.cloud.google.com/deployments/details/'
    '{}?project={}&organizationId={}\n\n')

MESSAGE_GCLOUD_VERSION_MISMATCH = (
    'You need the following gcloud setup:\n\n'
    'gcloud version >= {}\n'
    'gcloud alpha components\n\n'
    'To install gcloud alpha components: '
    'gcloud components install alpha\n\n'
    'To update gcloud: gcloud components update\n')

MESSAGE_CREATE_ROLE_SCRIPT = (
    'One or more roles could not be assigned. Writing a '
    'script with the commands to assign those roles. Please '
    'give this script to someone (like an admin) who can '
    'assign these roles for you. If you do not assign these '
    'roles, Forseti may not work properly!')

MESSAGE_BILLING_NOT_ENABLED = (
    '\nIt seems that billing is not enabled for your project. '
    'You can check whether billing has been enabled in the '
    'Cloud Platform Console:\n\n'
    '    https://console.cloud.google.com/billing/linkedaccount?'
    'project={}&organizationId={}\n\n'
    'Once you have enabled billing, re-run this setup.\n')

MESSAGE_NO_ORGANIZATION = (
    'You need to have an organization set up to use Forseti. '
    'Refer to the following documentation for more information.\n\n'
    'https://cloud.google.com/resource-manager/docs/'
    'creating-managing-organization')

MESSAGE_RUN_FREQUENCY = (
    'Forseti will run once every 2 hours, a new run will not start until '
    'the previous run is completed. You can configure the run '
    'frequency in the server deployment template field "run-frequency" '
    'and update the deployment using the deployment manager.')

MESSAGE_DEPLOYMENT_ERROR = (
    'Error occurred during the deployment, please check the Forseti '
    'FAQ for more information ('
    'https://forsetisecurity.org/docs/latest/faq/#installation-and-deployment'
    '), exiting...')

MESSAGE_SSH_ERROR = (
    'Error occurred when sshing to the VM.  Unable to verify if the VM is '
    'fully initialized. This is a non-fatal error, but you should verify '
    'the VM is fully initialized before use. You can do so by SSHing to the '
    'VM, run command "tail -n1 /tmp/deployment.log" and make you get '
    '"Execution of startup script finished" in response. Will skip waiting '
    'for the instance to be initialized and proceed with the rest of the '
    'installation.')

# Questions templates
QUESTION_ENABLE_WRITE_ACCESS = (
    'Enable write access for Forseti? '
    'This allows Forseti to make changes to policies '
    '(e.g. for Enforcer) (y/n): ')

QUESTION_GSUITE_SUPERADMIN_EMAIL = (
    'Email: ')

QUESTION_SENDGRID_API_KEY = (
    'What is your SendGrid API key? '
    '(press [enter] to skip): ')

QUESTION_NOTIFICATION_RECIPIENT_EMAIL = (
    'At what email address do you want to receive '
    'notifications? (press [enter] to skip): ')

QUESTION_FORSETI_CONFIGURATION_ACCESS_LEVEL = (
    'At what level do you want to enable Forseti '
    'read (and optionally write) access?: ')

QUESTION_ACCESS_TO_GRANT_ROLES = (
    'Do you have access to grant Forseti IAM '
    'roles on the target {}? (y/n): ')

QUESTION_CHOOSE_FOLDER = (
    'To find the folder, go to Cloud Console:\n\n'
    '\thttps://console.cloud.google.com/'
    'cloud-resource-manager?organizationId={}\n\n'
    'Enter the folder id where you want '
    'Forseti to crawl for data: ')

QUESTION_SHOULD_MIGRATE_FROM_V1 = (
    'Forseti v1 detected, would you like to migrate the '
    'existing configurations to v2? (y/n): '
)

QUESTION_CONTINUE_IF_AUTHED_USER_IS_NOT_IN_DOMAIN = (
    '\n'
    'The currently authenticated user running the installer '
    'is not in the domain that Forseti is being installed to.\n'
    'If you wish to continue, you need to grant the '
    'compute.osLoginExternalUser role to your user on the org level, '
    'in order to have ssh access to the Forseti client VM.\n'
    'Would you like to continue? (y/n): '
)<|MERGE_RESOLUTION|>--- conflicted
+++ resolved
@@ -105,13 +105,10 @@
 PROJECT_IAM_ROLES_SERVER = [
     'roles/cloudsql.client',
     'roles/logging.logWriter',
-<<<<<<< HEAD
     'roles/cloudtrace.agent',
-=======
     'roles/monitoring.metricWriter',
     'roles/storage.objectCreator'
     'roles/storage.objectViewer',
->>>>>>> 47802a86
 ]
 
 PROJECT_IAM_ROLES_CLIENT = [
