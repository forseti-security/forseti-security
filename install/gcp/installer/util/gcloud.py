# Copyright 2017 The Forseti Security Authors. All rights reserved.
#
# Licensed under the Apache License, Version 2.0 (the "License");
# you may not use this file except in compliance with the License.
# You may obtain a copy of the License at
#
#     http://www.apache.org/licenses/LICENSE-2.0
#
# Unless required by applicable law or agreed to in writing, software
# distributed under the License is distributed on an "AS IS" BASIS,
# WITHOUT WARRANTIES OR CONDITIONS OF ANY KIND, either express or implied.
# See the License for the specific language governing permissions and
# limitations under the License.

"""Gcloud utility functions."""

from __future__ import print_function
import json
import re
import sys

import constants
import utils


def get_gcloud_info():
    """Read gcloud info, and check if running in Cloud Shell.

    Returns:
        str: GCP project id
        str: GCP Authenticated user
        bool: Whether or not the installer is running in cloudshell
    """
    return_code, out, err = utils.run_command(
        ['gcloud', 'info', '--format=json'])
    if return_code:
        print(err)
        sys.exit(1)
    else:
        try:
            gcloud_info = json.loads(out)
            config = gcloud_info.get('config', {})
            project_id = config.get('project')
            authed_user = config.get('account')
            props = config.get('properties', {})
            metrics = props.get('metrics', {})
            is_devshell = metrics.get('environment') == 'devshell'
            print('Read gcloud info: Success')
        except ValueError as verr:
            print(verr)
            sys.exit(1)
    return project_id, authed_user, is_devshell

<<<<<<< HEAD
def set_network_host_project_id(self):
    """Get the host project."""
    if not self.config.vpc_host_project_id:
        self.config.vpc_host_project_id, _, _ = get_gcloud_info()
    print('VPC Host Project %s' % self.config.vpc_host_project_id)

def activate_service_account(key_file):
    """Activate the service account with gcloud.

    Args:
=======
def activate_service_account(service_account, key_file):
    """Activate the service account with gcloud.

    Args:
        service_account (str): Service account email
>>>>>>> 87e42da7
        key_file (str): Absolute path to service account key file
    """

    return_code, _, err = utils.run_command(
        ['gcloud', 'auth', 'activate-service-account',
<<<<<<< HEAD
         '--key-file=' + key_file])
=======
         service_account, '--key-file=' + key_file])
>>>>>>> 87e42da7

    if return_code:
        print(err)
        sys.exit(1)

    print('Service account activated')


def verify_gcloud_information(project_id,
                              authed_user,
                              force_no_cloudshell,
                              is_devshell):
    """Verify all the gcloud related information are valid

    Args:
        project_id (str): project id
        authed_user (str): authenticated user
        force_no_cloudshell (bool): force no cloudshell
        is_devshell (bool): is dev shell
    """

    check_proper_gcloud()
    if not force_no_cloudshell and not is_devshell:
        print(constants.MESSAGE_NO_CLOUD_SHELL)
        sys.exit(1)

    if not authed_user:
        print('Error getting authed user. You may need to run '
              '"gcloud auth login". Exiting.')
        sys.exit(1)
    print('You are: {}'.format(authed_user))

    if not project_id:
        print('You need to have an active project! Exiting.')
        sys.exit(1)
    print('Project id: %s' % project_id)


def check_proper_gcloud():
    """Check gcloud version and presence of alpha components."""
    return_code, out, err = utils.run_command(
        ['gcloud', '--version'])

    version_regex = re.compile(constants.GCLOUD_VERSION_REGEX)
    alpha_regex = re.compile(constants.GCLOUD_ALPHA_REGEX)

    version = None
    alpha_match = None

    if return_code:
        print('Error trying to determine your gcloud version:')
        print(err)
        sys.exit(1)
    else:
        for line in out.split('\n'):
            version_match = version_regex.match(line)
            if version_match:
                version = tuple(
                    [int(i) for i in version_match.group(1).split('.')])
                continue
            alpha_match = alpha_regex.match(line)
            if alpha_match:
                break

    print('Current gcloud version: {}'.format('.'.join(
        [str(d) for d in version])))
    print('Gcloud alpha components: {}'.format(alpha_match is not None))
    if version < constants.GCLOUD_MIN_VERSION or not alpha_match:
        print(constants.MESSAGE_GCLOUD_VERSION_MISMATCH
              .format('.'.join([str(i) for i in constants.GCLOUD_MIN_VERSION]))
             )
        sys.exit(1)


def enable_apis(dry_run=False):
    """Enable necessary APIs for Forseti Security.

    Technically, this could be done in Deployment Manager, but if you
    delete the deployment, you'll disable the APIs. This could cause errors
    if there are resources still in use (e.g. Compute Engine), and then
    your deployment won't be cleanly deleted.

    Args:
        dry_run (bool): Whether this is a dry run. If True, don't actually
            enable the APIs.
    """
    utils.print_banner('Enabling Required APIs')
    if dry_run:
        print('This is a dry run, so skipping this step.')
        return

    for api in constants.REQUIRED_APIS:
        print('Enabling the {} API... '.format(api['name']),
              end='')
        sys.stdout.flush()
        return_code, _, err = utils.run_command(
            ['gcloud', 'services', 'enable', api['service']],
            number_of_retry=5,
            timeout_in_second=120)
        if return_code:
            print(err)
        else:
            print('enabled')


def grant_client_svc_acct_roles(project_id,
                                gcp_service_account,
                                user_can_grant_roles):
    """Grant the following IAM roles to GCP service account.

    Project:
        Storage Object Viewer, Storage Object Creator, Logging LogWriter

    Args:
        project_id (str): GCP Project Id
        gcp_service_account (str): GCP service account email
        user_can_grant_roles (bool): Whether or not user has
                                        access to grant roles

    Returns:
        bool: Whether or not a role script has been generated
    """

    utils.print_banner('Assigning Roles To The GCP Service Account',
                       gcp_service_account)

    roles = {
        'forseti_project': constants.PROJECT_IAM_ROLES_CLIENT
    }

    # Forseti client doesn't have target id and gsuite account.
    target_id = ''

    return _grant_svc_acct_roles(
        target_id, project_id, gcp_service_account,
        user_can_grant_roles, roles)


def grant_server_svc_acct_roles(enable_write,
                                access_target,
                                target_id,
                                project_id,
                                gcp_service_account,
                                user_can_grant_roles):
    """Grant the following IAM roles to GCP service account.

    Org/Folder/Project:
        AppEngine App Viewer, Cloud SQL Viewer, Network Viewer
        Project Browser, Security Reviewer, Service Management Quota Viewer
        Security Admin

    Project:
        Cloud SQL Client, Storage Object Viewer, Storage Object Creator

    Args:
        enable_write (bool): Whether or not to enable write access
        access_target (str): Access target, either org, folder or project
        target_id (str): Id of the access_target
        project_id (str): GCP Project Id
        gcp_service_account (str): GCP service account email
        user_can_grant_roles (bool): Whether or not user has
                                        access to grant roles

    Returns:
        bool: Whether or not a role script has been generated
    """

    utils.print_banner('Assigning Roles To The GCP Service Account',
                       gcp_service_account)
    access_target_roles = constants.GCP_READ_IAM_ROLES
    if enable_write:
        access_target_roles.extend(constants.GCP_WRITE_IAM_ROLES)

    roles = {
        '%ss' % access_target: access_target_roles,
        'forseti_project': constants.PROJECT_IAM_ROLES_SERVER,
        'service_accounts': constants.SVC_ACCT_ROLES,
    }

    return _grant_svc_acct_roles(
        target_id, project_id, gcp_service_account,
        user_can_grant_roles, roles)


def _grant_svc_acct_roles(target_id,
                          project_id,
                          gcp_service_account,
                          user_can_grant_roles,
                          roles):
    """Grant roles to GCP service account.

    Args:
        target_id (str): Id of the access_target
        project_id (str): GCP Project Id
        gcp_service_account (str): GCP service account email
        user_can_grant_roles (bool): Whether or not user has
                                        access to grant roles
        roles (dict): Roles to grant
    Returns:
        bool: Whether or not a role script has been generated
    """

    grant_roles_cmds = _grant_roles(roles, target_id, project_id,
                                    gcp_service_account,
                                    user_can_grant_roles)

    if grant_roles_cmds:
        print(constants.MESSAGE_CREATE_ROLE_SCRIPT)

        with open('grant_forseti_roles.sh', 'wt') as roles_script:
            roles_script.write('#!/bin/bash\n\n')
            for cmd in grant_roles_cmds:
                roles_script.write('%s\n' % ' '.join(cmd))
        return True
    return False


def _grant_roles(roles_map, target_id, project_id,
                 gcp_service_account,
                 user_can_grant_roles):
    """Assign the corresponding roles to users.

    Args:
        roles_map (dict): A list of roles to assign
        target_id (str): Id of the access_target
        project_id (str): GCP Project Id
        gcp_service_account (str): GCP service account email
        user_can_grant_roles (bool): Whether or not user has
                                     access to grant roles
    Returns:
        list: A list of roles that user couldn't grant
    """

    assign_roles_cmds = []

    for (resource_type, roles) in roles_map.iteritems():
        resource_args = constants.RESOURCE_TYPE_ARGS_MAP[resource_type]
        if resource_type == 'forseti_project':
            resource_id = project_id
        elif resource_type == 'service_accounts':
            # The role 'iam.serviceAccountTokenCreator' is needed by the
            # service account on itself therefore self assigning the role.
            resource_id = gcp_service_account
        else:
            resource_id = target_id

        for role in roles:
            iam_role_cmd = _grant_role(role, resource_args,
                                       resource_id, gcp_service_account,
                                       user_can_grant_roles)
            if iam_role_cmd is not None:
                assign_roles_cmds.append(iam_role_cmd)
    return assign_roles_cmds


def _grant_role(role, resource_args, resource_id,
                gcp_service_account, user_can_grant_roles):
    """ Grant role to the give service account.

    Args:
        role (str): Role to grant
        resource_args (list): Resource arguments
        resource_id (str): Id of the resource
        gcp_service_account (str): GCP service account
        user_can_grant_roles (bool): Whether or not user has
                                     access to grant roles

    Returns:
        str: A command to grant the IAM role if the role was
            not granted successfully
    """
    iam_role_cmd = ['gcloud']
    iam_role_cmd.extend(resource_args)
    iam_role_cmd.extend([
        'add-iam-policy-binding',
        resource_id,
        '--member=serviceAccount:{}'.format(
            gcp_service_account),
        '--role={}'.format(role),
    ])
    if user_can_grant_roles:
        print('Assigning {} on {}... '.format(role, resource_id), end='')
        sys.stdout.flush()
        return_code, _, err = utils.run_command(iam_role_cmd)
        if return_code:
            print(err)
        else:
            print('assigned')
            return None

    return iam_role_cmd


def choose_organization():
    """Allow user to input organization id.

    Returns:
        str: Access target id
    """
    target_id = None
    while not target_id:
        orgs = None
        return_code, out, err = utils.run_command([
            'gcloud', 'organizations', 'list', '--format=json'])
        if return_code:
            print(err)
        else:
            try:
                orgs = json.loads(out)
            except ValueError as verr:
                print(verr)

        if not orgs:
            print('\nYou don\'t have access to any organizations. '
                  'Choose another option to enable Forseti access.')
            return None

        print('\nHere are the organizations you have access to:')

        valid_org_ids = set()

        for org in orgs:
            org_id = utils.id_from_name(org['name'])
            valid_org_ids.add(org_id)
            print('ID=%s (description="%s")' %
                  (org_id, org['displayName']))

        choice = raw_input('Enter the organization id where '
                           'you want Forseti to crawl for data: ').strip()
        try:
            # make sure that the choice is a valid organization id
            if choice not in valid_org_ids:
                print('Invalid organization id %s, try again' % choice)
                return None
            target_id = str(int(choice))
        except ValueError:
            print('Unable to parse organization id %s' % choice)
    return target_id


def choose_folder(organization_id):
    """Allow user to input folder id.

    Args:
        organization_id (str): GCP Organization Id

    Returns:
        str: Access target id
    """
    target_id = None
    while not target_id:
        choice = raw_input(
            constants.QUESTION_CHOOSE_FOLDER.format(organization_id)).strip()
        try:
            # make sure that the choice is an int before converting to str
            target_id = str(int(choice))
        except ValueError:
            print('Invalid choice %s, try again' % choice)
    return target_id


def choose_project():
    """Allow user to input project id.

    Returns:
        str: Access target id
    """
    target_id = None
    while not target_id:
        target_id = raw_input(
            'Enter the project id (NOT PROJECT NUMBER), '
            'where you want Forseti to crawl for data: ').strip()
    return target_id


def create_or_reuse_service_acct(acct_type,
                                 acct_name,
                                 acct_email,
                                 advanced_mode,
                                 dry_run):
    """Create or reuse service account.

    Args:
        acct_type (str): The account type.
        acct_name (str): The account name.
        acct_email (str): Account id.
        advanced_mode (bool): Whether or not the installer is in advanced mode.
        dry_run (bool): Whether or not the installer is in dry run mode.

    Returns:
        str: The final account email that we will be using throughout
            the installation.
    """

    choices = ['Create {}'.format(acct_type), 'Reuse {}'.format(acct_type)]

    if not advanced_mode:
        print ('Creating {}... '.format(acct_type), end='')
        sys.stdout.flush()
        choice_index = 1
    else:
        print_fun = lambda ind, val: print('[{}] {}'.format(ind + 1, val))
        choice_index = utils.get_choice_id(choices, print_fun)

    # If the choice is "Create service account", create the service
    # account. The default is to create the service account with a
    # generated name.
    # Otherwise, present the user with options to choose from
    # available service accounts in this project.
    if choice_index == 1 and dry_run:
        print('This is a dry run, so don\'t actually create '
              'the service account.')
    elif choice_index == 1:
        return_code, out, err = utils.run_command(
            ['gcloud', 'iam', 'service-accounts', 'create',
             acct_email[:acct_email.index('@')], '--display-name',
             acct_name])
        if return_code:
            print(err)
            print('Could not create the service account. Terminating '
                  'because this is an unexpected error.')
            sys.exit(1)
        print ('created')
    else:
        return_code, out, err = utils.run_command(
            ['gcloud', 'iam', 'service-accounts', 'list', '--format=json'])
        if return_code:
            print(err)
            print('Could not determine the service accounts, will just '
                  'create a new service account.')
            return acct_email
        else:
            try:
                svc_accts = json.loads(out)
            except ValueError:
                print('Could not determine the service accounts, will just '
                      'create a new service account.')
                return acct_email

        print_fun = lambda ind, val: print('[{}] {} ({})'
                                           .format(ind+1,
                                                   val.get('displayName', ''),
                                                   val['email']))
        acct_idx = utils.get_choice_id(svc_accts, print_fun)
        acct_email = svc_accts[acct_idx - 1]['email']
    print ('\t{}'.format(acct_email))
    return acct_email


def check_billing_enabled(project_id, organization_id):
    """Check if billing is enabled.

    Args:
        project_id (str): GCP project id
        organization_id (str): GCP organization id
    """

    def _billing_not_enabled():
        """Print message and exit."""
        print(constants.MESSAGE_BILLING_NOT_ENABLED.format(
            project_id, organization_id))
        sys.exit(1)
    return_code, out, err = utils.run_command(
        ['gcloud', 'alpha', 'billing', 'projects', 'describe',
         project_id, '--format=json'])
    if return_code:
        print(err)
        _billing_not_enabled()
    try:
        billing_info = json.loads(out)
        if billing_info.get('billingEnabled'):
            print('Billing: Enabled')
        else:
            _billing_not_enabled()
    except ValueError:
        _billing_not_enabled()


def lookup_organization(project_id):
    """Infer the organization from the project's parent.

    Args:
        project_id (str): GCP project id

    Returns:
        str: GCP organization id
    """

    def _no_organization():
        """No organization, so print a message and exit."""
        print(constants.MESSAGE_NO_ORGANIZATION)
        sys.exit(1)

    def _find_org_from_folder(folder_id):
        """Find the organization from some folder.

        Args:
            folder_id (str): The folder id, just a number.

        Returns:
            str: GCP organization id of the folder
        """
        cur_type = 'folders'
        cur_id = folder_id
        while cur_type != 'organizations':
            ret_code, output, error = utils.run_command(
                ['gcloud', 'alpha', 'resource-manager', 'folders',
                 'describe', cur_id, '--format=json'])
            if ret_code:
                print(error)
                _no_organization()
            try:
                folder = json.loads(output)
                cur_type, cur_id = folder['parent'].split('/')
                print('Check parent: %s' % folder['parent'])
            except ValueError as verr:
                print(verr)
                _no_organization()
        return cur_id

    return_code, out, err = utils.run_command(
        ['gcloud', 'projects', 'describe',
         project_id, '--format=json'])
    if return_code:
        print(err)
        print('Error trying to find current organization from '
              'project! Exiting.')

    try:
        project = json.loads(out)
        project_parent = project.get('parent')
        if not project_parent:
            _no_organization()
        parent_type = project_parent['type']
        parent_id = project_parent['id']
    except ValueError:
        print('Error retrieving organization id')
        _no_organization()

    if parent_type == 'folder':
        organization_id = _find_org_from_folder(parent_id)
    elif parent_type == 'organization':
        organization_id = parent_id
    else:
        _no_organization()
    if organization_id:
        print('Organization id: %s' % organization_id)
        return organization_id


def get_forseti_server_info():
    """ Get forseti server ip and zone information if exists, exit if not.

    Returns:
        str: IP address of the forseti server application
        str: Zone of the forseti server application, default to 'us-central1-c'
        str: Name of the forseti server instance
    """
    ip_addr, zone, name = get_vm_instance_info('forseti-server',
                                               try_match=True)

    if ip_addr is None:
        print('No forseti server detected, you will need to install'
              ' forseti server before installing the client, exiting...')
        sys.exit(1)

    return ip_addr, zone, name


def get_vm_instance_info(instance_name, try_match=False):
    """Get forseti server ip and zone information if exists, exit if not.

    Args:
        instance_name (str): Name of the vm instance.
        try_match (bool): Match instance that contains instance_name.
                          inside their name.

    Returns:
        str: IP address of the forseti server application.
        str: Zone of the forseti server application, default to 'us-central1-c'.
        str: Name of the forseti server instance.
    """
    def _ping_compute_instance():
        """Check compute instance status."""
        utils.run_command(
            ['gcloud', 'compute', 'instances', 'list', '--format=json'])

    _ping_compute_instance()

    return_code, out, err = utils.run_command(
        ['gcloud', 'compute', 'instances', 'list', '--format=json'])

    if return_code:
        print (err)
        sys.exit(1)
    try:
        instances = json.loads(out)
        for instance in instances:
            cur_instance_name = instance.get('name')
            match = (try_match and re.match(instance_name, cur_instance_name) or
                     (not try_match and instance_name == cur_instance_name))
            if match:
                # found forseti server vm instance
                zone = instance.get('zone').split('/zones/')[1]
                network_interfaces = instance.get('networkInterfaces')
                internal_ip = network_interfaces[0].get('networkIP')
                name = instance.get('name')
                return internal_ip, zone, name
    except ValueError:
        print('Error retrieving forseti server ip address, '
              'will leave the server ip empty for now.')
    return None, None, None

def create_firewall_rule(rule_name,
                         service_accounts,
                         action,
                         rules,
                         direction,
                         priority,
                         vpc_host_network,
                         source_ranges=None):
    """Create a firewall rule for a specific gcp service account.

    Args:
        rule_name (str): Name of the firewall rule
        service_accounts (list): Target service account
        action (FirewallRuleAction): ALLOW or DENY
        rules (list): [PROTOCOL[:PORT[-PORT]],...]
                    will not be used if action is passed in
        direction (FirewallRuleDirection): INGRESS, EGRESS, IN or OUT
        priority (int): Integer between 0 and 65535
        vpc_host_network (str): vpc_host_network (str): Name of the VPC network
                              to create firewall rules in
        source_ranges (str): A list of IP address blocks that are allowed
                            to make inbound connections that match the firewall
                             rule to the instances on the network. The IP
                             address blocks must be specified in CIDR format.
    Raises:
        Exception: Not enough arguments to execute command
    """
    format_service_accounts = ','.join(service_accounts)
    rule_name = rule_name.lower()
    format_rules = ','.join(rules)
    gcloud_command_args = ['gcloud', 'compute', 'firewall-rules', 'create',
                           rule_name, '--action', action.value,
                           '--target-service-accounts',
                           format_service_accounts, '--priority',
                           str(priority), '--direction', direction.value,
                           '--rules', format_rules,
                           '--network', vpc_host_network]
    if source_ranges:
        gcloud_command_args.extend(['--source-ranges', source_ranges])

    return_code, _, err = utils.run_command(gcloud_command_args)
    if return_code:
        print (err)


def enable_os_login(instance_name, zone):
    """Enable os login for the given VM instance.

    Args:
        instance_name (str): Name of the VM instance
        zone (str): Zone of the VM instance
    """
    gcloud_command_args = ['gcloud', 'compute', 'instances', 'add-metadata',
                           instance_name, '--metadata', 'enable-oslogin=TRUE',
                           '--zone', zone]

    return_code, _, err = utils.run_command(gcloud_command_args)
    if return_code:
        print (err)


def create_deployment(project_id,
                      organization_id,
                      deploy_tpl_path,
                      installation_type,
                      timestamp,
                      dry_run):
    """Create the GCP deployment.

    Args:
        project_id (str): GCP project id.
        organization_id (str): GCP organization id.
        deploy_tpl_path (str): Path of deployment template.
        installation_type (str): Type of the installation (client/server).
        timestamp (str): Timestamp.
        dry_run (bool): Whether the installer is in dry run mode.

    Returns:
        str: Name of the deployment.
    """

    if dry_run:
        print('This is a dry run, so skipping this step.')
        return 0

    utils.print_banner('Creating Forseti {} Deployment'.format(
        installation_type.capitalize()))

    # Ping the deployment manager and make sure the API is ready
    utils.run_command(
        ['gcloud', 'deployment-manager', 'deployments', 'list'])

    deployment_name = 'forseti-{}-{}'.format(installation_type,
                                             timestamp)
    print('Deployment name: {}'.format(deployment_name))
    print('Monitor the deployment progress here: '
          'https://console.cloud.google.com/deployments/details/'
          '{}?project={}&organizationId={}\n'.format(
              deployment_name, project_id, organization_id))

    # Start the deployment
    utils.run_command(
        ['gcloud', 'deployment-manager', 'deployments', 'create',
         deployment_name, '--config={}'.format(deploy_tpl_path), '--async'])

    return deployment_name


def check_vm_init_status(vm_name, zone):
    """Check vm initialization status.

    Args:
        vm_name (str): Name of the VM instance.
        zone (str): Zone of the VM instance.

    Returns:
        bool: Whether or not the VM has finished initializing.
    """

    check_script_executed = 'tail -n1 /tmp/deployment.log'

    _, out, _ = utils.run_command(
        ['gcloud', 'compute', 'ssh', vm_name,
         '--zone', zone, '--command', check_script_executed, '--quiet'])
    # --quiet flag is needed to eliminate the prompting for user input
    # which will hang the run_command function
    # i.e. It will create a folder at ~/.ssh and generate a new ssh key

    if 'Execution of startup script finished' in out:
        return True

    return False


def get_domain_from_organization_id(organization_id):
    """Get domain from organization id.

    Args:
        organization_id (str): Id of the organization.

    Returns:
        str: Domain of the org.
    """

    return_code, out, err = utils.run_command(
        ['gcloud', 'organizations', 'describe', organization_id,
         '--format=json'])

    if return_code:
        print(err)
        print('Unable to retrieve domain from the organization.')
        return ''

    org_info = json.loads(out)

    return org_info.get('displayName', '')


def check_deployment_status(deployment_name, status):
    """Check the status of a deployment.

    If there is any error occurred during the deployment, it will
    exit the application.

    Args:
        deployment_name (str): Deployment name.
        status (DeploymentStatus): Status of the deployment.

    Returns:
        bool: Whether or not the deployment status match with the given status.
    """

    return_code, out, err = utils.run_command(
        ['gcloud', 'deployment-manager', 'deployments', 'describe',
         deployment_name, '--format=json'])

    if return_code:
        print(err)
        print(constants.MESSAGE_DEPLOYMENT_ERROR)
        sys.exit(1)

    deployment_info = json.loads(out)

    deployment_operation = deployment_info['deployment']['operation']

    deployment_status = deployment_operation['status']

    deployment_error = deployment_operation.get('error', {})

    if deployment_error:
        print(deployment_error)
        print(constants.MESSAGE_DEPLOYMENT_ERROR)
        sys.exit(1)

    return deployment_status == status.value<|MERGE_RESOLUTION|>--- conflicted
+++ resolved
@@ -51,34 +51,24 @@
             sys.exit(1)
     return project_id, authed_user, is_devshell
 
-<<<<<<< HEAD
+
 def set_network_host_project_id(self):
     """Get the host project."""
     if not self.config.vpc_host_project_id:
         self.config.vpc_host_project_id, _, _ = get_gcloud_info()
     print('VPC Host Project %s' % self.config.vpc_host_project_id)
 
+
 def activate_service_account(key_file):
     """Activate the service account with gcloud.
 
     Args:
-=======
-def activate_service_account(service_account, key_file):
-    """Activate the service account with gcloud.
-
-    Args:
-        service_account (str): Service account email
->>>>>>> 87e42da7
         key_file (str): Absolute path to service account key file
     """
 
     return_code, _, err = utils.run_command(
         ['gcloud', 'auth', 'activate-service-account',
-<<<<<<< HEAD
          '--key-file=' + key_file])
-=======
-         service_account, '--key-file=' + key_file])
->>>>>>> 87e42da7
 
     if return_code:
         print(err)
