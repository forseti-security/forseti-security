# Copyright 2017 The Forseti Security Authors. All rights reserved.
#
# Licensed under the Apache License, Version 2.0 (the "License");
# you may not use this file except in compliance with the License.
# You may obtain a copy of the License at
#
#     http://www.apache.org/licenses/LICENSE-2.0
#
# Unless required by applicable law or agreed to in writing, software
# distributed under the License is distributed on an "AS IS" BASIS,
# WITHOUT WARRANTIES OR CONDITIONS OF ANY KIND, either express or implied.
# See the License for the specific language governing permissions and
# limitations under the License.

"""Gcloud utility functions."""

from __future__ import print_function
import json
import re
import sys

import constants
import utils


def get_gcloud_info():
    """Read gcloud info, and check if running in Cloud Shell.

    Returns:
        str: GCP project id
        str: GCP Authenticated user
        bool: Whether or not the installer is running in cloudshell
    """
    return_code, out, err = utils.run_command(
        ['gcloud', 'info', '--format=json'])
    if return_code:
        print(err)
        sys.exit(1)
    else:
        try:
            gcloud_info = json.loads(out)
            config = gcloud_info.get('config', {})
            project_id = config.get('project')
            authed_user = config.get('account')
            props = config.get('properties', {})
            metrics = props.get('metrics', {})
            is_devshell = metrics.get('environment') == 'devshell'
            print('Read gcloud info: Success')
        except ValueError as verr:
            print(verr)
            sys.exit(1)
    return project_id, authed_user, is_devshell

def set_network_host_project_id(self):
    """Get the host project."""
<<<<<<< HEAD
    if not self.config.vpc_host_project_id:  
=======
    if not self.config.vpc_host_project_id:
>>>>>>> 639bd6db
        self.config.vpc_host_project_id, _, _ = get_gcloud_info()
    print('VPC Host Project %s' % self.config.vpc_host_project_id)

def activate_service_account(key_file):
    """Activate the service account with gcloud.

    Args:
        key_file (str): Absolute path to service account key file
    """

    return_code, _, err = utils.run_command(
        ['gcloud', 'auth', 'activate-service-account',
         '--key-file=' + key_file])

    if return_code:
        print(err)
        sys.exit(1)

    print('Service account activated')


def verify_gcloud_information(project_id,
                              authed_user,
                              force_no_cloudshell,
                              is_devshell):
    """Verify all the gcloud related information are valid

    Args:
        project_id (str): project id
        authed_user (str): authenticated user
        force_no_cloudshell (bool): force no cloudshell
        is_devshell (bool): is dev shell
    """

    check_proper_gcloud()
    if not force_no_cloudshell and not is_devshell:
        print(constants.MESSAGE_NO_CLOUD_SHELL)
        sys.exit(1)

    if not authed_user:
        print('Error getting authed user. You may need to run '
              '"gcloud auth login". Exiting.')
        sys.exit(1)
    print('You are: {}'.format(authed_user))

    if not project_id:
        print('You need to have an active project! Exiting.')
        sys.exit(1)
    print('Project id: %s' % project_id)


def check_proper_gcloud():
    """Check gcloud version and presence of alpha components."""
    return_code, out, err = utils.run_command(
        ['gcloud', '--version'])

    version_regex = re.compile(constants.GCLOUD_VERSION_REGEX)
    alpha_regex = re.compile(constants.GCLOUD_ALPHA_REGEX)

    version = None
    alpha_match = None

    if return_code:
        print('Error trying to determine your gcloud version:')
        print(err)
        sys.exit(1)
    else:
        for line in out.split('\n'):
            version_match = version_regex.match(line)
            if version_match:
                version = tuple(
                    [int(i) for i in version_match.group(1).split('.')])
                continue
            alpha_match = alpha_regex.match(line)
            if alpha_match:
                break

    print('Current gcloud version: {}'.format('.'.join(
        [str(d) for d in version])))
    print('Gcloud alpha components: {}'.format(alpha_match is not None))
    if version < constants.GCLOUD_MIN_VERSION or not alpha_match:
        print(constants.MESSAGE_GCLOUD_VERSION_MISMATCH
              .format('.'.join([str(i) for i in constants.GCLOUD_MIN_VERSION]))
             )
        sys.exit(1)


def enable_apis(dry_run=False):
    """Enable necessary APIs for Forseti Security.

    Technically, this could be done in Deployment Manager, but if you
    delete the deployment, you'll disable the APIs. This could cause errors
    if there are resources still in use (e.g. Compute Engine), and then
    your deployment won't be cleanly deleted.

    Args:
        dry_run (bool): Whether this is a dry run. If True, don't actually
            enable the APIs.
    """
    utils.print_banner('Enabling Required APIs')
    if dry_run:
        print('This is a dry run, so skipping this step.')
        return

    for api in constants.REQUIRED_APIS:
        print('Enabling the {} API... '.format(api['name']),
              end='')
        sys.stdout.flush()
        return_code, _, err = utils.run_command(
            ['gcloud', 'services', 'enable', api['service']],
            number_of_retry=5,
            timeout_in_second=120)
        if return_code:
            print(err)
        else:
            print('enabled')


def grant_client_svc_acct_roles(project_id,
                                gcp_service_account,
                                user_can_grant_roles):
    """Grant the following IAM roles to GCP service account.

    Project:
        Storage Object Viewer, Storage Object Creator, Logging LogWriter

    Args:
        project_id (str): GCP Project Id
        gcp_service_account (str): GCP service account email
        user_can_grant_roles (bool): Whether or not user has
                                        access to grant roles

    Returns:
        bool: Whether or not a role script has been generated
    """

    utils.print_banner('Assigning Roles To The GCP Service Account',
                       gcp_service_account)

    roles = {
        'forseti_project': constants.PROJECT_IAM_ROLES_CLIENT
    }

    # Forseti client doesn't have target id and gsuite account.
    target_id = ''

    return _grant_svc_acct_roles(
        target_id, project_id, gcp_service_account,
        user_can_grant_roles, roles)


def grant_server_svc_acct_roles(enable_write,
                                access_target,
                                target_id,
                                project_id,
                                gcp_service_account,
                                user_can_grant_roles):
    """Grant the following IAM roles to GCP service account.

    Org/Folder/Project:
        AppEngine App Viewer, Cloud SQL Viewer, Network Viewer
        Project Browser, Security Reviewer, Service Management Quota Viewer
        Security Admin

    Project:
        Cloud SQL Client, Storage Object Viewer, Storage Object Creator

    Args:
        enable_write (bool): Whether or not to enable write access
        access_target (str): Access target, either org, folder or project
        target_id (str): Id of the access_target
        project_id (str): GCP Project Id
        gcp_service_account (str): GCP service account email
        user_can_grant_roles (bool): Whether or not user has
                                        access to grant roles

    Returns:
        bool: Whether or not a role script has been generated
    """

    utils.print_banner('Assigning Roles To The GCP Service Account',
                       gcp_service_account)
    access_target_roles = constants.GCP_READ_IAM_ROLES
    if enable_write:
        access_target_roles.extend(constants.GCP_WRITE_IAM_ROLES)

    roles = {
        '%ss' % access_target: access_target_roles,
        'forseti_project': constants.PROJECT_IAM_ROLES_SERVER,
        'service_accounts': constants.SVC_ACCT_ROLES,
    }

    return _grant_svc_acct_roles(
        target_id, project_id, gcp_service_account,
        user_can_grant_roles, roles)


def _grant_svc_acct_roles(target_id,
                          project_id,
                          gcp_service_account,
                          user_can_grant_roles,
                          roles):
    """Grant roles to GCP service account.

    Args:
        target_id (str): Id of the access_target
        project_id (str): GCP Project Id
        gcp_service_account (str): GCP service account email
        user_can_grant_roles (bool): Whether or not user has
                                        access to grant roles
        roles (dict): Roles to grant
    Returns:
        bool: Whether or not a role script has been generated
    """

    grant_roles_cmds = _grant_roles(roles, target_id, project_id,
                                    gcp_service_account,
                                    user_can_grant_roles)

    if grant_roles_cmds:
        print(constants.MESSAGE_CREATE_ROLE_SCRIPT)

        with open('grant_forseti_roles.sh', 'wt') as roles_script:
            roles_script.write('#!/bin/bash\n\n')
            for cmd in grant_roles_cmds:
                roles_script.write('%s\n' % ' '.join(cmd))
        return True
    return False


def _grant_roles(roles_map, target_id, project_id,
                 gcp_service_account,
                 user_can_grant_roles):
    """Assign the corresponding roles to users.

    Args:
        roles_map (dict): A list of roles to assign
        target_id (str): Id of the access_target
        project_id (str): GCP Project Id
        gcp_service_account (str): GCP service account email
        user_can_grant_roles (bool): Whether or not user has
                                     access to grant roles
    Returns:
        list: A list of roles that user couldn't grant
    """

    assign_roles_cmds = []

    for (resource_type, roles) in roles_map.iteritems():
        resource_args = constants.RESOURCE_TYPE_ARGS_MAP[resource_type]
        if resource_type == 'forseti_project':
            resource_id = project_id
        elif resource_type == 'service_accounts':
            # The role 'iam.serviceAccountTokenCreator' is needed by the
            # service account on itself therefore self assigning the role.
            resource_id = gcp_service_account
        else:
            resource_id = target_id

        for role in roles:
            iam_role_cmd = _grant_role(role, resource_args,
                                       resource_id, gcp_service_account,
                                       user_can_grant_roles)
            if iam_role_cmd is not None:
                assign_roles_cmds.append(iam_role_cmd)
    return assign_roles_cmds


def _grant_role(role, resource_args, resource_id,
                gcp_service_account, user_can_grant_roles):
    """ Grant role to the give service account.

    Args:
        role (str): Role to grant
        resource_args (list): Resource arguments
        resource_id (str): Id of the resource
        gcp_service_account (str): GCP service account
        user_can_grant_roles (bool): Whether or not user has
                                     access to grant roles

    Returns:
        str: A command to grant the IAM role if the role was
            not granted successfully
    """
    iam_role_cmd = ['gcloud']
    iam_role_cmd.extend(resource_args)
    iam_role_cmd.extend([
        'add-iam-policy-binding',
        resource_id,
        '--member=serviceAccount:{}'.format(
            gcp_service_account),
        '--role={}'.format(role),
    ])
    if user_can_grant_roles:
        print('Assigning {} on {}... '.format(role, resource_id), end='')
        sys.stdout.flush()
        return_code, _, err = utils.run_command(iam_role_cmd)
        if return_code:
            print(err)
        else:
            print('assigned')
            return None

    return iam_role_cmd


def choose_organization():
    """Allow user to input organization id.

    Returns:
        str: Access target id
    """
    target_id = None
    while not target_id:
        orgs = None
        return_code, out, err = utils.run_command([
            'gcloud', 'organizations', 'list', '--format=json'])
        if return_code:
            print(err)
        else:
            try:
                orgs = json.loads(out)
            except ValueError as verr:
                print(verr)

        if not orgs:
            print('\nYou don\'t have access to any organizations. '
                  'Choose another option to enable Forseti access.')
            return None

        print('\nHere are the organizations you have access to:')

        valid_org_ids = set()

        for org in orgs:
            org_id = utils.id_from_name(org['name'])
            valid_org_ids.add(org_id)
            print('ID=%s (description="%s")' %
                  (org_id, org['displayName']))

        choice = raw_input('Enter the organization id where '
                           'you want Forseti to crawl for data: ').strip()
        try:
            # make sure that the choice is a valid organization id
            if choice not in valid_org_ids:
                print('Invalid organization id %s, try again' % choice)
                return None
            target_id = str(int(choice))
        except ValueError:
            print('Unable to parse organization id %s' % choice)
    return target_id


def choose_folder(organization_id):
    """Allow user to input folder id.

    Args:
        organization_id (str): GCP Organization Id

    Returns:
        str: Access target id
    """
    target_id = None
    while not target_id:
        choice = raw_input(
            constants.QUESTION_CHOOSE_FOLDER.format(organization_id)).strip()
        try:
            # make sure that the choice is an int before converting to str
            target_id = str(int(choice))
        except ValueError:
            print('Invalid choice %s, try again' % choice)
    return target_id


def choose_project():
    """Allow user to input project id.

    Returns:
        str: Access target id
    """
    target_id = None
    while not target_id:
        target_id = raw_input(
            'Enter the project id (NOT PROJECT NUMBER), '
            'where you want Forseti to crawl for data: ').strip()
    return target_id


def create_or_reuse_service_acct(acct_type,
                                 acct_name,
                                 acct_email,
                                 advanced_mode,
                                 dry_run):
    """Create or reuse service account.

    Args:
        acct_type (str): The account type.
        acct_name (str): The account name.
        acct_email (str): Account id.
        advanced_mode (bool): Whether or not the installer is in advanced mode.
        dry_run (bool): Whether or not the installer is in dry run mode.

    Returns:
        str: The final account email that we will be using throughout
            the installation.
    """

    choices = ['Create {}'.format(acct_type), 'Reuse {}'.format(acct_type)]

    if not advanced_mode:
        print ('Creating {}... '.format(acct_type), end='')
        sys.stdout.flush()
        choice_index = 1
    else:
        print_fun = lambda ind, val: print('[{}] {}'.format(ind + 1, val))
        choice_index = utils.get_choice_id(choices, print_fun)

    # If the choice is "Create service account", create the service
    # account. The default is to create the service account with a
    # generated name.
    # Otherwise, present the user with options to choose from
    # available service accounts in this project.
    if choice_index == 1 and dry_run:
        print('This is a dry run, so don\'t actually create '
              'the service account.')
    elif choice_index == 1:
        return_code, out, err = utils.run_command(
            ['gcloud', 'iam', 'service-accounts', 'create',
             acct_email[:acct_email.index('@')], '--display-name',
             acct_name])
        if return_code:
            print(err)
            print('Could not create the service account. Terminating '
                  'because this is an unexpected error.')
            sys.exit(1)
        print ('created')
    else:
        return_code, out, err = utils.run_command(
            ['gcloud', 'iam', 'service-accounts', 'list', '--format=json'])
        if return_code:
            print(err)
            print('Could not determine the service accounts, will just '
                  'create a new service account.')
            return acct_email
        else:
            try:
                svc_accts = json.loads(out)
            except ValueError:
                print('Could not determine the service accounts, will just '
                      'create a new service account.')
                return acct_email

        print_fun = lambda ind, val: print('[{}] {} ({})'
                                           .format(ind+1,
                                                   val.get('displayName', ''),
                                                   val['email']))
        acct_idx = utils.get_choice_id(svc_accts, print_fun)
        acct_email = svc_accts[acct_idx - 1]['email']
    print ('\t{}'.format(acct_email))
    return acct_email


def check_billing_enabled(project_id, organization_id):
    """Check if billing is enabled.

    Args:
        project_id (str): GCP project id
        organization_id (str): GCP organization id
    """

    def _billing_not_enabled():
        """Print message and exit."""
        print(constants.MESSAGE_BILLING_NOT_ENABLED.format(
            project_id, organization_id))
        sys.exit(1)
    return_code, out, err = utils.run_command(
        ['gcloud', 'alpha', 'billing', 'projects', 'describe',
         project_id, '--format=json'])
    if return_code:
        print(err)
        _billing_not_enabled()
    try:
        billing_info = json.loads(out)
        if billing_info.get('billingEnabled'):
            print('Billing: Enabled')
        else:
            _billing_not_enabled()
    except ValueError:
        _billing_not_enabled()


def lookup_organization(project_id):
    """Infer the organization from the project's parent.

    Args:
        project_id (str): GCP project id

    Returns:
        str: GCP organization id
    """

    def _no_organization():
        """No organization, so print a message and exit."""
        print(constants.MESSAGE_NO_ORGANIZATION)
        sys.exit(1)

    def _find_org_from_folder(folder_id):
        """Find the organization from some folder.

        Args:
            folder_id (str): The folder id, just a number.

        Returns:
            str: GCP organization id of the folder
        """
        cur_type = 'folders'
        cur_id = folder_id
        while cur_type != 'organizations':
            ret_code, output, error = utils.run_command(
                ['gcloud', 'alpha', 'resource-manager', 'folders',
                 'describe', cur_id, '--format=json'])
            if ret_code:
                print(error)
                _no_organization()
            try:
                folder = json.loads(output)
                cur_type, cur_id = folder['parent'].split('/')
                print('Check parent: %s' % folder['parent'])
            except ValueError as verr:
                print(verr)
                _no_organization()
        return cur_id

    return_code, out, err = utils.run_command(
        ['gcloud', 'projects', 'describe',
         project_id, '--format=json'])
    if return_code:
        print(err)
        print('Error trying to find current organization from '
              'project! Exiting.')

    try:
        project = json.loads(out)
        project_parent = project.get('parent')
        if not project_parent:
            _no_organization()
        parent_type = project_parent['type']
        parent_id = project_parent['id']
    except ValueError:
        print('Error retrieving organization id')
        _no_organization()

    if parent_type == 'folder':
        organization_id = _find_org_from_folder(parent_id)
    elif parent_type == 'organization':
        organization_id = parent_id
    else:
        _no_organization()
    if organization_id:
        print('Organization id: %s' % organization_id)
        return organization_id


def get_forseti_server_info():
    """ Get forseti server ip and zone information if exists, exit if not.

    Returns:
        str: IP address of the forseti server application
        str: Zone of the forseti server application, default to 'us-central1-c'
        str: Name of the forseti server instance
    """
    ip_addr, zone, name = get_vm_instance_info('forseti-server',
                                               try_match=True)

    if ip_addr is None:
        print('No forseti server detected, you will need to install'
              ' forseti server before installing the client, exiting...')
        sys.exit(1)

    return ip_addr, zone, name


def get_vm_instance_info(instance_name, try_match=False):
    """Get forseti server ip and zone information if exists, exit if not.

    Args:
        instance_name (str): Name of the vm instance.
        try_match (bool): Match instance that contains instance_name.
                          inside their name.

    Returns:
        str: IP address of the forseti server application.
        str: Zone of the forseti server application, default to 'us-central1-c'.
        str: Name of the forseti server instance.
    """
    def _ping_compute_instance():
        """Check compute instance status."""
        utils.run_command(
            ['gcloud', 'compute', 'instances', 'list', '--format=json'])

    _ping_compute_instance()

    return_code, out, err = utils.run_command(
        ['gcloud', 'compute', 'instances', 'list', '--format=json'])

    if return_code:
        print (err)
        sys.exit(1)
    try:
        instances = json.loads(out)
        for instance in instances:
            cur_instance_name = instance.get('name')
            match = (try_match and re.match(instance_name, cur_instance_name) or
                     (not try_match and instance_name == cur_instance_name))
            if match:
                # found forseti server vm instance
                zone = instance.get('zone').split('/zones/')[1]
                network_interfaces = instance.get('networkInterfaces')
                internal_ip = network_interfaces[0].get('networkIP')
                name = instance.get('name')
                return internal_ip, zone, name
    except ValueError:
        print('Error retrieving forseti server ip address, '
              'will leave the server ip empty for now.')
    return None, None, None

def create_firewall_rule(rule_name,
                         service_accounts,
                         action,
                         rules,
                         direction,
                         priority,
                         vpc_host_network,
                         source_ranges=None):
    """Create a firewall rule for a specific gcp service account.

    Args:
        rule_name (str): Name of the firewall rule
        service_accounts (list): Target service account
        action (FirewallRuleAction): ALLOW or DENY
        rules (list): [PROTOCOL[:PORT[-PORT]],...]
                    will not be used if action is passed in
        direction (FirewallRuleDirection): INGRESS, EGRESS, IN or OUT
        priority (int): Integer between 0 and 65535
        vpc_host_network (str): vpc_host_network (str): Name of the VPC network
                              to create firewall rules in
        source_ranges (str): A list of IP address blocks that are allowed
                            to make inbound connections that match the firewall
                             rule to the instances on the network. The IP
                             address blocks must be specified in CIDR format.
    Raises:
        Exception: Not enough arguments to execute command
    """
    format_service_accounts = ','.join(service_accounts)
    rule_name = rule_name.lower()
    format_rules = ','.join(rules)
    gcloud_command_args = ['gcloud', 'compute', 'firewall-rules', 'create',
                           rule_name, '--action', action.value,
                           '--target-service-accounts',
                           format_service_accounts, '--priority',
                           str(priority), '--direction', direction.value,
                           '--rules', format_rules,
                           '--network', vpc_host_network]
    if source_ranges:
        gcloud_command_args.extend(['--source-ranges', source_ranges])

    return_code, _, err = utils.run_command(gcloud_command_args)
    if return_code:
        print (err)


def enable_os_login(instance_name, zone):
    """Enable os login for the given VM instance.

    Args:
        instance_name (str): Name of the VM instance
        zone (str): Zone of the VM instance
    """
    gcloud_command_args = ['gcloud', 'compute', 'instances', 'add-metadata',
                           instance_name, '--metadata', 'enable-oslogin=TRUE',
                           '--zone', zone]

    return_code, _, err = utils.run_command(gcloud_command_args)
    if return_code:
        print (err)


def create_deployment(project_id,
                      organization_id,
                      deploy_tpl_path,
                      installation_type,
                      timestamp,
                      dry_run):
    """Create the GCP deployment.

    Args:
        project_id (str): GCP project id.
        organization_id (str): GCP organization id.
        deploy_tpl_path (str): Path of deployment template.
        installation_type (str): Type of the installation (client/server).
        timestamp (str): Timestamp.
        dry_run (bool): Whether the installer is in dry run mode.

    Returns:
        str: Name of the deployment.
    """

    if dry_run:
        print('This is a dry run, so skipping this step.')
        return 0

    utils.print_banner('Creating Forseti {} Deployment'.format(
        installation_type.capitalize()))

    # Ping the deployment manager and make sure the API is ready
    utils.run_command(
        ['gcloud', 'deployment-manager', 'deployments', 'list'])

    deployment_name = 'forseti-{}-{}'.format(installation_type,
                                             timestamp)
    print('Deployment name: {}'.format(deployment_name))
    print('Monitor the deployment progress here: '
          'https://console.cloud.google.com/deployments/details/'
          '{}?project={}&organizationId={}\n'.format(
              deployment_name, project_id, organization_id))

    # Start the deployment
    utils.run_command(
        ['gcloud', 'deployment-manager', 'deployments', 'create',
         deployment_name, '--config={}'.format(deploy_tpl_path), '--async'])

    return deployment_name


def check_vm_init_status(vm_name, zone):
    """Check vm initialization status.

    Args:
        vm_name (str): Name of the VM instance.
        zone (str): Zone of the VM instance.

    Returns:
        bool: Whether or not the VM has finished initializing.
    """

    check_script_executed = 'tail -n1 /tmp/deployment.log'

    _, out, _ = utils.run_command(
        ['gcloud', 'compute', 'ssh', vm_name,
         '--zone', zone, '--command', check_script_executed, '--quiet'])
    # --quiet flag is needed to eliminate the prompting for user input
    # which will hang the run_command function
    # i.e. It will create a folder at ~/.ssh and generate a new ssh key

    if 'Execution of startup script finished' in out:
        return True

    return False


def get_domain_from_organization_id(organization_id):
    """Get domain from organization id.

    Args:
        organization_id (str): Id of the organization.

    Returns:
        str: Domain of the org.
    """

    return_code, out, err = utils.run_command(
        ['gcloud', 'organizations', 'describe', organization_id,
         '--format=json'])

    if return_code:
        print(err)
        print('Unable to retrieve domain from the organization.')
        return ''

    org_info = json.loads(out)

    return org_info.get('displayName', '')


def check_deployment_status(deployment_name, status):
    """Check the status of a deployment.

    If there is any error occurred during the deployment, it will
    exit the application.

    Args:
        deployment_name (str): Deployment name.
        status (DeploymentStatus): Status of the deployment.

    Returns:
        bool: Whether or not the deployment status match with the given status.
    """

    return_code, out, err = utils.run_command(
        ['gcloud', 'deployment-manager', 'deployments', 'describe',
         deployment_name, '--format=json'])

    if return_code:
        print(err)
        print(constants.MESSAGE_DEPLOYMENT_ERROR)
        sys.exit(1)

    deployment_info = json.loads(out)

    deployment_operation = deployment_info['deployment']['operation']

    deployment_status = deployment_operation['status']

    deployment_error = deployment_operation.get('error', {})

    if deployment_error:
        print(deployment_error)
        print(constants.MESSAGE_DEPLOYMENT_ERROR)
        sys.exit(1)

    return deployment_status == status.value<|MERGE_RESOLUTION|>--- conflicted
+++ resolved
@@ -53,11 +53,7 @@
 
 def set_network_host_project_id(self):
     """Get the host project."""
-<<<<<<< HEAD
-    if not self.config.vpc_host_project_id:  
-=======
     if not self.config.vpc_host_project_id:
->>>>>>> 639bd6db
         self.config.vpc_host_project_id, _, _ = get_gcloud_info()
     print('VPC Host Project %s' % self.config.vpc_host_project_id)
 
