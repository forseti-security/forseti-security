--- conflicted
+++ resolved
@@ -12,12 +12,8 @@
 ## Forseti Security
 
 Forseti's core modules come with every deployment of the tool. They can be
-<<<<<<< HEAD
-enabled, configured, and executed independtly of each other. When deployed these
-=======
-enabled, configured, and executed independently of each other. When deployed these
->>>>>>> 96507785
-modules work together to provide their respective features.
+enabled, configured, and executed independently of each other. When deployed
+these tmodules work together to provide their respective features.
 
 **[Inventory]({% link _docs/quickstarts/inventory/index.md %})**
 
