--- conflicted
+++ resolved
@@ -46,15 +46,6 @@
 echo "Finished running Forseti inventory."
 sleep 5s
 
-<<<<<<< HEAD
-# TODO: Ultimately we want the inventory create command to block until the model is finished building.
-# link to the issue: https://github.com/GoogleCloudPlatform/forseti-security/issues/1296
-
-LOOP_COUNT=0
-MAX_LOOP_COUNT=1440
-=======
->>>>>>> 36a17946
-# Waiting for models to be finished building.
 GET_MODEL_STATUS="forseti model get ${MODEL_NAME} | python -c \"import sys, json; print json.load(sys.stdin)['status']\""
 MODEL_STATUS=`eval $GET_MODEL_STATUS`
 
