# Copyright 2017 The Forseti Security Authors. All rights reserved.
#
# Licensed under the Apache License, Version 2.0 (the "License");
# you may not use this file except in compliance with the License.
# You may obtain a copy of the License at
#
#     http://www.apache.org/licenses/LICENSE-2.0
#
# Unless required by applicable law or agreed to in writing, software
# distributed under the License is distributed on an "AS IS" BASIS,
# WITHOUT WARRANTIES OR CONDITIONS OF ANY KIND, either express or implied.
# See the License for the specific language governing permissions and
# limitations under the License.

"""Utils.

This has been tested with python 2.7.
"""

from __future__ import print_function

import os
import re
import sys
import subprocess
import time

import constants


def id_from_name(name):
    """Extract the id from the resource name.

    Args:
        name (str): The name of the resource, formatted as
            "${RESOURCE_TYPE}/${RESOURCE_ID}".

    Returns:
        str: The resource id.
    """
    if not name or not '/' in name:
        return name
    return name[name.index('/')+1:]


def print_banner(text):
    """Print a banner.

    Args:
        text (str): Text to put in the banner.
    """
    print('')
    print('+-------------------------------------------------------')
    print('|  %s' % text)
    print('+-------------------------------------------------------')
    print('')


def get_forseti_version():
    """Get Forseti version from version file.

    Returns:
        str: The version.
    """
    version = None
    version_re = re.compile(constants.VERSIONFILE_REGEX)
    version_file = os.path.join(
        constants.FORSETI_SRC_PATH, '__init__.py')
    with open(version_file, 'rt') as vfile:
        for line in vfile:
            version_match = version_re.match(line)
            if version_match:
                version = version_match.group(1)
                break
    return version


def get_remote_branches():
    """Get remote git branches.

    Returns:
        list: A list of branches.
    """
    branches = []
    return_code, out, err = run_command(
        ['git', 'branch', '-r'])
    if return_code:
        print(err)
    else:
        out = out.strip()
        if out:
            branches = [b.strip() for b in out.split('\n')]
    return branches


def checkout_git_branch():
    """Let user choose git branch and check it out.

    Returns:
        str: The checked out branch, if exists.
    """
    branches = get_remote_branches()
    choice_index = -1
    while choice_index < 0 or choice_index > len(branches):
        branches = get_remote_branches()
        print('Remote branches:')
        for (i, branch) in enumerate(branches):
            print('[%s] %s' % (i+1, branch[len('origin/'):]))
        try:
            choice_index = int(raw_input(
                'Enter your numerical choice: ').strip())
        except ValueError:
            print('Invalid input choice, try again.')
    branch = branches[choice_index-1][len('origin/'):]
    return_code, _, err = run_command(
        ['git', 'checkout', branch])
    if return_code:
        print(err)
    return branch


def full_service_acct_email(account_id, project_id):
    """Generate the full service account email.

    Args:
        account_id (str): The service account id, i.e. the part before
            the "@".
        project_id (str): The project id the service account belongs to

    Returns:
        str: The full service account email.
    """
    return constants.SERVICE_ACCT_EMAIL_FMT.format(
        account_id, project_id)


def format_resource_id(resource_type, resource_id):
    """Format the resource id as $RESOURCE_TYPE/$RESOURCE_ID.

    Args:
        resource_type (str): The resource type.
        resource_id (str): The resource id.

    Returns:
        str: The formatted resource id.
    """
    return '%s/%s' % (resource_type, resource_id)


def format_service_acct_id(prefix, modifier, timestamp, project_id):
    """Format the service account ids.

    Args:
        prefix (str): The prefix of the account id.
        modifier (str): Access level of the account.
        timestamp (str): Timestamp of the class.
        project_id (str): Id of the project on GCP.

    Returns:
        str: Service account id.
    """

    return full_service_acct_email(
        constants.SERVICE_ACCT_FMT.format(
            prefix, modifier, timestamp), project_id)


def infer_version(advanced_mode):
    """Infer the Forseti version, or ask user to input one not listed.

    Args:
        advanced_mode (bool): Whether or not the installer is in advanced mode

    Returns:
        str: Selected Forseti branch
    """
    return_code, out, err = run_command(
        ['git', 'rev-parse', '--abbrev-ref', 'HEAD'])
    if return_code:
        print(err)
        print('Will try to infer the Forseti version instead.')
    else:
        branch = out.strip()

    user_choice = None
    if not branch or branch == 'master':
        version = get_forseti_version()
        if version:
            branch = 'v%s' % version

    if not advanced_mode:
        user_choice = 'y'

    while user_choice != 'y' and user_choice != 'n':
        user_choice = raw_input(
            'Install Forseti branch/tag %s? (y/n) '
            % branch).lower().strip()

    if user_choice == 'n':
        branch = checkout_git_branch()
        if branch:
            branch = branch
        else:
            print('No branch was chosen; using %s' % branch)

    print('Forseti branch/tag: %s' % branch)
    return branch


def get_zone_from_bucket_location(bucket_location):
    """Get zone from bucket location.

    Args:
        bucket_location (str): Bucket location

    Returns:
        str: Zone for that given bucket location
    """

    return '{}-c'.format(bucket_location)


def get_choice_id(choices, print_function):
    """Get choice id from user.

    Args:
        choices (list): A list of choices
        print_function (method): Print function
    Returns:
        int: choice id
    """
    while True:
        for (i, choice) in enumerate(choices):
            print_function(i, choice)

        choice_input = raw_input(
            'Enter the number of your choice: ').strip()

        try:
            choice_index = int(choice_input)
            if choice_index < 1 or choice_index > len(choices):
                raise ValueError
            else:
                break
        except ValueError:
            print('Invalid choice "%s", try again' % choice_input)
    return choice_index


def extract_timestamp_from_name(instance_name, include_date=False):
    """Extract timestamp from instance name.

    Example instance_name: forseti-security-server-20180207125916-vm
    Example output: '125916' if include_date is false,
                    '20180207125916' otherwise
    Args:
        instance_name (str): Name of the instance
        include_date (bool): Include date in the timestamp

    Returns:
        str: Timestamp
    """
    if instance_name is None:
        return ''

    if include_date:
        return instance_name.split('-')[-2]
    return instance_name.split('-')[-2][8:]


def run_command(cmd_args):
    """Wrapper to run a command in subprocess.

    Args:
        cmd_args (list): The list of command arguments.

    Returns:
        int: The return code. 0 is "ok", anything else is "error".
        str: Output, if command was successful.
        err: Error output, if there was an error.
    """
    proc = subprocess.Popen(cmd_args,
                            stdout=subprocess.PIPE,
                            stderr=subprocess.PIPE)
    out, err = proc.communicate()
    return proc.returncode, out, err


def sanitize_conf_values(conf_values):
    """Sanitize the forseti_conf values not to be zero-length strings.

    Args:
        conf_values (dict): The conf values to replace in the
            forseti_conf_server.yaml.

    Returns:
        dict: The sanitized values.
    """
    for key in conf_values.keys():
        if not conf_values[key]:
            conf_values[key] = '""'
    return conf_values


<<<<<<< HEAD
def merge_object(base_obj, target_obj,
                 fields_to_ignore=None, field_identifiers=None):
    """Merge objects.

    Note: base_obj will be modified during the merge process.

    High level overview:
    If you have 2 dictionaries, A and B.
    A = {a: a_val, a1: a1_val}, B = {a: a_val_prime, a2: a2_val}
    And by doing merge_object(A, B)
    You will get A = {a: a_va1_prime, a1: a1_val, a2: a2_val}
    You are able to selectively ignore some of the fields,
    e.g. merge_object(A, B, fields_to_ignore=['a', 'a2'])
    This will prevent field 'a' from getting modified during the merge
    process and will also prevent field 'a2' from merging into the
    base_obect (A). The result of this would be A = {a: a_val, a1: a1_val}
    Note that B, the target object will not be modified.

    If you have 2 lists of dictionaries, A and B
    A = [{id: a0, val: a0_val}, {id: a1, val: a1_val}]
    B = [{id: a0, val: a0_val_prime}, {id: b, val: b_val}]
    And by doing merge_object(A, B)
    You will get
    A = [{id: a0, val: a0_val}, {id: a1, val: a1_val},
    {id: a0, val: a0_val_prime}, {id: b, val: b_val}]
    It didn't merge based on 'id' as you expect it to do because
    we haven't specified an identifier for the list of dictionaries yet so
    the function is not able to identify them based on the field 'id'.
    We can do so by passing in field_identifiers,
    e.g. merge(A, B, field_identifiers={'default_identifier': 'id'})
    and by doing so, you will get A = [{id: a0, val: a0_val_prime},
    {id: a1, val: a1_val}, {id: b, val: b_val}] as expected.

    You are able to merge nested lists/dictionaries, the way can you define
    field_identifiers to handle this situation is to utilize the key of
    the key, value pairs inside the dictionary.
    E.g. if you have two dictionaries that look like the following:

    {
        rules:
            - id: 'rule_id'
              description: 'rule_description'
            - id: 'rule_id1'
              description: 'rule_description1'
            - id: 'rule_id2'
              description: 'rule_description2'
    }

    {
        rules:
            - id: 'rule_id1'
              description: 'rule_description1_prime'
            - id: 'rule_id2'
              description: 'rule_description2_prime'
            - id: 'rule_id3'
              description: 'rule_description3_prime'
    }

    And you would like the field 'id' to act as the identifier during the
    merge process, you need to define the field_identifiers like this
    field_identifiers=['rules': 'id'], which is same as saying 'rules' is a
    list of dictionaries, and the identifier of those dictionaries is 'id'.

    You can also define multiple identifiers for one field, the function
    will look for the one that is inside the dictionary object and use that
    as the identifier.

    E.g.
    field_identifiers=['rules': ['id', 'name']] works for both
    {
        rules:
            - id: 'rule_id1'
              description: 'rule_description1_prime'
    }
    and
    {
        rules:
            - name: 'rule_id1'
              description: 'rule_description1_prime'
    }

    Args:
        base_obj (object): Base dictionary.
        target_obj (object): Target dictionary.
        fields_to_ignore (list): Fields to ignore (keep in base_dict).
        field_identifiers (dict): Identifiers for fields.

    Raises:
          FormatNotSupported: Format not supported.
    """
    class FormatNotSupported(Exception):
        """Format not supported exception."""
        pass

    # Init default values for fields_to_ignore and field_identifiers
    # if they don't already exists.
    if fields_to_ignore is None:
        fields_to_ignore = []
    if field_identifiers is None:
        field_identifiers = {}

    if isinstance(base_obj, list) and isinstance(target_obj, list):
        identifier = field_identifiers.get('default_identifier')
        merge_dict_list(base_obj, target_obj, identifier,
                        fields_to_ignore, field_identifiers)
    elif isinstance(base_obj, dict) and isinstance(target_obj, dict):
        merge_dict(base_obj, target_obj, fields_to_ignore, field_identifiers)
    else:
        raise FormatNotSupported(
            'Merging {} and {} is not supported'.format(
                type(base_obj), type(target_obj)))


def merge_dict(base_dict, target_dict,
               fields_to_ignore, field_identifiers):
    """Merge target_dict into base_dict.

    Note: base_dict will be modified during the merge process.

    Args:
        base_dict (dict): Base dictionary.
        target_dict (dict): Target dictionary.
        fields_to_ignore (list): Fields to ignore (keep in base_dict).
        field_identifiers (dict): Identifiers for fields.
    """

    for key, val in base_dict.iteritems():
        if key in target_dict:
            # If target_dict has the same key, we check if the value is
            # an instance of dictionary. If it is we merge recursively and
            # if it's not, we do a simple replace if the key is not in
            # fields_to_ignore.
            if key in fields_to_ignore:
                continue
            if isinstance(val, dict):
                merge_dict(val, target_dict.get(key),
                           fields_to_ignore, field_identifiers)
            elif isinstance(val, list) and val and isinstance(val[0], dict):
                # If the list has at least one item, we check for the type
                # of the first item, if it's a dictionary, we invoke
                # merge_dict_list.
                identifier = field_identifiers.get(key)
                if isinstance(identifier, list):
                    identifier = _select_identifier(identifier, val[0])
                merge_dict_list(val, target_dict.get(key), identifier,
                                fields_to_ignore, field_identifiers)
            else:
                base_dict[key] = target_dict.get(key)

    for key, val in target_dict.iteritems():
        if key not in base_dict and key not in fields_to_ignore:
            # If this is a key we have only in target but not in base, we add
            # it to the base_dict.
            base_dict[key] = val


def _select_identifier(identifiers, dict_to_identify):
    """Select the right field identifier.

    Args:
        identifiers (list): List of identifiers.
        dict_to_identify (dict): Dictionary to identify.

    Returns:
        str: Identifier.
    """

    for identifier in identifiers:
        if identifier in dict_to_identify:
            return identifier
    return ''


def merge_dict_list(base_dict_list, target_dict_list, identifier,
                    fields_to_ignore, field_identifiers):
    """Merge target_dict_list into base_dict_list.

    Note: base_dict_list will be modified during the merge process.

    Args:
        base_dict_list (list): Base dictionary.
        target_dict_list (list): Target dictionary.
        identifier (str): Current field identifier.
        fields_to_ignore (list): Fields to ignore (keep in base_dict).
        field_identifiers (dict): Identifiers for fields.
    """

    contains_identifier = False

    if base_dict_list:
        # If base_dict_list is not empty, check if the dictionary object
        # inside contains the identifier.
        contains_identifier = identifier in base_dict_list[0]
    if target_dict_list:
        # If target_dict_list is not empty, check if the dictionary object
        # inside contains the identifier.
        contains_identifier = contains_identifier and (
            identifier in target_dict_list[0])

    if not identifier or not contains_identifier:
        # Doesn't have an identifier, append all the dictionary objects from
        # target_dict_list to base_dict_list if base_dict_list doesn't have
        # them already.
        for target_dict in target_dict_list:
            if target_dict not in base_dict_list:
                base_dict_list.append(target_dict)
        return

    # Sort both base_dict_list and target_dict_list by the identifier.
    base_dict_list.sort(key=lambda k: k[identifier])
    target_dict_list.sort(key=lambda k: k[identifier])

    # Merge them.
    base_counter = 0
    target_counter = 0
    max_items = len(base_dict_list) + len(target_dict_list)
    for _ in range(0, max_items):
        cur_base_dict = (None if len(base_dict_list) <= base_counter
                         else base_dict_list[base_counter])
        cur_taget_dict = (None if len(target_dict_list) <= target_counter
                          else target_dict_list[target_counter])
        if target_counter >= len(target_dict_list):
            break
        elif (base_counter >= len(base_dict_list) or
              cur_base_dict[identifier] > cur_taget_dict[identifier]):
            # cur_target_object only exists in target_dict_list,
            # add it to base_dict_list, increment target_counter.
            base_dict_list.append(cur_taget_dict)
            target_counter += 1
        elif cur_base_dict[identifier] < cur_taget_dict[identifier]:
            # cur_base_dict object only exists in base_dict_list,
            # increment base_counter.
            base_counter += 1
        else:
            # They have the same identifier, merge them,
            # increment both counters.
            merge_dict(cur_base_dict, cur_taget_dict,
                       fields_to_ignore, field_identifiers)
            base_counter += 1
            target_counter += 1
=======
def show_loading(loading_time, message='', max_number_of_dots=15):
    """Show loading message, append dots to the end of the message up to
    a certain number of dots and repeat.

    Args:
        loading_time (int): Loading time in seconds.
        message (str): Message to print to stdout.
        max_number_of_dots (int): Maximum number of dots on the line.
    """

    # VT100 control codes, use to remove the last line.
    erase_line = '\x1b[2K'

    for i in range(0, loading_time*2):
        # Sleep for 0.5 second so that the dots can appear more quickly
        # to be more user friendly.
        time.sleep(0.5)
        dots = '.' * (i % max_number_of_dots)
        sys.stdout.write('\r{}{}{}'.format(erase_line, message, dots))
        sys.stdout.flush()
    print ('Done.\n')
>>>>>>> 9b8d4cd4
<|MERGE_RESOLUTION|>--- conflicted
+++ resolved
@@ -302,7 +302,6 @@
     return conf_values
 
 
-<<<<<<< HEAD
 def merge_object(base_obj, target_obj,
                  fields_to_ignore=None, field_identifiers=None):
     """Merge objects.
@@ -543,7 +542,8 @@
                        fields_to_ignore, field_identifiers)
             base_counter += 1
             target_counter += 1
-=======
+
+
 def show_loading(loading_time, message='', max_number_of_dots=15):
     """Show loading message, append dots to the end of the message up to
     a certain number of dots and repeat.
@@ -564,5 +564,4 @@
         dots = '.' * (i % max_number_of_dots)
         sys.stdout.write('\r{}{}{}'.format(erase_line, message, dots))
         sys.stdout.flush()
-    print ('Done.\n')
->>>>>>> 9b8d4cd4
+    print ('Done.\n')