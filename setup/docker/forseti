# Copyright 2017 The Forseti Security Authors. All rights reserved.
#
# Licensed under the Apache License, Version 2.0 (the "License");
# you may not use this file except in compliance with the License.
# You may obtain a copy of the License at
#
#    http://www.apache.org/licenses/LICENSE-2.0
#
# Unless required by applicable law or agreed to in writing, software
# distributed under the License is distributed on an "AS IS" BASIS,
# WITHOUT WARRANTIES OR CONDITIONS OF ANY KIND, either express or implied.
# See the License for the specific language governing permissions and
# limitations under the License.

ARG BASE_IMAGE=forseti/base
FROM ${BASE_IMAGE}

# Expose our source so we can install Forseti Security.
ADD . /forseti-security/
WORKDIR /forseti-security/

<<<<<<< HEAD
# Install Forseti Security dependencies.
RUN pip install -q --upgrade pip
RUN pip install -q -r setup/dependencies/pip_packages.txt --upgrade

# Install Forseti Security.
RUN python setup.py install

# Test to see Forseti Security was installed.
=======
RUN pip install -q --upgrade pip 1> /dev/null
RUN pip install -q -r setup/dependencies/pip_packages.txt --upgrade 1> /dev/null
RUN python setup.py install 1> /dev/null
>>>>>>> 4f7dd231
RUN yes | which forseti_server<|MERGE_RESOLUTION|>--- conflicted
+++ resolved
@@ -19,18 +19,12 @@
 ADD . /forseti-security/
 WORKDIR /forseti-security/
 
-<<<<<<< HEAD
 # Install Forseti Security dependencies.
-RUN pip install -q --upgrade pip
-RUN pip install -q -r setup/dependencies/pip_packages.txt --upgrade
+RUN pip install -q --upgrade pip >1 /dev/null
+RUN pip install -q -r setup/dependencies/pip_packages.txt --upgrade 1> /dev/null
 
 # Install Forseti Security.
-RUN python setup.py install
+RUN python setup.py install 1> /dev/null
 
 # Test to see Forseti Security was installed.
-=======
-RUN pip install -q --upgrade pip 1> /dev/null
-RUN pip install -q -r setup/dependencies/pip_packages.txt --upgrade 1> /dev/null
-RUN python setup.py install 1> /dev/null
->>>>>>> 4f7dd231
 RUN yes | which forseti_server