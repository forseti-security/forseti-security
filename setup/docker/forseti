--- conflicted
+++ resolved
@@ -22,14 +22,9 @@
 # Install Forseti Security dependencies.
 # This should stay in sync with the deployment script used on the host machine in
 #   deployment-templates/compute-engine/forseti-instance.py
-<<<<<<< HEAD
-RUN pip install -q --upgrade pip==9.0.3 1> /dev/null
-RUN pip install -q --upgrade setuptools wheel 1> /dev/null
 
-=======
 RUN pip install -q --upgrade pip==9.0.3
 RUN pip install -q --upgrade setuptools wheel 1> /dev/null
->>>>>>> 36a17946
 RUN pip install -q --upgrade -r requirements.txt 1> /dev/null
 
 # Install Forseti Security.
