# Copyright 2017 The Forseti Security Authors. All rights reserved.
#
# Licensed under the Apache License, Version 2.0 (the "License");
# you may not use this file except in compliance with the License.
# You may obtain a copy of the License at
#
#    http://www.apache.org/licenses/LICENSE-2.0
#
# Unless required by applicable law or agreed to in writing, software
# distributed under the License is distributed on an "AS IS" BASIS,
# WITHOUT WARRANTIES OR CONDITIONS OF ANY KIND, either express or implied.
# See the License for the specific language governing permissions and
# limitations under the License.

ARG BASE_IMAGE=forseti/base
FROM ${BASE_IMAGE}

# Expose our source so we can install Forseti Security.
ADD . /forseti-security/
WORKDIR /forseti-security/

# Install Forseti Security dependencies.
# This should stay in sync with the deployment script used on the host machine
# in deployment-templates/compute-engine/forseti-instance.py
RUN pip install -q --upgrade setuptools pip wheel 1> /dev/null
RUN pip install -q --upgrade -r requirements.txt 1> /dev/null

# Install Forseti Security.
<<<<<<< HEAD
RUN python setup.py install

# Test to see Forseti Security was installed.
# The tests here should match what is created as an entry point in setup.py
RUN yes | which forseti_server
RUN yes | which forseti
RUN yes | which forseti_enforcer
=======
RUN python setup.py install
>>>>>>> 8c8a6d52
<|MERGE_RESOLUTION|>--- conflicted
+++ resolved
@@ -26,14 +26,4 @@
 RUN pip install -q --upgrade -r requirements.txt 1> /dev/null
 
 # Install Forseti Security.
-<<<<<<< HEAD
-RUN python setup.py install
-
-# Test to see Forseti Security was installed.
-# The tests here should match what is created as an entry point in setup.py
-RUN yes | which forseti_server
-RUN yes | which forseti
-RUN yes | which forseti_enforcer
-=======
-RUN python setup.py install
->>>>>>> 8c8a6d52
+RUN python setup.py install