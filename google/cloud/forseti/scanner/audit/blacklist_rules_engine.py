--- conflicted
+++ resolved
@@ -18,13 +18,9 @@
 from builtins import object
 import itertools
 import re
-<<<<<<< HEAD
-import urllib.request, urllib.error, urllib.parse
-=======
 import urllib.request
 import urllib.error
 import urllib.parse
->>>>>>> d5fea73a
 import struct
 import socket
 
