# Copyright 2017 The Forseti Security Authors. All rights reserved.
#
# Licensed under the Apache License, Version 2.0 (the "License");
# you may not use this file except in compliance with the License.
# You may obtain a copy of the License at
#
#    http://www.apache.org/licenses/LICENSE-2.0
#
# Unless required by applicable law or agreed to in writing, software
# distributed under the License is distributed on an "AS IS" BASIS,
# WITHOUT WARRANTIES OR CONDITIONS OF ANY KIND, either express or implied.
# See the License for the specific language governing permissions and
# limitations under the License.

"""Rules engine for firewall rules."""

import itertools
import threading
from collections import namedtuple

from google.cloud.forseti.common.gcp_type import firewall_rule
from google.cloud.forseti.common.gcp_type import resource as resource_mod
from google.cloud.forseti.common.gcp_type import resource_util
from google.cloud.forseti.common.util import log_util
from google.cloud.forseti.common.util import relationship_util
from google.cloud.forseti.scanner.audit import base_rules_engine as bre
from google.cloud.forseti.scanner.audit import rules as scanner_rules


LOGGER = log_util.get_logger(__name__)


class Error(Exception):
    """Base error class for the module."""


class DuplicateFirewallRuleError(Error):
    """Raised if a rule id is reused in the rule definitions, must be unique."""


class DuplicateFirewallGroupError(Error):
    """Raised if group id is reused in the group definitions, must be unique."""


class RuleDoesntExistError(Error):
    """Raised if a rule group tries to add a rule that doesn't exist."""


class GroupDoesntExistError(Error):
    """Raised if an org policy tries to add a group that doesn't exist."""


class InvalidRuleDefinition(Error):
    """Raised if a rule definition is invalid."""


class InvalidGroupDefinition(Error):
    """Raised if a group definition is invalid."""


class InvalidOrgDefinition(Error):
    """Raised if a org definition is invalid."""


class FirewallRulesEngine(bre.BaseRulesEngine):
    """Rules engine for firewall resources."""

    def __init__(self, rules_file_path, snapshot_timestamp=None):
        """Initialize.

        Args:
          rules_file_path (str): File location of rules.
          snapshot_timestamp (str): The snapshot to work with.
        """
        super(FirewallRulesEngine, self).__init__(
            rules_file_path=rules_file_path,
            snapshot_timestamp=snapshot_timestamp)
        self._repository_lock = threading.RLock()
        self.rule_book = None

    def build_rule_book(self, global_configs):
        """Build RuleBook from the rule definition file.

        Args:
          global_configs (dict): Global configurations.
        """
        del global_configs  # unused.
        with self._repository_lock:
            rule_file_dict = self._load_rule_definitions()
            rule_defs = rule_file_dict.get('rules', [])
            group_defs = rule_file_dict.get('rule_groups', [])
            org_policy = rule_file_dict.get('org_policy', [])
            self.rule_book = RuleBook(
                rule_defs=rule_defs,
                group_defs=group_defs,
                org_policy=org_policy,
                snapshot_timestamp=self.snapshot_timestamp)

    def find_policy_violations(self, resource, policy, force_rebuild=False):
        """Determine whether policy violates rules.

        Args:
          resource (Resource): The resource that the policy belongs to.
          policy (dict): The policy to compare against the rules.
          force_rebuild (bool): If True, rebuilds the rule book.
            This will reload the rules definition file and add the rules to the
            book.

        Returns:
            list: A list of the rule violations.
        """
        if self.rule_book is None or force_rebuild:
            self.build_rule_book(self.full_rules_path)

        violations = self.rule_book.find_violations(resource, policy)

        return list(violations)


class RuleBook(bre.BaseRuleBook):
    """The RuleBook for firewall auditing.

    Rules from the rules definition file are parsed and then the hierarchy and
    enforcement points are parsed. Rules then are assessed at the first
    applicable point in the ancestory tree that has rules.

    Sample org structure:

            org 1234
           /        \
          f-1       p-c
         /  \
       p-a  p-b

    Rules can be applied at any node above. When a policy is being audited,
    it the rulebook will start at the lowest level (the project) and will
    walk up the hierarchy until it reaches the first instance with rules and
    these are the only rules that are checked.
    """

    def __init__(self,
                 rule_defs=None,
                 snapshot_timestamp=None,
                 group_defs=None,
                 org_policy=None):
        """Initialize.

        Args:
          rule_defs (list): The parsed list of dictionary rules from the YAML
            definition file.
          snapshot_timestamp (str): The snapshot to work with.
          group_defs (list): The parsed list of dictionary group ids to rules.
          org_policy (dict): The parsed org policy configuration.
        """
        super(RuleBook, self).__init__()
        self.rule_indices = {}
        self.rules_map = {}
        self.rule_groups_map = {}
        self.org_policy_rules_map = {}
        self.snapshot_timestamp = snapshot_timestamp or None
        self._repository_lock = threading.RLock()
        if rule_defs:
            self.add_rules(rule_defs)
        if group_defs:
            self.add_rule_groups(group_defs)
        if org_policy:
            self.add_org_policy(org_policy)

    def add_rules(self, rule_defs):
        """Adds rules to rule book.

        Args:
          rule_defs (list): Rule definition dictionaries from yaml config file.

        Raises:
          InvalidRuleDefinition: If the rule is missing required fields or the
            fields have invalid values.
        """
        with self._repository_lock:
            for i, rule_def in enumerate(rule_defs):
                if rule_def is not None:
                    self.add_rule(rule_def, i)

    def add_rule(self, rule_def, rule_index):
        """Adds a rule to the rule book.

        Args:
          rule_def (Rule): A Rule used to check for violations.
          rule_index (int): Used for logs.

        Raises:
          DuplicateFirewallRuleError: When the rule by the same name exists.
        """
        rule = Rule.from_config(rule_def)
        if rule.id in self.rules_map:
            raise DuplicateFirewallRuleError(
                'Rule id "%s" already in rules (rule %s)' % (
                    rule.id, rule_index))
        self.rule_indices[rule.id] = rule_index
        self.rules_map[rule.id] = rule

    def add_rule_groups(self, group_defs):
        """Creates group to rule matching.

        Args:
          group_defs (dict): A dictionary with a group id and a list of rule ids
            that will be included by including this group in a policy.

        Raises:
          DuplicateFirewallGroupError: Raised if the group id already exists.
          RuleDoesntExistError: Raised if a rule included in the group does not
            exist.
          InvalidGroupDefinition: Raised if a group definition is invalid.
        """
        for group_def in group_defs:
            group_id = group_def.get('group_id')
            if not group_id:
                raise InvalidGroupDefinition('Group requires a group id')
            if group_id in self.rule_groups_map:
                raise DuplicateFirewallGroupError(
                    'Group id already exists: %s' % group_id)
            rule_ids = group_def.get('rule_ids')
            if not rule_ids:
                raise InvalidGroupDefinition(
                    'Group "%s" does not have any rules' % group_id)
            for rule_id in rule_ids:
                if rule_id not in self.rules_map:
                    raise RuleDoesntExistError(
                        'Rule id "%s" does not exist, cannot be in group' %
                        rule_id)
            self.rule_groups_map[group_id] = rule_ids

    def add_org_policy(self, org_def):
        """Creates org policy and rule mapping.

        Sample org structure:

                org 1234
               /        \
              f-1       p-c
             /  \
           p-a  p-b

        Rules can be applied at any node above. When a policy is being audited,
        it the rulebook will start at the lowest level (the project) and will
        walk up the hierarchy until it reaches the first instance with rules and
        these are the only rules that are checked.

        Args:
          org_def (dict): A dictionary of resource ids and enforced rules.

        Raises:
          RuleDoesntExistError: Raised if a rule included in the group does not
            exist.
          GroupDoesntExistError: Raised if a group included in an org policy
            does not exist.
          InvalidOrgDefinition: Raised if org policy doesn't have resources.
        """
        resources = org_def.get('resources', [])
        if not resources:
            raise InvalidOrgDefinition('Org policy does not have any resources')
        for resource in resources:
            resource_type = resource_mod.ResourceType.verify(
                resource.get('type'))
            ids = resource.get('resource_ids', [])
            rules = resource.get('rules', {})
            groups = rules.get('group_ids', [])
            expanded_rules = set()
            for group_id in groups:
                if group_id not in self.rule_groups_map:
                    raise GroupDoesntExistError(
                        'Group "%s" does not exist' % group_id)
                expanded_group = self.rule_groups_map.get(group_id, [])
                expanded_rules.update(expanded_group)
            for rule_id in rules.get('rule_ids', []):
                if rule_id not in self.rules_map:
                    raise RuleDoesntExistError(
                        'Rule id "%s" does not exist' % rule_id)
                expanded_rules.add(rule_id)
            for resource_id in ids:
                gcp_resource = resource_util.create_resource(
                    resource_id=resource_id,
                    resource_type=resource_type)
                self.org_policy_rules_map[gcp_resource] = sorted(expanded_rules)


    def find_violations(self, resource, policies):
        """Find policy binding violations in the rule book.

        Args:
            resource (Resource): The GCP resource associated with the
                policy binding.
                This is where we start looking for rule violations and
                we move up the resource hierarchy (if permitted by the
                resource's "inherit_from_parents" property).
            policies(list): A list of FirewallRule policies.

        Returns:
            iterable: A generator of the rule violations.
        """
        violations = itertools.chain()

        resource_ancestors = (
<<<<<<< HEAD
            org_resource_rel_dao.find_ancestors_by_hierarchial_name(
                resource, policies[0].full_name))
=======
            relationship_util.find_ancestors(resource, policy.full_name))
>>>>>>> 789fd9af

        for curr_resource in resource_ancestors:
            if curr_resource in self.org_policy_rules_map:
                org_policy_rules = self.org_policy_rules_map.get(
                    curr_resource, [])
                for rule_id in org_policy_rules:
                    rule = self.rules_map[rule_id]
                    violations = itertools.chain(
                        violations,
                        rule.find_policy_violations(policies))
                break  # Only the first rules found in the ancestry are applied
        return violations


class Rule(object):
    """Rule properties from the firewall rules definitions file.
    Also finds violations.
    """

    VALID_RULE_MODES = frozenset([
        scanner_rules.RuleMode.WHITELIST,
        scanner_rules.RuleMode.BLACKLIST,
        scanner_rules.RuleMode.REQUIRED,
        scanner_rules.RuleMode.MATCHES,
    ])

    def __init__(self,
                 rule_id=None,
                 match_policies=None,
                 verify_policies=None,
                 mode=scanner_rules.RuleMode.WHITELIST,
                 exact_match=True):
        """Initialize.

        Args:
          rule_id (str): The id of the rule.
          match_policies (list): A list of policy dictionaries.
          verify_policies (list): A list of policy dictionaries.
          mode (RuleMode): The RuleMode for this rule.
          exact_match (bool): Whether to exactly match required rules.
        """
        self.id = rule_id
        self._match_policies = match_policies
        self._match_rules = None
        self._exact_match = exact_match
        self.mode = mode
        self._verify_policies = verify_policies
        self._verify_rules = None

    def __hash__(self):
        """Makes a hash of the rule id.

        Returns:
          int: The hash of the rule id.
        """
        return hash(self.id)

    @classmethod
    def from_config(cls, rule_def):
        """Creates a Rule from a config file.

        Args:
          rule_def (dict): A dictionary rule definition parsed from YAML config.

        Returns:
          Rule: A rule created from the rule definition.

        Raises:
          InvalidRuleDefinition: If rule is missing required fields.
        """
        rule_id = rule_def.get('rule_id')
        if not rule_id:
            raise InvalidRuleDefinition('Rule requires rule_id')
        mode = rule_def.get('mode')
        if not mode:
            raise InvalidRuleDefinition('Rule requires mode')
        mode = mode.lower()
        if mode not in cls.VALID_RULE_MODES:
            raise InvalidRuleDefinition('Mode %s is not in valid modes: %s'
                                        % (mode, cls.VALID_RULE_MODES))
        match_policies = rule_def.get('match_policies', [])
        verify_policies = rule_def.get('verify_policies', [])
        if mode in ['whitelist', 'blacklist']:
            if not match_policies or not verify_policies:
                raise InvalidRuleDefinition(
                    'Whitelist and blacklist rules require match and verify '
                    'policies')
        if mode in ['required', 'matches']:
            if not match_policies:
                raise InvalidRuleDefinition(
                    'Required and matches rules require match policies')
            if verify_policies:
                raise InvalidRuleDefinition(
                    'Required and matches rules cannot have verify policies')
        return Rule(
            rule_id=rule_id,
            match_policies=match_policies,
            verify_policies=verify_policies,
            mode=mode,
            exact_match=rule_def.get('exact_match', True),
        )

    @staticmethod
    def create_rules(policies, validate=False):
        """Creates FirewallRules from policies.

        Args:
          policies (list): A list of policy dictionaries.
          validate (bool): Whether to validate that this is a valid firewall
            rule (one that can be passed to the API).

        Returns:
          list: A list of FirewallRule.
        """
        match_rules = []
        for policy in policies:
            rule = firewall_rule.FirewallRule.from_dict(
                policy, validate=validate)
            match_rules.append(rule)
        return match_rules

    @property
    def match_rules(self):
        """The FirewallRules used to filter policies.

        Returns:
          list: A list of FirewallRule.
        """
        if not self._match_rules:
            validate = self.mode in {
                scanner_rules.RuleMode.REQUIRED,
                scanner_rules.RuleMode.MATCHES
            }
            self._match_rules = self.create_rules(
                self._match_policies, validate=validate)
        return self._match_rules

    @property
    def verify_rules(self):
        """The FirewallRules used to check policies.

        Returns:
          list: A list of FirewallRule.
        """
        if not self._verify_rules:
            self._verify_rules = self.create_rules(self._verify_policies)
        return self._verify_rules

    def find_policy_violations(self, firewall_policies):
        """Finds policy violations in a list of firewall policies.

        Args:
          firewall_policies (list): A list of FirewallRule.

        Returns:
          iterable: A generator of RuleViolations.
        """
        if self.mode == scanner_rules.RuleMode.MATCHES:
            violations = self._yield_match_violations(firewall_policies)
        elif self.mode == scanner_rules.RuleMode.REQUIRED:
            violations = self._yield_required_violations(firewall_policies)
        elif self.mode == scanner_rules.RuleMode.WHITELIST:
            violations = self._yield_whitelist_violations(firewall_policies)
        elif self.mode == scanner_rules.RuleMode.BLACKLIST:
            violations = self._yield_blacklist_violations(firewall_policies)
        return violations

    def _yield_match_violations(self, firewall_policies):
        """Finds policies that don't match the required policy.

        Args:
          firewall_policies (list): A list of FirewallRules to check.

        Yields:
          iterable: A generator of RuleViolations.
        """
        inserts = set([])
        deletes = set([])
        for i, rule in enumerate(self.match_rules):
            if is_rule_exists_violation(rule, firewall_policies,
                                        self._exact_match):
                inserts.add('%s: rule %s' % (self.id, i))

        for policy in firewall_policies:
            if is_rule_exists_violation(policy, self.match_rules,
                                        self._exact_match):
                deletes.add(policy.name)

        updates = inserts & deletes
        inserts, deletes = (inserts-updates, deletes-updates)

        if inserts or deletes or updates:
            yield self._create_violation(
                firewall_policies, 'FIREWALL_MATCHES_VIOLATION',
                recommended_actions={
                    'INSERT_FIREWALL_RULES': sorted(inserts),
                    'DELETE_FIREWALL_RULES': sorted(deletes),
                    'UPDATE_FIREWALL_RULES': sorted(updates),
                })

    def _yield_required_violations(self, firewall_policies):
        """Finds missing policies that are required.

        Args:
          firewall_policies (list): A list of FirewallRules to check.

        Yields:
          iterable: A generator of RuleViolations.
        """
        for i, rule in enumerate(self.match_rules):
            if is_rule_exists_violation(rule, firewall_policies,
                                        self._exact_match):
                yield self._create_violation(
                    firewall_policies, 'FIREWALL_REQUIRED_VIOLATION',
                    recommended_actions={
                        'INSERT_FIREWALL_RULES': [
                            '%s: rule %s' % (self.id, i)
                        ],
                    })

    def _yield_whitelist_violations(self, firewall_policies):
        """Finds policies that aren't whitelisted.

        Args:
          firewall_policies (list): A list of FirewallRules to check.

        Yields:
          iterable: A generator of RuleViolations.
        """
        for policy in firewall_policies:
            if not any([policy > rule for rule in self.match_rules]):
                continue
            if is_whitelist_violation(self.verify_rules, policy):
                yield self._create_violation(
                    [policy], 'FIREWALL_WHITELIST_VIOLATION',
                    recommended_actions={
                        'DELETE_FIREWALL_RULES': [policy.name],
                    })

    def _yield_blacklist_violations(self, firewall_policies):
        """Finds blacklisted policies.

        Args:
          firewall_policies (list): A list of FirewallRules to check.

        Yields:
          iterable: A generator of RuleViolations.
        """
        for policy in firewall_policies:
            if not any([policy > rule for rule in self.match_rules]):
                continue
            if is_blacklist_violation(self.verify_rules, policy):
                yield self._create_violation(
                    [policy], 'FIREWALL_BLACKLIST_VIOLATION',
                    recommended_actions={
                        'DELETE_FIREWALL_RULES': [policy.name],
                    })

    def _create_violation(self, policies, violation_type,
                          recommended_actions=None):
        """Creates a RuleViolation.

        Args:
          policies (list): A list of FirewallRule that violate the policy.
          violation_type (str): The type of violation.
          recommended_actions (list): The list of actions to take.

        Returns:
          RuleViolation: A RuleViolation for the given policies.

        Raises:
          ValueError: If no policies are passed in.
        """
        if not policies:
            raise ValueError('No policies in violation')
        return RuleViolation(
            resource_type='firewall_rule',
            resource_id=policies[0].project_id,
            rule_id=self.id,
            violation_type=violation_type,
            policy_names=[p.name for p in policies],
            recommended_actions=recommended_actions,
        )

# Rule violation.
# resource_type: string
# resource_id: string
# rule_name: string
# violation_type: FIREWALL_VIOLATION
# policy_names: string
# recommeded_action: string
RuleViolation = namedtuple('RuleViolation',
                           ['resource_type', 'resource_id', 'rule_id',
                            'violation_type', 'policy_names',
                            'recommended_actions'])

def is_whitelist_violation(rules, policy):
    """Checks if the policy is not a subset of those allowed by the rules.

    Args:
      rules (list): A list of FirewallRule that the policy must be a subset of.
      policy (FirweallRule): A FirewallRule.

    Returns:
      bool: If the policy is a subset of one of the allowed rules or not.
    """
    return not any([policy < rule for rule in rules])

def is_blacklist_violation(rules, policy):
    """Checks if the policy is a superset of any not allowed by the rules.

    Args:
      rules (list): A list of FirewallRule that the policy must be a subset of.
      policy (FirweallRule): A FirewallRule.

    Returns:
      bool: If the policy is a superset of one of the blacklisted rules or not.
    """
    return any([policy > rule for rule in rules])

def is_rule_exists_violation(rule, policies, exact_match=True):
    """Checks if the rule is the same as one of the policies.

    Args:
      rule (FirweallRule): A FirewallRule.
      policies (list): A list of FirewallRule that must have the rule.
      exact_match (bool): Whether to match the rule exactly.

    Returns:
      bool: If the required rule is in the policies.
    """
    if exact_match:
        return not any([policy == rule for policy in policies])
    return not any([policy.is_equilvalent(rule) for policy in policies])<|MERGE_RESOLUTION|>--- conflicted
+++ resolved
@@ -301,12 +301,7 @@
         violations = itertools.chain()
 
         resource_ancestors = (
-<<<<<<< HEAD
-            org_resource_rel_dao.find_ancestors_by_hierarchial_name(
-                resource, policies[0].full_name))
-=======
             relationship_util.find_ancestors(resource, policy.full_name))
->>>>>>> 789fd9af
 
         for curr_resource in resource_ancestors:
             if curr_resource in self.org_policy_rules_map:
