# Copyright 2017 The Forseti Security Authors. All rights reserved.
#
# Licensed under the Apache License, Version 2.0 (the "License");
# you may not use this file except in compliance with the License.
# You may obtain a copy of the License at
#
#    http://www.apache.org/licenses/LICENSE-2.0
#
# Unless required by applicable law or agreed to in writing, software
# distributed under the License is distributed on an "AS IS" BASIS,
# WITHOUT WARRANTIES OR CONDITIONS OF ANY KIND, either express or implied.
# See the License for the specific language governing permissions and
# limitations under the License.

"""Scanner for the IAM rules engine."""

<<<<<<< HEAD
=======
from datetime import datetime
import json
>>>>>>> e2214cb3
import os
import sys

from google.cloud.forseti.common.data_access import csv_writer
from google.cloud.forseti.common.gcp_type.bucket import Bucket
from google.cloud.forseti.common.gcp_type.folder import Folder
from google.cloud.forseti.common.gcp_type import iam_policy
from google.cloud.forseti.common.gcp_type.organization import Organization
from google.cloud.forseti.common.gcp_type.project import Project
from google.cloud.forseti.common.gcp_type.resource import ResourceType
from google.cloud.forseti.common.util import date_time
from google.cloud.forseti.common.util import logger
from google.cloud.forseti.notifier import notifier
from google.cloud.forseti.scanner.audit import iam_rules_engine
from google.cloud.forseti.scanner.scanners import base_scanner


LOGGER = logger.get_logger(__name__)


# pylint: disable=too-many-branches
def _add_bucket_ancestor_bindings(policy_data):
    """Add bucket relevant IAM policy bindings from ancestors.

    Resources can inherit policy bindings from ancestors in the resource
    manager tree. For example: a GCS bucket inherits a 'objectViewer' role
    from a project or folder (up in the tree).

    So far the IAM rules engine only checks the set of bindings directly
    attached to a resource (direct bindings set (DBS)). We need to add
    relevant bindings inherited from ancestors to DBS so that these are
    also checked for violations.

    If we find one more than one binding with the same role name, we need to
    merge the members.

    NOTA BENE: this function only handles buckets and bindings relevant to
    these at present (but can and should be expanded to handle projects and
    folders going forward).

    Args:
        policy_data (list): list of (parent resource, iam_policy resource,
            policy bindings) tuples to find violations in.
    """
    storage_iam_roles = frozenset([
        'roles/storage.admin',
        'roles/storage.objectViewer',
        'roles/storage.objectCreator',
        'roles/storage.objectAdmin',
    ])
    bucket_data = []
    for (resource, _, bindings) in policy_data:
        if resource.type == 'bucket':
            bucket_data.append((resource, bindings))

    for bucket, bucket_bindings in bucket_data:
        all_ancestor_bindings = []
        for (resource, _, bindings) in policy_data:
            if resource.full_name == bucket.full_name:
                continue
            if bucket.full_name.find(resource.full_name):
                continue
            all_ancestor_bindings.append(bindings)

        for ancestor_bindings in all_ancestor_bindings:
            for ancestor_binding in ancestor_bindings:
                if ancestor_binding.role_name not in storage_iam_roles:
                    continue
                if ancestor_binding in bucket_bindings:
                    continue
                # do we have a binding with the same 'role_name' already?
                for bucket_binding in bucket_bindings:
                    if bucket_binding.role_name == ancestor_binding.role_name:
                        bucket_binding.merge_members(ancestor_binding)
                        break
                else:
                    # no, add ancestor binding.
                    bucket_bindings.append(ancestor_binding)


class IamPolicyScanner(base_scanner.BaseScanner):
    """Scanner for IAM data."""

    SCANNER_OUTPUT_CSV_FMT = 'scanner_output_iam.{}.csv'

    def __init__(self, global_configs, scanner_configs, service_config,
                 model_name, snapshot_timestamp, rules):
        """Initialization.

        Args:
            global_configs (dict): Global configurations.
            scanner_configs (dict): Scanner configurations.
            service_config (ServiceConfig): Forseti 2.0 service configs
            model_name (str): name of the data model
            snapshot_timestamp (str): Timestamp, formatted as YYYYMMDDTHHMMSSZ.
            rules (str): Fully-qualified path and filename of the rules file.
        """
        super(IamPolicyScanner, self).__init__(
            global_configs,
            scanner_configs,
            service_config,
            model_name,
            snapshot_timestamp,
            rules)
        self.rules_engine = iam_rules_engine.IamRulesEngine(
            rules_file_path=self.rules,
            snapshot_timestamp=self.snapshot_timestamp)
        self.rules_engine.build_rule_book(self.global_configs)

    @staticmethod
    def _flatten_violations(violations):
        """Flatten RuleViolations into a dict for each RuleViolation member.

        Args:
            violations (list): The RuleViolations to flatten.

        Yields:
            dict: Iterator of RuleViolations as a dict per member.
        """
        for violation in violations:
            for member in violation.members:
                violation_data = {}
                violation_data['full_name'] = violation.full_name
                violation_data['role'] = violation.role
                violation_data['member'] = '%s:%s' % (member.type, member.name)

                yield {
                    'resource_id': violation.resource_id,
                    'resource_type': violation.resource_type,
                    'full_name': violation.full_name,
                    'rule_index': violation.rule_index,
                    'rule_name': violation.rule_name,
                    'violation_type': violation.violation_type,
                    'violation_data': violation_data,
                    'inventory_data': violation.inventory_data
                }

    def _output_results(self, all_violations, resource_counts):
        """Output results.

        Args:
            all_violations (list): A list of violations
            resource_counts (dict): Resource count map.
        """
        resource_name = 'violations'

        all_violations = list(self._flatten_violations(all_violations))
        violation_errors = self._output_results_to_db(all_violations)

        # Write the CSV for all the violations.
        # TODO: Move this into the base class? The IAP scanner version of this
        # is a wholesale copy.
        if self.scanner_configs.get('output_path'):
            LOGGER.info('Writing violations to csv...')
            output_csv_name = None
            with csv_writer.write_csv(
                resource_name=resource_name,
                data=all_violations,
                write_header=True) as csv_file:
                output_csv_name = csv_file.name
                LOGGER.info('CSV filename: %s', output_csv_name)

                # Scanner timestamp for output file and email.
                now_utc = date_time.get_utc_now_datetime()

                output_path = self.scanner_configs.get('output_path')
                if not output_path.startswith('gs://'):
                    if not os.path.exists(
                            self.scanner_configs.get('output_path')):
                        os.makedirs(output_path)
                    output_path = os.path.abspath(output_path)
                base_scanner.upload_csv(output_path, now_utc, output_csv_name)

                # Send summary email.
                # TODO: Untangle this email by looking for the csv content
                # from the saved copy.
                if self.global_configs.get('email_recipient') is not None:
                    payload = {
                        'email_description': 'Policy Scan',
                        'email_sender':
                            self.global_configs.get('email_sender'),
                        'email_recipient':
                            self.global_configs.get('email_recipient'),
                        'sendgrid_api_key':
                            self.global_configs.get('sendgrid_api_key'),
                        'output_csv_name': output_csv_name,
                        'output_filename': base_scanner.get_output_filename(
                            now_utc),
                        'now_utc': now_utc,
                        'all_violations': all_violations,
                        'resource_counts': resource_counts,
                        'violation_errors': violation_errors
                    }
                    message = {
                        'status': 'scanner_done',
                        'payload': payload
                    }
                    notifier.process(message)

    def _find_violations(self, policies):
        """Find violations in the policies.

        Args:
            policies (list): list of (parent resource, iam_policy resource,
                policy bindings) tuples to find violations in.

        Returns:
            list: A list of all violations
        """
        all_violations = []
        LOGGER.info('Finding IAM policy violations...')
        for (resource, policy, policy_bindings) in policies:
            # At this point, the variable's meanings are switched:
            # "policy" is really the resource from the data model.
            # "resource" is the generated Forseti gcp type.
            LOGGER.debug('%s => %s', resource, policy)
            violations = self.rules_engine.find_policy_violations(
                resource, policy, policy_bindings)
            all_violations.extend(violations)
        return all_violations

    def _retrieve(self):
        """Retrieves the data for scanner.

        Returns:
            list: List of (gcp_type, forseti_data_model_resource) tuples.
            dict: A dict of resource counts.
        """
        model_manager = self.service_config.model_manager
        scoped_session, data_access = model_manager.get(self.model_name)
        with scoped_session as session:

            policy_data = []
            supported_iam_types = [
                'organization', 'folder', 'project', 'bucket']
            org_iam_policy_counter = 0
            folder_iam_policy_counter = 0
            project_iam_policy_counter = 0
            bucket_iam_policy_counter = 0

            for policy in data_access.scanner_iter(session, 'iam_policy'):
                if policy.parent.type not in supported_iam_types:
                    continue

                policy_bindings = filter(None, [ # pylint: disable=bad-builtin
                    iam_policy.IamPolicyBinding.create_from(b)
                    for b in json.loads(policy.data).get('bindings', [])])

                if policy.parent.type == 'bucket':
                    bucket_iam_policy_counter += 1
                    policy_data.append(
                        (Bucket(policy.parent.name,
                                policy.parent.full_name,
                                policy.data),
                         policy, policy_bindings))
                if policy.parent.type == 'project':
                    project_iam_policy_counter += 1
                    policy_data.append(
                        (Project(policy.parent.name,
                                 policy.parent.full_name,
                                 policy.data),
                         policy, policy_bindings))
                elif policy.parent.type == 'folder':
                    folder_iam_policy_counter += 1
                    policy_data.append(
                        (Folder(
                            policy.parent.name,
                            policy.parent.full_name,
                            policy.data),
                         policy, policy_bindings))
                elif policy.parent.type == 'organization':
                    org_iam_policy_counter += 1
                    policy_data.append(
                        (Organization(
                            policy.parent.name,
                            policy.parent.full_name,
                            policy.data),
                         policy, policy_bindings))

        if not policy_data:
            LOGGER.warn('No policies found. Exiting.')
            sys.exit(1)

        resource_counts = {
            ResourceType.ORGANIZATION: org_iam_policy_counter,
            ResourceType.FOLDER: folder_iam_policy_counter,
            ResourceType.PROJECT: project_iam_policy_counter,
            ResourceType.BUCKET: bucket_iam_policy_counter,
        }

        return policy_data, resource_counts

    def run(self):
        """Runs the data collection."""

        policy_data, resource_counts = self._retrieve()
        _add_bucket_ancestor_bindings(policy_data)
        all_violations = self._find_violations(policy_data)
        self._output_results(all_violations, resource_counts)<|MERGE_RESOLUTION|>--- conflicted
+++ resolved
@@ -14,11 +14,7 @@
 
 """Scanner for the IAM rules engine."""
 
-<<<<<<< HEAD
-=======
-from datetime import datetime
 import json
->>>>>>> e2214cb3
 import os
 import sys
 
@@ -89,7 +85,7 @@
                     continue
                 if ancestor_binding in bucket_bindings:
                     continue
-                # do we have a binding with the same 'role_name' already?
+                # Do we have a binding with the same 'role_name' already?
                 for bucket_binding in bucket_bindings:
                     if bucket_binding.role_name == ancestor_binding.role_name:
                         bucket_binding.merge_members(ancestor_binding)
