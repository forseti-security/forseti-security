# Copyright 2017 The Forseti Security Authors. All rights reserved.
#
# Licensed under the Apache License, Version 2.0 (the "License");
# you may not use this file except in compliance with the License.
# You may obtain a copy of the License at
#
#    http://www.apache.org/licenses/LICENSE-2.0
#
# Unless required by applicable law or agreed to in writing, software
# distributed under the License is distributed on an "AS IS" BASIS,
# WITHOUT WARRANTIES OR CONDITIONS OF ANY KIND, either express or implied.
# See the License for the specific language governing permissions and
# limitations under the License.

"""Scanner for the KE version rules engine."""

import json

from google.cloud.forseti.common.gcp_type.ke_cluster import KeCluster
from google.cloud.forseti.common.util import logger
from google.cloud.forseti.scanner.audit import ke_version_rules_engine
from google.cloud.forseti.scanner.scanners import base_scanner

LOGGER = logger.get_logger(__name__)


class KeVersionScanner(base_scanner.BaseScanner):
    """Check if the version of running KE clusters and nodes are allowed."""

    def __init__(self, global_configs, scanner_configs, service_config,
                 model_name, snapshot_timestamp, rules):
        """Initialization.

        Args:
            global_configs (dict): Global configurations.
            scanner_configs (dict): Scanner configurations.
            service_config (ServiceConfig): Forseti 2.0 service configs
            model_name (str): name of the data model
            snapshot_timestamp (str): Timestamp, formatted as YYYYMMDDTHHMMSSZ.
            rules (str): Fully-qualified path and filename of the rules file.
        """
        super(KeVersionScanner, self).__init__(
            global_configs,
            scanner_configs,
            service_config,
            model_name,
            snapshot_timestamp,
            rules)

        self.rules_engine = ke_version_rules_engine.KeVersionRulesEngine(
            rules_file_path=self.rules,
            snapshot_timestamp=self.snapshot_timestamp)
        self.rules_engine.build_rule_book(self.global_configs)

    @staticmethod
    def _flatten_violations(violations):
        """Flatten RuleViolations into a dict for each RuleViolation member.

        Args:
            violations (list): The RuleViolations to flatten.

        Yields:
            dict: Iterator of RuleViolations as a dict per member.
        """
        for violation in violations:
            violation_data = {
                'violation_reason': violation.violation_reason,
                'project_id': violation.project_id,
                'cluster_name': violation.cluster_name,
                'full_name': violation.full_name,
                'node_pool_name': violation.node_pool_name
            }
            yield {
                'resource_id': violation.resource_id,
                'resource_type': violation.resource_type,
                'full_name': violation.full_name,
                'rule_index': violation.rule_index,
                'rule_name': violation.rule_name,
                'violation_type': violation.violation_type,
                'violation_data': violation_data,
                'resource_data': violation.resource_data
            }

    def _output_results(self, all_violations):
        """Output results.

        Args:
            all_violations (list): All violations
        """
        all_violations = list(self._flatten_violations(all_violations))
        self._output_results_to_db(all_violations)

    def _find_violations(self, ke_clusters):
        """Find violations in the policies.

        Args:
            ke_clusters (list): Clusters to find violations in.

        Returns:
            list: All violations.
        """
        all_violations = []
        LOGGER.info('Finding ke cluster version violations...')

        for ke_cluster in ke_clusters:
            violations = self.rules_engine.find_policy_violations(
                ke_cluster)
            LOGGER.debug(violations)
            all_violations.extend(violations)
        return all_violations

    def _retrieve(self):
        """Runs the data collection.

        Returns:
            list: KE Cluster data.
        """
        model_manager = self.service_config.model_manager
        scoped_session, data_access = model_manager.get(self.model_name)
        with scoped_session as session:
            ke_clusters = []
            for ke_cluster in data_access.scanner_iter(
                    session, 'kubernetes_cluster'):
                project_id = ke_cluster.parent.name
                ke_clusters.append(
                    KeCluster.from_json(project_id,
                                        None,
                                        ke_cluster.data,
                                        ke_cluster.full_name))
<<<<<<< HEAD
=======

        # Retrieve the service config via a separate query because session
        # in the middle of yield_per() can not support simultaneous queries.
        with scoped_session as session:
            for ke_cluster in ke_clusters:
                position = (
                    ke_cluster.resource_full_name.find('kubernetes_cluster'))
                ke_cluster_type_name = (
                    ke_cluster.resource_full_name[position:][:-1])

                service_config = list(data_access.scanner_iter(
                    session, 'kubernetes_service_config',
                    parent_type_name=ke_cluster_type_name))[0]
                ke_cluster.server_config = json.loads(service_config.data)
>>>>>>> 68f7d7af

        return ke_clusters

    def run(self):
        """Run, the entry point for this scanner."""
        ke_clusters = self._retrieve()
        all_violations = self._find_violations(ke_clusters)
        self._output_results(all_violations)<|MERGE_RESOLUTION|>--- conflicted
+++ resolved
@@ -127,8 +127,6 @@
                                         None,
                                         ke_cluster.data,
                                         ke_cluster.full_name))
-<<<<<<< HEAD
-=======
 
         # Retrieve the service config via a separate query because session
         # in the middle of yield_per() can not support simultaneous queries.
@@ -143,7 +141,6 @@
                     session, 'kubernetes_service_config',
                     parent_type_name=ke_cluster_type_name))[0]
                 ke_cluster.server_config = json.loads(service_config.data)
->>>>>>> 68f7d7af
 
         return ke_clusters
 
