--- conflicted
+++ resolved
@@ -132,7 +132,6 @@
             bq_acl_data = []
 
             for policy in data_access.scanner_iter(session, 'dataset_policy'):
-<<<<<<< HEAD
                 # dataset_policy are always in a dataset, which is always in a
                 # project.
                 dataset = policy.parent
@@ -153,10 +152,6 @@
                     full_name=dataset.parent.full_name,
                     data=policy.data,
                 )
-
-=======
-                dataset_id = policy.parent.name
->>>>>>> 87e42da7
                 # There is no functional use for project_id in this scanner,
                 # other than to identify where the dataset comes from,
                 # which can now be done with full_name.
@@ -164,7 +159,6 @@
                 # do not use project_id = policy.parent.parent.name
                 # which will cause db session conflict.
                 # Instead, parse the project_id from the full_name.
-<<<<<<< HEAD
                 bq_acls = list(BigqueryAccessControls.from_json(
                     project_id=None,
                     dataset_id=dataset.name,
@@ -179,16 +173,6 @@
                     bq_acl_data.append(data)
 
             return bq_acl_data
-=======
-                bq_acls.extend(
-                    BigqueryAccessControls.from_json(
-                        project_id=None,
-                        dataset_id=dataset_id,
-                        full_name=policy.full_name,
-                        acls=policy.data))
-
-        return bq_acls
->>>>>>> 87e42da7
 
     def run(self):
         """Runs the data collection."""
