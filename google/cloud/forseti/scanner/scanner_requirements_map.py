# Copyright 2017 The Forseti Security Authors. All rights reserved.
#
# Licensed under the Apache License, Version 2.0 (the "License");
# you may not use this file except in compliance with the License.
# You may obtain a copy of the License at
#
#    http://www.apache.org/licenses/LICENSE-2.0
#
# Unless required by applicable law or agreed to in writing, software
# distributed under the License is distributed on an "AS IS" BASIS,
# WITHOUT WARRANTIES OR CONDITIONS OF ANY KIND, either express or implied.
# See the License for the specific language governing permissions and
# limitations under the License.

"""Map of the requirements needed by the scanners."""

# TODO: Standardize the module and class names so that we can use reflection
# instead of maintaining them explicitly.
# Use the naming pattern foo_module.py, class FooModule
REQUIREMENTS_MAP = {
    'audit_logging':
        {'module_name': 'audit_logging_scanner',
         'class_name': 'AuditLoggingScanner',
         'rules_filename': 'audit_logging_rules.yaml'},
    'bigquery':
        {'module_name': 'bigquery_scanner',
         'class_name': 'BigqueryScanner',
         'rules_filename': 'bigquery_rules.yaml'},
    'blacklist':
        {'module_name': 'blacklist_scanner',
         'class_name': 'BlacklistScanner',
         'rules_filename': 'blacklist_rules.yaml'},
    'bucket_acl':
        {'module_name': 'bucket_rules_scanner',
         'class_name': 'BucketsAclScanner',
         'rules_filename': 'bucket_rules.yaml'},
    'cloudsql_acl':
        {'module_name': 'cloudsql_rules_scanner',
         'class_name': 'CloudSqlAclScanner',
         'rules_filename': 'cloudsql_rules.yaml'},
    'enabled_apis':
        {'module_name': 'enabled_apis_scanner',
         'class_name': 'EnabledApisScanner',
         'rules_filename': 'enabled_apis_rules.yaml'},
    'firewall_rule':
        {'module_name': 'firewall_rules_scanner',
         'class_name': 'FirewallPolicyScanner',
         'rules_filename': 'firewall_rules.yaml'},
    'forwarding_rule':
        {'module_name': 'forwarding_rule_scanner',
         'class_name': 'ForwardingRuleScanner',
         'rules_filename': 'forwarding_rules.yaml'},
    'group':
        {'module_name': 'groups_scanner',
         'class_name': 'GroupsScanner',
         'rules_filename': 'group_rules.yaml'},
    'iam_policy':
        {'module_name': 'iam_rules_scanner',
         'class_name': 'IamPolicyScanner',
         'rules_filename': 'iam_rules.yaml'},
    'iap':
        {'module_name': 'iap_scanner',
         'class_name': 'IapScanner',
         'rules_filename': 'iap_rules.yaml'},
    'instance_network_interface':
        {'module_name': 'instance_network_interface_scanner',
         'class_name': 'InstanceNetworkInterfaceScanner',
         'rules_filename': 'instance_network_interface_rules.yaml'},
<<<<<<< HEAD
    'log_sink':
        {'module_name': 'log_sink_scanner',
         'class_name': 'LogSinkScanner',
         'rules_filename': 'log_sink_rules.yaml'},
=======
    'ke_version_scanner':
        {'module_name': 'ke_version_scanner',
         'class_name': 'KeVersionScanner',
         'rules_filename': 'ke_rules.yaml'},
>>>>>>> 1e765e3f
    'service_account_key':
        {'module_name': 'service_account_key_scanner',
         'class_name': 'ServiceAccountKeyScanner',
         'rules_filename': 'service_account_key_rules.yaml'},
}<|MERGE_RESOLUTION|>--- conflicted
+++ resolved
@@ -66,17 +66,14 @@
         {'module_name': 'instance_network_interface_scanner',
          'class_name': 'InstanceNetworkInterfaceScanner',
          'rules_filename': 'instance_network_interface_rules.yaml'},
-<<<<<<< HEAD
+    'ke_version_scanner':
+        {'module_name': 'ke_version_scanner',
+         'class_name': 'KeVersionScanner',
+         'rules_filename': 'ke_rules.yaml'},
     'log_sink':
         {'module_name': 'log_sink_scanner',
          'class_name': 'LogSinkScanner',
          'rules_filename': 'log_sink_rules.yaml'},
-=======
-    'ke_version_scanner':
-        {'module_name': 'ke_version_scanner',
-         'class_name': 'KeVersionScanner',
-         'rules_filename': 'ke_rules.yaml'},
->>>>>>> 1e765e3f
     'service_account_key':
         {'module_name': 'service_account_key_scanner',
          'class_name': 'ServiceAccountKeyScanner',
