# Copyright 2017 The Forseti Security Authors. All rights reserved.
#
# Licensed under the Apache License, Version 2.0 (the "License");
# you may not use this file except in compliance with the License.
# You may obtain a copy of the License at
#
#    http://www.apache.org/licenses/LICENSE-2.0
#
# Unless required by applicable law or agreed to in writing, software
# distributed under the License is distributed on an "AS IS" BASIS,
# WITHOUT WARRANTIES OR CONDITIONS OF ANY KIND, either express or implied.
# See the License for the specific language governing permissions and
# limitations under the License.

"""Manages enforcement of policies for a single cloud project."""

from __future__ import absolute_import
from __future__ import division
from __future__ import print_function

import hashlib

from google.cloud.forseti.common.gcp_api import compute
from google.cloud.forseti.common.gcp_api import errors as api_errors
from google.cloud.forseti.common.util import date_time
from google.cloud.forseti.common.util import logger
from google.cloud.forseti.enforcer import enforcer_log_pb2
from google.cloud.forseti.enforcer import gce_firewall_enforcer as fe

STATUS_SUCCESS = enforcer_log_pb2.SUCCESS
STATUS_ERROR = enforcer_log_pb2.ERROR
STATUS_SKIPPED = enforcer_log_pb2.SKIPPED
STATUS_DELETED = enforcer_log_pb2.PROJECT_DELETED
STATUS_UNSPECIFIED = enforcer_log_pb2.ENFORCEMENT_STATUS_UNSPECIFIED

# Default number of times to try applying the firewall policy to a project
# before the status is changed to ERROR and the enforcement fails.
MAX_ENFORCEMENT_RETRIES = 3

LOGGER = logger.get_logger(__name__)


class ProjectEnforcer(object):
    """Manages enforcement of policies for a single cloud project."""

    def __init__(self,
                 project_id,
                 global_configs=None,
                 compute_client=None,
                 dry_run=False,
                 project_sema=None,
                 max_running_operations=0):
        """Initialize.

        Args:
            project_id (str): The project id for the project to enforce.
            global_configs (dict): Global configurations.
            compute_client (ComputeClient): A Compute API client.
                If not provided, one will be created using the default
                credentials.
            dry_run (bool): Set to true to ensure no actual changes are made to
                the project. EnforcePolicy will still return a ProjectResult
                proto showing the changes that would have been made.
            project_sema (threading.BoundedSemaphore): An optional semaphore
                object, used to limit the number of concurrent projects getting
                written to.
            max_running_operations (int): [DEPRECATED] Used to limit the number
                of concurrent running operations on an API.
        """
        self.project_id = project_id

        if not compute_client:
            compute_client = compute.ComputeClient(global_configs,
                                                   dry_run=dry_run)

        self.compute_client = compute_client

        self.result = enforcer_log_pb2.ProjectResult()
        self.result.status = STATUS_UNSPECIFIED
        self.result.project_id = self.project_id
        self.result.timestamp_sec = date_time.get_utc_now_microtimestamp()

        self._dry_run = dry_run

        self._project_sema = project_sema
        if max_running_operations:
            LOGGER.warn(
                'Max running operations is deprecated. Argument ignored.')

        self._operation_sema = None

    def enforce_firewall_policy(self,
                                firewall_policy,
                                networks=None,
                                allow_empty_ruleset=False,
                                prechange_callback=None,
                                add_rule_callback=None,
                                retry_on_dry_run=False,
                                maximum_retries=MAX_ENFORCEMENT_RETRIES):
        """Enforces the firewall policy on the project.

        Args:
            firewall_policy (list): A list of firewall rules that should be
                configured on the project networks.
            networks (list): A list of networks on the project that the
                policy applies to. If undefined, then the policy will be applied
                to all networks.
            allow_empty_ruleset (bool): If set to true and firewall_policy has
                no rules, all current firewall rules will be deleted from the
                project.
            prechange_callback (Callable): See FirewallEnforcer.apply_firewall()
                docstring for more details.
            add_rule_callback (Callable): A callback function that checks
                whether a firewall rule should be applied. If the callback
                returns False, that rule will not be modified.
            retry_on_dry_run (bool): Set to True to retry applying firewall
                rules when the expected policy does not match the current policy
                when dry_run is enabled.
            maximum_retries (int): The number of times enforce_firewall_policy
                will attempt to set the current firewall policy to the expected
                firewall policy. Set to 0 to disable retry behavior.

        Returns:
            enforcer_log_pb2.ProjectResult: A proto with details on the status
            of the enforcement and an audit log with any changes made.
        """
        try:
            if networks:
                networks = sorted(networks)
            else:
                networks = self._get_project_networks()
                if not networks:
                    self._set_error_status('no networks found for project')
                    return self.result

            expected_rules = self._get_expected_rules(networks,
                                                      firewall_policy)

            rules_before_enforcement = self._get_current_fw_rules(
                add_rule_callback)

        except EnforcementError as e:
            self._set_error_status(e.reason())
        except (ComputeApiDisabledError, ProjectDeletedError) as e:
            self._set_deleted_status(e)

        else:

            firewall_enforcer = self._initialize_firewall_enforcer(
                expected_rules, rules_before_enforcement,
                add_rule_callback)

            rules_after_enforcement = self._apply_firewall_policy(
                firewall_enforcer,
                expected_rules,
                networks,
                allow_empty_ruleset,
                prechange_callback,
                add_rule_callback,
                retry_on_dry_run,
                maximum_retries)

            if self.result.status == STATUS_UNSPECIFIED:
                self.result.status = STATUS_SUCCESS

            self._update_fw_results(firewall_enforcer,
                                    rules_before_enforcement,
                                    rules_after_enforcement)

        if not self.result.gce_firewall_enforcement.rules_modified_count:
            LOGGER.info('Firewall policy not changed for %s', self.project_id)

        return self.result

    def _apply_firewall_policy(self,
                               firewall_enforcer,
                               expected_rules,
                               networks,
                               allow_empty_ruleset,
                               prechange_callback,
                               add_rule_callback,
                               retry_on_dry_run,
                               maximum_retries):
        """Attempt to enforce the expected rules until successful.

        Args:
            firewall_enforcer (fe.FirewallEnforcer): The firewall enforcer
                instance to use for updating the firewall rules.
            expected_rules (fe.FirewallRules): A list of expected firewall
                rules to apply to the project.
            networks (list): A list of networks on the project that the policy
                applies to.
            allow_empty_ruleset (bool): If set to true and firewall_policy has
                no rules, all current firewall rules will be deleted from the
                project.
            prechange_callback (Callable): See FirewallEnforcer.apply_firewall()
                docstring for more details.
            add_rule_callback (Callable): A callback function that checks
                whether a firewall rule should be applied. If the callback
                returns False, that rule will not be modified.
            retry_on_dry_run (bool): Set to True to retry applying firewall
                rules when the expected policy does not match the current policy
                when dry_run is enabled.
            maximum_retries (int): The number of times enforce_firewall_policy
                will attempt to set the current firewall policy to the expected
                firewall policy. Set to 0 to disable retry behavior.

        Returns:
            fe.FirewallRules: A FirewallRules instance with the firewall rules
                configured on the project after enforcement.
        """
        rules_after_enforcement = None
        retry_enforcement_count = 0
        while True and self.result.status not in (STATUS_ERROR, STATUS_DELETED):
            change_count = 0
            try:
                change_count = firewall_enforcer.apply_firewall(
                    prechange_callback=prechange_callback,
                    allow_empty_ruleset=allow_empty_ruleset,
                    networks=networks)
            except fe.FirewallEnforcementFailedError as e:
                self._set_error_status(
                    'error enforcing firewall for project: %s', e)
                change_count = None

            try:
                rules_after_enforcement = self._get_current_fw_rules(
                    add_rule_callback)
            except EnforcementError as e:
                self._set_error_status(e.reason())
                change_count = None

            if not change_count:
                # Don't attempt to retry if there were no changes. This can be
                # caused by the prechange callback returning false or an
                # exception.
                break

            if ((self._dry_run and not retry_on_dry_run) or
                    rules_after_enforcement == expected_rules):
                break

            retry_enforcement_count += 1
            if retry_enforcement_count <= maximum_retries:
                LOGGER.warn('New firewall rules do not match the expected '
                            'rules enforced by the policy for project %s, '
                            'retrying. (Retry #%d)', self.project_id,
                            retry_enforcement_count)
                firewall_enforcer.refresh_current_rules()
            else:
                self._set_error_status('New firewall rules do not match '
                                       'the expected rules enforced by '
                                       'the policy')
        return rules_after_enforcement

    def _initialize_firewall_enforcer(self,
                                      expected_rules,
                                      rules_before_enforcement,
                                      add_rule_callback=None):
        """Gets current and expected rules, returns a FirewallEnforcer object.

        Args:
            expected_rules (fe.FirewallRules): A list of expected firewall
                rules to apply to the project.
            rules_before_enforcement (fe.FirewallRules): The list of current
                firewall rules configured on the project.
            add_rule_callback (Callable): A callback function that checks
                whether a firewall rule should be applied. If the callback
                returns False, that rule will not be modified.

        Returns:
            fe.FirewallEnforcer: A new FirewallEnforcer object configured with
                the expected policy for the project.
        """
        enforcer = fe.FirewallEnforcer(
            self.project_id,
            self.compute_client,
            expected_rules,
            rules_before_enforcement,
            project_sema=self._project_sema,
            operation_sema=self._operation_sema,
            add_rule_callback=add_rule_callback)

        return enforcer

    def _get_project_networks(self):
        """Enumerate the current project networks and returns a sorted list.

        Returns:
            list: A sorted list of network names.


        Raises:
            ProjectDeletedError: Raised if the project has been deleted.
            ComputeApiDisabledError: Raised if the Compute API is not enabled on
                the project.
            EnforcementError: Raised if there are any exceptions raised while
                adding the firewall rules.
        """
        networks = set()
        try:
<<<<<<< HEAD
            results = self.compute_client.get_networks(self.project_id)

        except api_errors.ApiNotEnabledError as e:
            LOGGER.error('Error listing networks for project %s: %s',
                         self.project_id, e)
            raise ComputeApiDisabledError(e)
        except api_errors.ApiExecutionError as e:
            http_error = e.http_error
            if _is_project_deleted_error(http_error):
                LOGGER.warn('Project %s has been deleted.', self.project_id)
                raise ProjectDeletedError(str(http_error))

            raise EnforcementError(
                STATUS_ERROR,
                'error getting current networks from API: %s' % http_error)

        for network in results:
            network_name = fe.get_network_name_from_url(
                network['selfLink'])
            networks.add(network_name)

=======
            response = self.firewall_api.list_networks(
                self.project_id, fields='items/selfLink')
        except errors.HttpError:
            LOGGER.exception('Error listing networks for project %s',
                             self.project_id)
        else:
            for item in response.get('items', []):
                if 'selfLink' in item:
                    network_name = fe.get_network_name_from_url(
                        item['selfLink'])
                    networks.add(network_name)
                else:
                    LOGGER.error('Network URL not found in %s for project %s',
                                 item, self.project_id)
>>>>>>> f2a959a7
        return sorted(networks)

    def _get_expected_rules(self, networks, firewall_policy):
        """Builds a FirewallRules object with the rules that should be defined.

        Args:
            networks (list): A list of networks on the project that the
                policy applies to.
            firewall_policy (list): A list of firewall rules that should be
                configured on the project networks.

        Returns:
            fe.FirewallRules: A new FirewallRules object with the expected
                policy.

        Raises:
            EnforcementError: Raised if one or more firewall rules in the policy
                are invalid.
        """
        expected_rules = fe.FirewallRules(self.project_id)
        try:
            for network_name in networks:
                expected_rules.add_rules(
                    firewall_policy, network_name=network_name)
        except fe.InvalidFirewallRuleError as e:
            raise EnforcementError(STATUS_ERROR, 'error adding the expected '
                                   'firewall rules from the policy: %s' % e)
        return expected_rules

    def _get_current_fw_rules(self, add_rule_callback=None):
        """Create a new FirewallRules object with the current rules.

        Args:
            add_rule_callback (Callable): A callback function that checks
                whether a firewall rule should be applied. If the callback
                returns False, that rule will not be modified.

        Returns:
            fe.FirewallRules: A new FirewallRules object with the current rules
                added to it.

        Raises:
            ProjectDeletedError: Raised if the project has been deleted.
            ComputeApiDisabledError: Raised if the Compute API is not enabled on
                the project.
            EnforcementError: Raised if there are any exceptions raised while
                adding the firewall rules.
        """
        current_rules = fe.FirewallRules(self.project_id,
                                         add_rule_callback=add_rule_callback)
        try:
            current_rules.add_rules_from_api(self.compute_client)
        except api_errors.ApiNotEnabledError as e:
            LOGGER.error('Error getting firewall rules for project %s: %s',
                         self.project_id, e)
            raise ComputeApiDisabledError(e)
        except api_errors.ApiExecutionError as e:
            http_error = e.http_error
            if _is_project_deleted_error(http_error):
                LOGGER.warn('Project %s has been deleted.', self.project_id)
                raise ProjectDeletedError(str(http_error))

            raise EnforcementError(
                STATUS_ERROR,
                'error getting current firewall rules from API: %s'
                % http_error)
        except fe.InvalidFirewallRuleError as e:
            raise EnforcementError(STATUS_ERROR,
                                   'error getting current firewall '
                                   'rules from API: %s' % e)
        return current_rules

    def _update_fw_results(self,
                           firewall_enforcer,
                           rules_before_enforcement,
                           rules_after_enforcement):
        """Update the result proto with details on any changes made.

        Args:
            firewall_enforcer (fe.FirewallEnforcer): The firewall enforcer
                instance to use for updating the firewall rules.
            rules_before_enforcement (fe.FirewallRules): The firewall rules
                before enforcer made any changes.
            rules_after_enforcement (fe.FirewallRules): The firewall rules
                after enforcer made any changes.
        """
        results = self.result.gce_firewall_enforcement
        results.rules_modified_count = 0

        for rule in sorted(
                [r['name'] for r in firewall_enforcer.get_inserted_rules()]):
            results.rules_added.append(rule)
            results.rules_modified_count += 1

        for rule in sorted(
                [r['name'] for r in firewall_enforcer.get_deleted_rules()]):
            results.rules_removed.append(rule)
            results.rules_modified_count += 1

        for rule in sorted(
                [r['name'] for r in firewall_enforcer.get_updated_rules()]):
            results.rules_updated.append(rule)
            results.rules_modified_count += 1

        # If an error occurred during enforcement, rules_after_enforcement may
        # not exist yet.
        if not rules_after_enforcement:
            LOGGER.error(
                'Project %s could not list firewall rules after enforcement',
                self.project_id)

            # Ensure original rules are in audit log in case roll back is
            # required
            results.rules_before.json = rules_before_enforcement.as_json()
            results.rules_before.hash = (
                hashlib.sha256(results.rules_before.json).hexdigest())
            return

        if rules_before_enforcement != rules_after_enforcement:
            results.rules_before.json = rules_before_enforcement.as_json()
            results.rules_before.hash = (
                hashlib.sha256(results.rules_before.json).hexdigest())
            results.rules_after.json = rules_after_enforcement.as_json()
            results.rules_after.hash = (
                hashlib.sha256(results.rules_after.json).hexdigest())

        for (rule_name,
             rule) in sorted(rules_after_enforcement.rules.items()):
            if rule == rules_before_enforcement.rules.get(rule_name, {}):
                results.rules_unchanged.append(rule_name)

        if (self.result.status == STATUS_SUCCESS and
                results.rules_modified_count and not results.rules_updated and
                not results.rules_unchanged):
            # Check if all previous rules were deleted and all current rules
            # were added during this enforcement. If so, this is a newly
            # enforced project.
            previous_fw_rules_count = len(rules_before_enforcement.rules)
            current_fw_rules_count = len(rules_after_enforcement.rules)
            if (len(results.rules_removed) >= previous_fw_rules_count and
                    len(results.rules_added) == current_fw_rules_count):
                LOGGER.info(
                    'Project %s had all of its firewall rules changed..',
                    self.project_id)
                results.all_rules_changed = True

    def _set_error_status(self, msg, *args):
        """Set status to result ERROR and update the reason string from msg.

        Args:
            msg (str): The error message to use as the status reason.
            *args (list): Optional args to format the msg string with.
        """
        if args:
            msg %= args

        self.result.status = STATUS_ERROR
        self.result.status_reason = msg
        LOGGER.warn('Project %s had an error: %s', self.project_id, msg)

    def _set_deleted_status(self, e):
        """Set status of result to DELETED and update reason string.

        Args:
            e (Exception): The exception raised.
        """
        self.result.status = STATUS_DELETED
        if isinstance(e, ProjectDeletedError):
            self.result.status_reason = (
                'Project scheduled for deletion: %s' % e)
            LOGGER.warn('Project %s scheduled for deletion: %s',
                        self.project_id, e)
        elif isinstance(e, ComputeApiDisabledError):
            self.result.status_reason = (
                'Project has GCE API disabled: %s' % e)
            LOGGER.warn('Project %s has the GCE API disabled: %s',
                        self.project_id, e)


def _is_project_deleted_error(err):
    """Checks if the error is due to the project having been deleted.

    Args:
        err (HttpError): The error message returned by the API call.

    Returns:
        bool: True if the project was deleted, else False.
    """
    error_msg = str(
        err)  # HttpError Class decodes json encoded error into str
    if ((err.resp.status in (400, 404) and
         ('Invalid value for project' in error_msg or
          # Error string changed.
          'Failed to find project' in error_msg)) or
            (err.resp.status == 403 and
             'scheduled for deletion' in error_msg)):
        return True
    return False


class Error(Exception):
    """Base error class for the module."""


class EnforcementError(Error):
    """Error encountered while enforcing firewall on project."""

    def __init__(self, status, reason):
        """Initialize.

        Args:
            status (int): The status code to use for the error.
            reason (str): The reason to use for the error.
        """
        self._status = int(status)
        self._status_string = enforcer_log_pb2.EnforcementStatus.Name(status)
        self._reason = reason
        super(EnforcementError, self).__init__(str(self))

    def status(self):
        """Return status.

        Returns:
            int: Status code.
        """
        return self._status

    def reason(self):
        """Return reason.

        Returns:
            str: Status reason.
        """
        return self._reason

    def __str__(self):
        """Stringify.

        Returns:
            str: The stringified error message.
        """
        return '{}: {}'.format(self._status_string, self._reason)


class ProjectDeletedError(Error):
    """Error raised if a project to be enforced has been marked for deletion."""


class ComputeApiDisabledError(Error):
    """Error raised if a project to be enforced has the compute API disabled."""<|MERGE_RESOLUTION|>--- conflicted
+++ resolved
@@ -299,12 +299,11 @@
         """
         networks = set()
         try:
-<<<<<<< HEAD
             results = self.compute_client.get_networks(self.project_id)
 
         except api_errors.ApiNotEnabledError as e:
-            LOGGER.error('Error listing networks for project %s: %s',
-                         self.project_id, e)
+            LOGGER.exception('Error listing networks for project %s: %s',
+                             self.project_id, e)
             raise ComputeApiDisabledError(e)
         except api_errors.ApiExecutionError as e:
             http_error = e.http_error
@@ -321,22 +320,6 @@
                 network['selfLink'])
             networks.add(network_name)
 
-=======
-            response = self.firewall_api.list_networks(
-                self.project_id, fields='items/selfLink')
-        except errors.HttpError:
-            LOGGER.exception('Error listing networks for project %s',
-                             self.project_id)
-        else:
-            for item in response.get('items', []):
-                if 'selfLink' in item:
-                    network_name = fe.get_network_name_from_url(
-                        item['selfLink'])
-                    networks.add(network_name)
-                else:
-                    LOGGER.error('Network URL not found in %s for project %s',
-                                 item, self.project_id)
->>>>>>> f2a959a7
         return sorted(networks)
 
     def _get_expected_rules(self, networks, firewall_policy):
