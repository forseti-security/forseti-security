# Copyright 2017 The Forseti Security Authors. All rights reserved.
#
# Licensed under the Apache License, Version 2.0 (the "License");
# you may not use this file except in compliance with the License.
# You may obtain a copy of the License at
#
#    http://www.apache.org/licenses/LICENSE-2.0
#
# Unless required by applicable law or agreed to in writing, software
# distributed under the License is distributed on an "AS IS" BASIS,
# WITHOUT WARRANTIES OR CONDITIONS OF ANY KIND, either express or implied.
# See the License for the specific language governing permissions and
# limitations under the License.
"""Core classes for firewall policy enforcement.

Simplifies the interface with the compute API for managing firewall policies.
"""
import hashlib
import httplib
import json
import operator
import socket
import ssl

import httplib2
from google.cloud.forseti.common.gcp_api import errors as api_errors
from google.cloud.forseti.common.util import logger

# TODO: The next editor must remove this disable and correct issues.
# pylint: disable=missing-type-doc,missing-return-type-doc,missing-return-doc
# pylint: disable=missing-param-doc,missing-raises-doc

# The name of the GCE API.
API_NAME = 'compute'

# The root of the GCE API.
API_ROOT = 'https://www.googleapis.com/'

# The version of the GCE API to use.
API_VERSION = 'v1'

LOGGER = logger.get_logger(__name__)

# What transient exceptions should be retried.
RETRY_EXCEPTIONS = (httplib.ResponseNotReady, httplib.IncompleteRead,
                    httplib2.ServerNotFoundError, socket.error, ssl.SSLError,)

# Allowed items in a firewall rule.
ALLOWED_RULE_ITEMS = frozenset(('allowed', 'denied', 'description', 'direction',
                                'disabled', 'name', 'network', 'priority',
                                'sourceRanges', 'destinationRanges',
                                'sourceTags', 'targetTags'))

# Maximum time to allow an active API operation to wait for status=Done
OPERATION_TIMEOUT = 120.0

# The number of times to retry an operation if it times out before completion.
OPERATION_RETRY_COUNT = 5


class Error(Exception):
    """Base error class for the module."""


class InvalidFirewallRuleError(Error):
    """Raised if a firewall rule doesn't look like a firewall rule should."""


class FirewallRuleValidationError(Error):
    """Raised if a firewall rule fails validation."""


class DuplicateFirewallRuleNameError(Error):
    """Raised if a rule name is reused in a policy, names must be unique."""


class FirewallEnforcementFailedError(Error):
    """Updating firewall for project failed."""


class FirewallEnforcementInsertFailedError(FirewallEnforcementFailedError):
    """Insertion of a firewall rule failed."""


class FirewallEnforcementUpdateFailedError(FirewallEnforcementFailedError):
    """Update of a firewall rule failed."""


class FirewallEnforcementDeleteFailedError(FirewallEnforcementFailedError):
    """Deletion of a firewall rule failed."""


class NetworkImpactValidationError(FirewallEnforcementFailedError):
    """Raised if a firewall rule is to be applied to a disallowed network."""


class EmptyProposedFirewallRuleSetError(FirewallEnforcementFailedError):
    """Raised if the proposed firewall rule set is empty."""


class FirewallQuotaExceededError(FirewallEnforcementFailedError):
    """Raised if the proposed changes would exceed firewall quota."""


def http_retry(e):
    """retry_on_exception for retry. Returns True for exceptions to retry."""
    if isinstance(e, RETRY_EXCEPTIONS):
        return True

    return False


def get_network_name_from_url(network_url):
    """Given a network URL, return the name of the network.

    Args:
      network_url: str - the fully qualified network url, such as
        ('<root>/compute/v1/projects/my-proj/global/networks/my-network')

    Returns:
      str - the network name, my-network in the previous example
    """
    return network_url.split('/')[-1]


def build_network_url(project, network):
    """Render the network url from project and network names.

    Args:
      project: A str- The name of the GCE project to operate upon.
      network: A str- The name of the network to operate upon.

    Returns:
      The fully qualified network url for the given project/network.
    """
    return (u'%(root)s%(api_name)s/%(version)s/projects/%(project)s/global/'
            'networks/%(network)s') % {'api_name': API_NAME,
                                       'network': network,
                                       'project': project,
                                       'root': API_ROOT,
                                       'version': API_VERSION}


def _is_successful(operation):
    """Checks if the operation finished with no errors.

    If the operation response contains an 'error' key, then the error code
    is checked. Any error code that is not ignored causes this to return
    False.

    Args:
        operation: A Compute GlobalOperations response object from an API call.

    Returns:
        bool: True if there were no errors, or all errors are ignored, otherwise
            False.
    """
    success = True
    if 'error' in operation:
        # 'error' should always contains an 'errors' list:
        if 'errors' in operation['error']:
            for err in operation['error']['errors']:
                # We ignore the following errors:
                # RESOURCE_ALREADY_EXISTS: Because another program somewhere
                #     else could have already added the rule.
                # INVALID_FIELD_VALUE: Because the network probably
                #     disappeared out from under us.
                if err.get('code') in ['RESOURCE_ALREADY_EXISTS',
                                       'INVALID_FIELD_VALUE']:
                    LOGGER.warn('Ignoring error: %s', err)
                else:
                    LOGGER.error('Operation has error: %s', err)
                    success = False
        else:
            LOGGER.error('Unknown error response: %s', operation['error'])
            success = False
    return success


class FirewallRules(object):
    """A collection of validated firewall rules."""

    DEFAULT_PRIORITY = 1000
    DEFAULT_DIRECTION = 'INGRESS'

    def __init__(self, project, rules=None, add_rule_callback=None):
        """Constructor.

        Args:
          project: The GCE project id the rules apply to.
          rules: A list of rule dicts to add to the object.
          add_rule_callback: A callback function that checks whether a firewall
            rule should be applied. If the callback returns False, that rule
            will not be modified.

        Raises:
          DuplicateFirewallRuleNameError: Two or more rules have the same name.
          InvalidFirewallRuleError: One or more rules failed validation.
        """
        self._project = project
        self.rules = {}
        self._add_rule_callback = add_rule_callback
        if rules:
            self.add_rules(rules)

    def __eq__(self, other):
        """Equality."""
        return self.rules == other.rules

    def __ne__(self, other):
        """Not Equal."""
        return self.rules != other.rules

    def add_rules_from_api(self, compute_client):
        """Loads rules from compute.firewalls().list().

        Args:
          compute_client: A ComputeClient instance for interfacing with GCE
              API.

        Raises:
          DuplicateFirewallRuleNameError: Two rules have the same name.
          InvalidFirewallRuleError: A rule failed validation.
        """
        if self.rules:
            LOGGER.warn(
                'Can not import rules from the API into a FirewallRules '
                'object with rules already added')
            return

        firewall_rules = compute_client.get_firewall_rules(self._project)
        for rule in firewall_rules:
            # Only include keys in the ALLOWED_RULE_ITEMS set.
            scrubbed_rule = dict(
                [(k, v) for k, v in rule.items() if k in ALLOWED_RULE_ITEMS])
            self.add_rule(scrubbed_rule)

    def add_rules(self, rules, network_name=None):
        """Adds rules from a list of rule dicts.

        Args:
          rules: A list of rule dicts to add to the object
          network_name: If set, rules which have no network currently defined
              will have their network set to network_name, and network_name will
              be prepended to the rule name.

              Rules that do have a network defined have their network matched
              against network_name, and if they differ the rule is not added.

        Raises:
          DuplicateFirewallRuleNameError: Two or more rules have the same name.
          InvalidFirewallRuleError: One or more rules failed validation.
        """
        for rule in rules:
            self.add_rule(rule, network_name=network_name)

    def add_rule(self, rule, network_name=None):
        """Adds rule to the self.rules dictionary.

        Args:
          rule: A valid dict representing a GCE firewall rule
          network_name: If set, rules which have no network currently defined
              will have their network set to network_name, and network_name will
              be prepended to the rule name.

              Rules that do have a network defined have their network matched
              against network_name, and if they differ the rule is not added.

        Raises:
          DuplicateFirewallRuleNameError: Two or more rules have the same name.
          InvalidFirewallRuleError: One or more rules failed validation.
        """
        if not isinstance(rule, dict):
            raise InvalidFirewallRuleError(
                'Invalid rule type. Found %s expected dict' % type(rule))

        new_rule = self._order_lists_in_rule(rule)

        if network_name:
            if 'network' in new_rule:
                rule_network = get_network_name_from_url(new_rule['network'])
                if rule_network != network_name:
                    # Don't add the rule if it's network does not match
                    # network_name
                    LOGGER.info('Firewall rule does not apply to network %s, '
                                'skipping: %s', rule_network,
                                json.dumps(new_rule))
                    return
            else:
                new_rule['network'] = build_network_url(self._project,
                                                        network_name)

                # Update the rule name by prepending the network, so it is
                # unique. If the new rule does not have a name defined it will
                # fail the _check_rule_before_adding validation and an
                # InvalidFirewallRuleError exception will be raised.
                if 'name' in new_rule:
                    # Truncate network name if too long. This may result in
                    # duplicate rule names, which will cause the network name
                    # to be changed to a md5 hash representation.
                    new_name = '%s-%s' % (
                        network_name[:(62 - len(new_rule['name']))],
                        new_rule['name'])

                    while new_name in self.rules:
                        # Firewall rule names must start with [a-z], hashes
                        # could start with a number, so we prepend hn-
                        # (hashed network) to the name.
                        network_name = 'hn-' + hashlib.md5(
                            network_name).hexdigest()
                        new_name = '%s-%s' % (
                            network_name[:(62 - len(new_rule['name']))],
                            new_rule['name'])

                    new_rule['name'] = new_name

        if 'priority' not in new_rule:
            new_rule['priority'] = self.DEFAULT_PRIORITY

        if 'direction' not in new_rule:
            new_rule['direction'] = self.DEFAULT_DIRECTION

        if self._check_rule_before_adding(new_rule):
            self.rules[new_rule['name']] = new_rule

    def filtered_by_networks(self, networks):
        """Returns the subset of rules that apply to the specified network(s).

        Args:
          networks: A list of one or more network names to fetch rules for.

        Returns:
          A dictionary of rules that apply to the filtered networks.
        """
        filtered_rules = {}
        for rule_name, rule in self.rules.items():
            if get_network_name_from_url(rule['network']) in networks:
                filtered_rules[rule_name] = rule

        return filtered_rules

    def as_json(self):
        """Export rules to a json string.

        The JSON string should be an array of Firewall resource objects, see
        https://cloud.google.com/compute/docs/reference/latest/firewalls
        for details. Only the fields in ALLOWED_RULE_ITEMS are permitted.

        Returns:
          A JSON string with an array of rules sorted by network and name.
        """
        rules = sorted(
            self.rules.values(), key=operator.itemgetter('network', 'name'))
        return json.dumps(rules, sort_keys=True)

    def add_rules_from_json(self, json_rules):
        """Import rules from a json string as exported by as_json.

        The JSON string should be an array of Firewall resource objects, see
        https://cloud.google.com/compute/docs/reference/latest/firewalls
        for details. Only the fields in ALLOWED_RULE_ITEMS are permitted.

        The legacy format from older versions of GCE Enforcer is also supported.
        This format wraps the array of Firewall resources in a dictionary under
        the key 'items'.

        Args:
          json_rules: The JSON formatted string containing the rules to import.

        Raises:
          DuplicateFirewallRuleNameError: Two or more rules have the same name.
          InvalidFirewallRuleError: One or more rules failed validation.
        """
        if self.rules:
            LOGGER.warn('Can not import from JSON into a FirewallRules object '
                        'with rules already added')
            return

        rules = json.loads(json_rules)
        if isinstance(rules, list):
            for rule in rules:
                self.add_rule(rule)

        elif isinstance(rules, dict):
            if 'items' in rules:
                for item in rules['items']:
                    rule = dict([(key, item[key]) for key in ALLOWED_RULE_ITEMS
                                 if key in item])
                    self.add_rule(rule)

    def _order_lists_in_rule(self, unsorted_rule):
        """Recursively iterates a rule dictionary and sorts any lists.

        This ensures that two rule with the same polices, but with unordered
        lists will compare equal when tested.

        Args:
          unsorted_rule: A rule dictionary that has not been sorted.

        Returns:
          A new rule dictionary with the lists sorted
        """
        sorted_rule = {}
        for key, value in unsorted_rule.items():
            if isinstance(value, list):
                if value and isinstance(value[0], dict):  # List of dictionaries
                    for i, entry in enumerate(value):
                        value[i] = self._order_lists_in_rule(entry)

                sorted_rule[key] = sorted(value)
            elif isinstance(value, dict):
                sorted_rule[key] = self._order_lists_in_rule(value)
            else:
                sorted_rule[key] = value
        return sorted_rule

    # TODO: clean up break up into additional methods
    # pylint: disable=too-many-branches
    def _check_rule_before_adding(self, rule):
        """Validates that a rule is valid and not a duplicate.

        Validation is based on reference:
        https://cloud.google.com/compute/docs/reference/beta/firewalls and
        https://cloud.google.com/compute/docs/vpc/firewalls#gcp_firewall_rule_summary_table
        If add_rule_callback is set, this will also confirm that
        add_rule_callback returns True for the rule, otherwise it will not add
        the rule.

        Args:
          rule: The rule to validate.

        Returns:
          True if rule is valid, False if the add_rule_callback returns False.

        Raises:
          DuplicateFirewallRuleNameError: Two or more rules have the same name.
          InvalidFirewallRuleError: One or more rules failed validation.
        """
        unknown_keys = set(rule.keys()) - ALLOWED_RULE_ITEMS
        if unknown_keys:
            # This is probably the result of a API version upgrade that didn't
            # properly update this function (or a broken binary).
            raise InvalidFirewallRuleError(
                'An unexpected entry exists in a firewall rule dict: "%s".' %
                ','.join(list(unknown_keys)))

        for key in ['name', 'network']:
            if key not in rule:
                raise InvalidFirewallRuleError(
                    'Rule missing required field "%s": "%s".' % (key, rule))

        if 'direction' not in rule or rule['direction'] == 'INGRESS':
            if 'sourceRanges' not in rule and 'sourceTags' not in rule:
                raise InvalidFirewallRuleError(
                    'Ingress rule missing required field oneof '
                    '"sourceRanges" or "sourceTags": "%s".' % rule)

            if 'destinationRanges' in rule:
                raise InvalidFirewallRuleError(
                    'Ingress rules cannot include "destinationRanges": "%s".'
                    % rule)

        elif rule['direction'] == 'EGRESS':
            if 'sourceRanges' in rule or 'sourceTags' in rule:
                raise InvalidFirewallRuleError(
                    'Egress rules cannot include "sourceRanges", "sourceTags":'
                    '"%s".' % rule)

            if 'destinationRanges' not in rule:
                raise InvalidFirewallRuleError(
                    'Egress rule missing required field "destinationRanges":'
                    '"%s".' % rule)

        else:
            raise InvalidFirewallRuleError(
                'Rule "direction" must be either "INGRESS" or "EGRESS": "%s".'
                % rule)

        max_256_value_keys = {'sourceRanges', 'sourceTags', 'targetTags',
                              'destinationRanges'}
        for key in max_256_value_keys:
            if key in rule and len(rule[key]) > 256:
                raise InvalidFirewallRuleError(
                    'Rule entry "%s" must contain 256 or fewer values: "%s".'
                    % (key, rule))

        if (('allowed' not in rule and 'denied' not in rule) or
                ('allowed' in rule and 'denied' in rule)):
            raise InvalidFirewallRuleError(
                'Rule must contain oneof "allowed" or "denied" entries: '
                ' "%s".' % rule)

        if 'allowed' in rule:
            for allow in rule['allowed']:
                if 'IPProtocol' not in allow:
                    raise InvalidFirewallRuleError(
                        'Allow rule in %s missing required field '
                        '"IPProtocol": "%s".' % (rule['name'], allow))

        elif 'denied' in rule:
            for deny in rule['denied']:
                if 'IPProtocol' not in deny:
                    raise InvalidFirewallRuleError(
                        'Deny rule in %s missing required field '
                        '"IPProtocol": "%s".' % (rule['name'], deny))

        if 'priority' in rule:
            try:
                priority = int(rule['priority'])
            except ValueError:
                raise InvalidFirewallRuleError(
                    'Rule "priority" could not be converted to an integer: '
                    '"%s".' % rule)
            if priority < 0 or priority > 65535:
                raise InvalidFirewallRuleError(
                    'Rule "priority" out of range 0-65535: "%s".' % rule)

        if len(rule['name']) > 63:
            raise InvalidFirewallRuleError(
                'Rule name exceeds length limit of 63 chars: "%s".' %
                rule['name'])

        # TODO: Verify rule name matches regex of allowed
        # names from reference

        if rule['name'] in self.rules:
            raise DuplicateFirewallRuleNameError(
                'Rule %s already defined in rules: %s' %
                (rule['name'], ', '.join(sorted(self.rules.keys()))))

        if self._add_rule_callback:
            if not self._add_rule_callback(rule):
                return False

        return True
    # pylint: enable=too-many-branches


# pylint: disable=too-many-instance-attributes
# TODO: Investigate improving so we can avoid the pylint disable.
class FirewallEnforcer(object):
    """Enforce a set of firewall rules for use with GCE projects."""

    def __init__(self,
                 project,
                 compute_client,
                 expected_rules,
                 current_rules=None,
                 project_sema=None,
                 operation_sema=None,
                 add_rule_callback=None):
        """Constructor.

        Args:
          project: The id of the cloud project to enforce the firewall on.
          compute_client: A ComputeClient instance for interfacing with GCE
              API.
          expected_rules: A FirewallRules object with the expected rules to be
              enforced on the project.
          current_rules: A FirewallRules object with the current rules for the
              project. If not defined, the API will be queried and the existing
              rules imported into current_rules when apply_firewall is called
              for the project.
          project_sema: An optional semaphore object, used to limit the number
              of concurrent projects getting written to.
          operation_sema: [DEPRECATED] An optional semaphore object, used to
              limit the number of concurrent write operations on project
              firewalls.
          add_rule_callback: A callback function that checks whether a firewall
              rule should be applied. If the callback returns False, that rule
              will not be modified.
        """
        self.project = project
        self.compute_client = compute_client
        self.expected_rules = expected_rules

        if current_rules:
            self.current_rules = current_rules
        else:
            self.current_rules = None

        self.project_sema = project_sema
        if operation_sema:
            LOGGER.warn(
                'Operation semaphore is deprecated. Argument ignored.')
        self.operation_sema = None

        self._add_rule_callback = add_rule_callback

        # Initialize private parameters
        self._rules_to_delete = []
        self._rules_to_insert = []
        self._rules_to_update = []

        self._deleted_rules = []
        self._inserted_rules = []
        self._updated_rules = []

    def apply_firewall(self,
                       prechange_callback=None,
                       networks=None,
                       allow_empty_ruleset=False):
        """Enforce the expected firewall rules on the project.

        Args:
          prechange_callback: An optional callback function that will get called
              if the firewall policy for a project does not match the expected
              policy, before any changes are actually applied. If the callback
              returns False then no changes will be made to the project. If it
              returns True then the changes will be pushed. If
              prechange_callback is set to None then the callback will be
              skipped and enforcement will continue as though it had returned
              True.

              The callback template is callback_func(project,
                                                     rules_to_delete,
                                                     rules_to_insert,
                                                     rules_to_update)

              The callback may be used to limit the kinds of firewall changes
              that are allowed to be pushed for a project, limit the number of
              rules that can get changed, to check if the project should have
              rules changed, etc.

              The callback may also raise FirewallEnforcementFailedError if it
              determines that the set of changes to the policy could result in
              an outage for an underlying service, or otherwise are inconsistent
              with business rules. This will cause the enforcement to fail.

          networks: A list of networks to limit rule changes to. Rules on
              networks not in the list will not be changed.

              Note- This can lead to duplicate rule name collisions since all
                    rules are not included when building the change set. The
                    change set will be validated before getting enforced and any
                    errors will cause a FirewallEnforcementFailedError exception
                    to be raised.

          allow_empty_ruleset: If set to true and expected_rules has no rules,
              all current firewall rules will be deleted from the project.

        Returns:
          The total number of firewall rules deleted, inserted and updated.

        Raises:
          EmptyProposedFirewallRuleSetError: An error occurred while updating
              the firewall. The calling code should validate the current state
              of the project firewall, and potentially revert to the old
              firewall rules.

              Any rules changed before the error occurred can be retrieved by
              calling the Get(Deleted|Inserted|Updated)Rules methods.
        """
        # Reset change sets to empty lists
        self._rules_to_delete = []
        self._rules_to_insert = []
        self._rules_to_update = []

        if not self.current_rules:
            self.refresh_current_rules()

        if not self.expected_rules.rules and not allow_empty_ruleset:
            raise EmptyProposedFirewallRuleSetError(
                'No rules defined in the expected rules.')

        # Check if current rules match expected rules, so no changes are needed
        if networks:
            if (self.current_rules.filtered_by_networks(networks) ==
                    self.expected_rules.filtered_by_networks(networks)):
                LOGGER.info(
                    'Current and expected rules match for project %s on '
                    'network(s) "%s".', self.project, ','.join(networks))
                return 0
        elif self.current_rules == self.expected_rules:
            LOGGER.info('Current and expected rules match for project %s.',
                        self.project)
            return 0

        self._build_change_set(networks)
        self._validate_change_set(networks)
        delete_before_insert = self._check_change_operation_order(
            len(self._rules_to_insert), len(self._rules_to_delete))

        if self.project_sema:
            self.project_sema.acquire()

        try:
            if prechange_callback:
                if not prechange_callback(self.project, self._rules_to_delete,
                                          self._rules_to_insert,
                                          self._rules_to_update):
                    LOGGER.warn(
                        'The Prechange Callback returned False for project %s, '
                        'changes will not be applied.', self.project)
                    return 0
            changed_count = self._apply_change_set(delete_before_insert)
        finally:
            if self.project_sema:
                self.project_sema.release()

        return changed_count

    def refresh_current_rules(self):
        """Updates the current rules for the project using the compute API."""
        current_rules = FirewallRules(self.project,
                                      add_rule_callback=self._add_rule_callback)
        current_rules.add_rules_from_api(self.compute_client)

        self.current_rules = current_rules

    def get_deleted_rules(self):
        """Returns the list of deleted rules."""
        return self._deleted_rules

    def get_inserted_rules(self):
        """Returns the list of inserted rules."""
        return self._inserted_rules

    def get_updated_rules(self):
        """Returns the list of updated rules."""
        return self._updated_rules

    def _build_change_set(self, networks=None):
        """Enumerate changes between the current and expected firewall rules."""
        if networks:
            # Build new firewall rules objects from the subset of rules for
            # networks
            current_rules = self.current_rules.filtered_by_networks(networks)
            expected_rules = self.expected_rules.filtered_by_networks(networks)
        else:
            current_rules = self.current_rules.rules
            expected_rules = self.expected_rules.rules

        for rule_name in current_rules:
            if rule_name not in expected_rules:
                self._rules_to_delete.append(rule_name)

        for rule_name in expected_rules:
            if rule_name not in current_rules:
                self._rules_to_insert.append(rule_name)

        for rule_name in expected_rules:
            if rule_name in current_rules:
                if expected_rules[rule_name] != current_rules[rule_name]:
                    self._rules_to_update.append(rule_name)

    def _validate_change_set(self, networks=None):
        """Validate the changeset will not leave the project in a bad state."""
        for rule_name in self._rules_to_insert:
            if (rule_name in self.current_rules.rules and
                    rule_name not in self._rules_to_delete):
                raise FirewallRuleValidationError(
                    'The rule %s is in the rules to insert set, but the same '
                    'rule name already exists on project %s. It may be used on '
                    'a different network.' % (rule_name, self.project))

        if networks:
            for rule_name in self._rules_to_update:
                impacted_network = get_network_name_from_url(
                    self.current_rules.rules[rule_name]['network'])
                if impacted_network not in networks:
                    raise NetworkImpactValidationError(
                        'The rule %s is in the rules to update set, but it is '
                        'currently on a network, "%s", that is not in the '
                        'allowed networks list for project %s: "%s". Updating '
                        'the rule to %s would impact the wrong network.' %
                        (rule_name, impacted_network, self.project,
                         ', '.join(networks),
                         self.expected_rules.rules[rule_name]))

    def _check_change_operation_order(self, insert_count, delete_count):
        """Check if enough quota to do the firewall changes insert first.

        If current usage is near the limit, check if deleting current rules
        before adding the new rules would allow the project to stay below quota.

        Args:
          insert_count: The number of rules that will be inserted.
          delete_count: The number of rules that will be deleted.

        Returns:
          True if existing rules should be deleted before new rules are
          inserted, otherwise false.

        Raises:
          FirewallQuotaExceededError: Raised if there is not enough quota for
          the required policy to be applied.
        """
        delete_before_insert = False

        try:
            firewall_quota = self.compute_client.get_firewall_quota(
                self.project)
        except KeyError as e:
            LOGGER.error('Error getting quota for project %s, %s',
                         self.project,
                         e)
            firewall_quota = None

        if firewall_quota:
            usage = firewall_quota.get('usage', 0)
            limit = firewall_quota.get('limit', 0)
            if usage + insert_count > limit:
                if usage - delete_count + insert_count > limit:
                    raise FirewallQuotaExceededError(
                        'Firewall enforcement cannot update the policy for '
                        'project %s without exceed the current firewalls '
                        'quota: %u,' % (self.project, limit))
                else:
                    LOGGER.info('Switching to "delete first" rule update order '
                                'for project %s.', self.project)
                    delete_before_insert = True
        else:
            LOGGER.warn('Unknown firewall quota, switching to "delete first" '
                        'rule update order for project %s.', self.project)
            delete_before_insert = True

        return delete_before_insert

    def _apply_change_set(self, delete_before_insert):
        """Updates project firewall rules based on the generated changeset.

           Extends self._(deleted|inserted|updated)_rules with the rules
           changed by these operations.

        Args:
          delete_before_insert: If true, delete operations are completed before
          inserts. Otherwise insert operations are completed first.

        Returns:
          The total number of firewall rules deleted, inserted and updated.

        Raises:
          FirewallEnforcementFailedError: Raised if one or more changes fails.
        """
        change_count = 0
        if delete_before_insert:
            change_count += self._delete_rules()
            change_count += self._insert_rules()
        else:
            change_count += self._insert_rules()
            change_count += self._delete_rules()

        change_count += self._update_rules()
        return change_count

    def _insert_rules(self):
        """Insert new rules into the project firewall."""
        change_count = 0
        if self._rules_to_insert:
            LOGGER.info('Inserting rules: %s', ', '.join(self._rules_to_insert))
            rules = [
                self.expected_rules.rules[rule_name]
                for rule_name in self._rules_to_insert
            ]
            insert_function = self.compute_client.insert_firewall_rule
            (successes, failures, change_errors) = self._apply_change(
                insert_function, rules)
            self._inserted_rules.extend(successes)
            change_count += len(successes)
            if failures:
                raise FirewallEnforcementInsertFailedError(
                    'Firewall enforcement failed while inserting rules for '
                    'project {}. The following errors were encountered: {}'
                    .format(self.project, change_errors))

        return change_count

    def _delete_rules(self):
        """Delete old rules from the project firewall."""
        change_count = 0
        if self._rules_to_delete:
            LOGGER.info('Deleting rules: %s', ', '.join(self._rules_to_delete))
            rules = [
                self.current_rules.rules[rule_name]
                for rule_name in self._rules_to_delete
            ]
            delete_function = self.compute_client.delete_firewall_rule
            (successes, failures, change_errors) = self._apply_change(
                delete_function, rules)
            self._deleted_rules.extend(successes)
            change_count += len(successes)
            if failures:
                raise FirewallEnforcementDeleteFailedError(
                    'Firewall enforcement failed while deleting rules for '
                    'project {}. The following errors were encountered: {}'
                    .format(self.project, change_errors))
        return change_count

    def _update_rules(self):
        """Update existing rules in the project firewall."""
        change_count = 0
        if self._rules_to_update:
            LOGGER.info('Updating rules: %s', ', '.join(self._rules_to_update))
            rules = [
                self.expected_rules.rules[rule_name]
                for rule_name in self._rules_to_update
            ]
            update_function = self.compute_client.update_firewall_rule
            (successes, failures, change_errors) = self._apply_change(
                update_function, rules)
            self._updated_rules.extend(successes)
            change_count += len(successes)
            if failures:
                raise FirewallEnforcementUpdateFailedError(
                    'Firewall enforcement failed while deleting rules for '
                    'project {}. The following errors were encountered: {}'
                    .format(self.project, change_errors))

        return change_count

    def _apply_change(self, firewall_function, rules):
        """Modify the firewall using the passed in function and rules.

        If self.operation_sema is defined, then the number of outstanding
        changes is limited to the number of semaphore locks that can be
        acquired.

        Args:
          firewall_function: The delete|insert|update function to call for this
              set of rules
          rules: A list of rules to pass to the firewall_function.

        Returns:
          A tuple with the rules successfully changed by this function and the
          rules that failed.
        """
        applied_rules = []
        failed_rules = []
        change_errors = []
        if not rules:
            return applied_rules, failed_rules, change_errors

        for rule in rules:
            try:
<<<<<<< HEAD
                response = firewall_function(self.project,
                                             rule,
                                             blocking=True,
                                             retry_count=OPERATION_RETRY_COUNT,
                                             timeout=OPERATION_TIMEOUT)
            except (api_errors.ApiNotEnabledError,
                    api_errors.ApiExecutionError) as e:
                LOGGER.error(
                    'Error changing firewall rule %s for project %s: %s',
                    rule.get('name', ''), self.project, e)
=======
                response = firewall_function(self.project, rule)
            except errors.HttpError as e:
                LOGGER.exception(
                    'Error changing firewall rule %s for project %s',
                    rule.get('name', ''), self.project)
>>>>>>> f2a959a7
                error_str = 'Rule: %s\nError: %s' % (rule.get('name', ''), e)
                change_errors.append(error_str)
                failed_rules.append(rule)
                continue
            except api_errors.OperationTimeoutError as e:
                LOGGER.error(
                    'Timeout changing firewall rule %s for project %s: %s',
                    rule.get('name', ''), self.project, e)
                error_str = 'Rule: %s\nError: %s' % (rule.get('name', ''), e)
                change_errors.append(error_str)
                failed_rules.append(rule)
                continue

            if _is_successful(response):
                applied_rules.append(rule)
            else:
                failed_rules.append(rule)

        return applied_rules, failed_rules, change_errors<|MERGE_RESOLUTION|>--- conflicted
+++ resolved
@@ -933,7 +933,6 @@
 
         for rule in rules:
             try:
-<<<<<<< HEAD
                 response = firewall_function(self.project,
                                              rule,
                                              blocking=True,
@@ -941,22 +940,16 @@
                                              timeout=OPERATION_TIMEOUT)
             except (api_errors.ApiNotEnabledError,
                     api_errors.ApiExecutionError) as e:
-                LOGGER.error(
+                LOGGER.exception(
                     'Error changing firewall rule %s for project %s: %s',
                     rule.get('name', ''), self.project, e)
-=======
-                response = firewall_function(self.project, rule)
-            except errors.HttpError as e:
-                LOGGER.exception(
-                    'Error changing firewall rule %s for project %s',
-                    rule.get('name', ''), self.project)
->>>>>>> f2a959a7
+
                 error_str = 'Rule: %s\nError: %s' % (rule.get('name', ''), e)
                 change_errors.append(error_str)
                 failed_rules.append(rule)
                 continue
             except api_errors.OperationTimeoutError as e:
-                LOGGER.error(
+                LOGGER.exception(
                     'Timeout changing firewall rule %s for project %s: %s',
                     rule.get('name', ''), self.project, e)
                 error_str = 'Rule: %s\nError: %s' % (rule.get('name', ''), e)
