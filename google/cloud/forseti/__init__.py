# Copyright 2017 The Forseti Security Authors. All rights reserved.
#
# Licensed under the Apache License, Version 2.0 (the "License");
# you may not use this file except in compliance with the License.
# You may obtain a copy of the License at
#
#    http://www.apache.org/licenses/LICENSE-2.0
#
# Unless required by applicable law or agreed to in writing, software
# distributed under the License is distributed on an "AS IS" BASIS,
# WITHOUT WARRANTIES OR CONDITIONS OF ANY KIND, either express or implied.
# See the License for the specific language governing permissions and
# limitations under the License.

"""GOogle CLoud Forseti."""

<<<<<<< HEAD
__version__ = '2.4.0'
__package_name__ = 'forseti-security'

try:
    __import__('pkg_resources').declare_namespace(__name__)
except ImportError:
    __path__ = __import__('pkgutil').extend_path(__path__, __name__)
=======
__version__ = '2.3.0'
__package_name__ = 'forseti-security'
>>>>>>> e53b8ac7
<|MERGE_RESOLUTION|>--- conflicted
+++ resolved
@@ -14,15 +14,5 @@
 
 """GOogle CLoud Forseti."""
 
-<<<<<<< HEAD
 __version__ = '2.4.0'
-__package_name__ = 'forseti-security'
-
-try:
-    __import__('pkg_resources').declare_namespace(__name__)
-except ImportError:
-    __path__ = __import__('pkgutil').extend_path(__path__, __name__)
-=======
-__version__ = '2.3.0'
-__package_name__ = 'forseti-security'
->>>>>>> e53b8ac7
+__package_name__ = 'forseti-security'