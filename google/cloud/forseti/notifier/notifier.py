--- conflicted
+++ resolved
@@ -20,11 +20,8 @@
 from google.cloud.forseti.common.util import logger
 from google.cloud.forseti.common.util import string_formats
 from google.cloud.forseti.notifier.notifiers.base_notification import BaseNotification
-<<<<<<< HEAD
+
 from google.cloud.forseti.notifier.notifiers import cscc_notifier
-=======
-from google.cloud.forseti.notifier.notifiers import findings
->>>>>>> ba83298c
 from google.cloud.forseti.notifier.notifiers.inventory_summary import InventorySummary
 from google.cloud.forseti.services.inventory.storage import DataAccess
 from google.cloud.forseti.services.inventory.storage import InventoryIndex
@@ -80,10 +77,7 @@
 
 def run_inv_summary(inv_index_id, service_config):
     """Emit an inventory summary notification if/as needed.
-<<<<<<< HEAD
-
-=======
->>>>>>> ba83298c
+
     Args:
         inv_index_id (str): Inventory index id.
         service_config (ServiceConfig): Forseti 2.0 service configs.
@@ -106,7 +100,6 @@
     if not inv_summary_config.get('gcs_path'):
         LOGGER.error('"gcs_path" not set for inventory summary notifier.')
         return
-<<<<<<< HEAD
 
     if not inv_summary_config['gcs_path'].startswith('gs://'):
         LOGGER.error('Invalid GCS path: %s', inv_summary_config['gcs_path'])
@@ -128,29 +121,6 @@
             inv_index_id, inv_summary, inv_summary_config)
         notifier.run()
 
-=======
-
-    if not inv_summary_config['gcs_path'].startswith('gs://'):
-        LOGGER.error('Invalid GCS path: %s', inv_summary_config['gcs_path'])
-        return
-
-    with service_config.scoped_session() as session:
-        inv_index = session.query(InventoryIndex).get(inv_index_id)
-
-        summary_data = inv_index.get_summary(session)
-        if not summary_data:
-            LOGGER.warn('No inventory summary data found.')
-            return
-
-        inv_summary = []
-        for key, value in summary_data.iteritems():
-            inv_summary.append(dict(resource_type=key, count=value))
-
-        notifier = InventorySummary(
-            inv_index_id, inv_summary, inv_summary_config)
-        notifier.run()
-
->>>>>>> ba83298c
 
 def run(inv_index_id, progress_queue, service_config=None):
     """Run the notifier.
@@ -166,7 +136,6 @@
     global_configs = service_config.get_global_config()
     notifier_configs = service_config.get_notifier_config()
 
-<<<<<<< HEAD
     violations = None
     with service_config.scoped_session() as session:
         if not inv_index_id:
@@ -237,74 +206,4 @@
         progress_queue.put(log_message)
         progress_queue.put(None)
         LOGGER.info(log_message)
-        return 0
-=======
-    if not inv_index_id:
-        with service_config.scoped_session() as session:
-            inv_index_id = (
-                DataAccess.get_latest_inventory_index_id(session))
-
-    # get violations
-    violation_access_cls = scanner_dao.define_violation(
-        service_config.engine)
-    violation_access = violation_access_cls(service_config.engine)
-    service_config.violation_access = violation_access
-    violations = violation_access.list(inv_index_id)
-
-    violations = convert_to_timestamp(violations)
-
-    violations_as_dict = []
-    for violation in violations:
-        violations_as_dict.append(
-            scanner_dao.convert_sqlalchemy_object_to_dict(violation))
-
-    violations = scanner_dao.map_by_resource(violations_as_dict)
-
-    for retrieved_v in violations:
-        log_message = ('Retrieved {} violations for resource \'{}\''.format(
-            len(violations[retrieved_v]), retrieved_v))
-        LOGGER.info(log_message)
-        progress_queue.put(log_message)
-
-    # build notification notifiers
-    notifiers = []
-    for resource in notifier_configs.get('resources', []):
-        if violations.get(resource['resource']) is None:
-            log_message = 'Resource \'{}\' has no violations'.format(
-                resource['resource'])
-            progress_queue.put(log_message)
-            LOGGER.info(log_message)
-            continue
-        if not resource['should_notify']:
-            LOGGER.debug('Not notifying for: %s', resource['resource'])
-            continue
-        for notifier in resource['notifiers']:
-            log_message = 'Running \'{}\' notifier for resource \'{}\''.format(
-                notifier['name'], resource['resource'])
-            progress_queue.put(log_message)
-            LOGGER.info(log_message)
-            chosen_pipeline = find_notifiers(notifier['name'])
-            notifiers.append(chosen_pipeline(resource['resource'],
-                                             inv_index_id,
-                                             violations[resource['resource']],
-                                             global_configs,
-                                             notifier_configs,
-                                             notifier['configuration']))
-
-    # Run the notifiers.
-    for notifier in notifiers:
-        notifier.run()
-
-    if (notifier_configs.get('violation') and
-            notifier_configs.get('violation').get('findings').get('enabled')):
-        findings.Findingsnotifier().run(
-            violations_as_dict,
-            notifier_configs.get('violation').get('findings').get('gcs_path'))
-
-    run_inv_summary(inv_index_id, service_config)
-    log_message = 'Notification completed!'
-    progress_queue.put(log_message)
-    progress_queue.put(None)
-    LOGGER.info(log_message)
-    return 0
->>>>>>> ba83298c
+        return 0