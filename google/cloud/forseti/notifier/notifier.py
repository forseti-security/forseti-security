--- conflicted
+++ resolved
@@ -19,10 +19,7 @@
 # pylint: disable=line-too-long
 from google.cloud.forseti.common.util import logger
 from google.cloud.forseti.common.util import string_formats
-<<<<<<< HEAD
-=======
 from google.cloud.forseti.notifier.pipelines import findings_pipeline
->>>>>>> 286dcf19
 from google.cloud.forseti.notifier.pipelines import email_inventory_snapshot_summary_pipeline as inv_summary
 from google.cloud.forseti.notifier.pipelines import email_scanner_summary_pipeline as scanner_summary
 from google.cloud.forseti.notifier.pipelines.base_notification_pipeline import BaseNotificationPipeline
@@ -33,15 +30,14 @@
 
 LOGGER = logger.get_logger(__name__)
 
-<<<<<<< HEAD
-=======
 
->>>>>>> 286dcf19
 # pylint: disable=inconsistent-return-statements
 def find_pipelines(pipeline_name):
     """Get the first class in the given sub module
+
     Args:
         pipeline_name (str): Name of the pipeline.
+
     Return:
         class: The class in the sub module
     """
@@ -71,23 +67,20 @@
             created_at_datetime converted to timestamp string.
     """
     for violation in violations:
-<<<<<<< HEAD
-        violation.created_at = violation.created_at.strftime(
-            string_formats.TIMESTAMP_TIMEZONE)
-=======
         violation.created_at_datetime = (
             violation.created_at_datetime.strftime(
                 string_formats.TIMESTAMP_TIMEZONE_NAME))
->>>>>>> 286dcf19
 
     return violations
 
 def process(message):
     """Process messages about what notifications to send.
+
     Args:
         message (dict): Message with payload in dict.
             The payload will be different depending on the sender
             of the message.
+
             Example:
                 {'status': 'foobar_done',
                  'payload': {}}
@@ -124,10 +117,13 @@
 
 def run(inventory_index_id, service_config=None):
     """Run the notifier.
+
     Entry point when the notifier is run as a library.
+
     Args:
         inventory_index_id (str): Inventory index id.
         service_config (ServiceConfig): Forseti 2.0 service configs
+
     Returns:
         int: Status code.
     """
