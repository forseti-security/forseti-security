# Copyright 2017 The Forseti Security Authors. All rights reserved.
#
# Licensed under the Apache License, Version 2.0 (the "License");
# you may not use this file except in compliance with the License.
# You may obtain a copy of the License at
#
#    http://www.apache.org/licenses/LICENSE-2.0
#
# Unless required by applicable law or agreed to in writing, software
# distributed under the License is distributed on an "AS IS" BASIS,
# WITHOUT WARRANTIES OR CONDITIONS OF ANY KIND, either express or implied.
# See the License for the specific language governing permissions and
# limitations under the License.
"""Notifier service."""

import importlib
import inspect

# pylint: disable=line-too-long
from google.cloud.forseti.common.util import logger
from google.cloud.forseti.common.util import string_formats
from google.cloud.forseti.notifier.pipelines import findings_pipeline
from google.cloud.forseti.notifier.pipelines import email_inventory_snapshot_summary_pipeline as inv_summary
from google.cloud.forseti.notifier.pipelines import email_scanner_summary_pipeline as scanner_summary
from google.cloud.forseti.notifier.pipelines.base_notification_pipeline import BaseNotificationPipeline
from google.cloud.forseti.services.inventory.storage import DataAccess
from google.cloud.forseti.services.scanner import dao as scanner_dao
# pylint: enable=line-too-long


LOGGER = logger.get_logger(__name__)


# pylint: disable=inconsistent-return-statements
def find_pipelines(pipeline_name):
    """Get the first class in the given sub module
    Args:
        pipeline_name (str): Name of the pipeline.
    Return:
        class: The class in the sub module
    """
    try:
        module = importlib.import_module(
            'google.cloud.forseti.notifier.pipelines.{0}'.format(
                pipeline_name))
        for filename in dir(module):
            obj = getattr(module, filename)

            if inspect.isclass(obj) \
               and issubclass(obj, BaseNotificationPipeline) \
               and obj is not BaseNotificationPipeline:
                return obj
    except ImportError, e:
        LOGGER.error('Can\'t import pipeline %s: %s', pipeline_name, e.message)
# pylint: enable=inconsistent-return-statements


def convert_to_timestamp(violations):
    """Convert violation created_at_datetime to timestamp string.
<<<<<<< HEAD
=======

>>>>>>> 6a426100
    Args:
        violations (sqlalchemy_object): List of violations as sqlalchemy
            row/record object with created_at_datetime.

    Returns:
        list: List of violations as sqlalchemy row/record object with
            created_at_datetime converted to timestamp string.
    """
    for violation in violations:
        violation.created_at_datetime = (
            violation.created_at_datetime.strftime(
                string_formats.TIMESTAMP_TIMEZONE_NAME))

    return violations

def process(message):
    """Process messages about what notifications to send.
    Args:
        message (dict): Message with payload in dict.
            The payload will be different depending on the sender
            of the message.
            Example:
                {'status': 'foobar_done',
                 'payload': {}}
    """
    payload = message.get('payload')

    if message.get('status') == 'inventory_done':
        inv_email_pipeline = inv_summary.EmailInventorySnapshotSummaryPipeline(
            payload.get('sendgrid_api_key'))
        inv_email_pipeline.run(
            payload.get('cycle_time'),
            payload.get('cycle_timestamp'),
            payload.get('snapshot_cycle_status'),
            payload.get('pipelines'),
            payload.get('email_sender'),
            payload.get('email_recipient')
        )
        return

    if message.get('status') == 'scanner_done':
        scanner_email_pipeline = scanner_summary.EmailScannerSummaryPipeline(
            payload.get('sendgrid_api_key'))
        scanner_email_pipeline.run(
            payload.get('output_csv_name'),
            payload.get('output_filename'),
            payload.get('now_utc'),
            payload.get('all_violations'),
            payload.get('resource_counts'),
            payload.get('violation_errors'),
            payload.get('email_sender'),
            payload.get('email_recipient'),
            payload.get('email_description'))
        return

def run(inventory_index_id, service_config=None):
    """Run the notifier.
    Entry point when the notifier is run as a library.
    Args:
        inventory_index_id (str): Inventory index id.
        service_config (ServiceConfig): Forseti 2.0 service configs
    Returns:
        int: Status code.
    """
    global_configs = service_config.get_global_config()
    notifier_configs = service_config.get_notifier_config()

    if not inventory_index_id:
        with service_config.scoped_session() as session:
            inventory_index_id = (
                DataAccess.get_latest_inventory_index_id(session))

    # get violations
    violation_access_cls = scanner_dao.define_violation(
        service_config.engine)
    violation_access = violation_access_cls(service_config.engine)
    service_config.violation_access = violation_access
    violations = violation_access.list(inventory_index_id)

    violations = convert_to_timestamp(violations)

    violations_as_dict = []
    for violation in violations:
        violations_as_dict.append(
            scanner_dao.convert_sqlalchemy_object_to_dict(violation))

    violations = scanner_dao.map_by_resource(violations_as_dict)

    for retrieved_v in violations:
        LOGGER.info('retrieved %d violations for resource \'%s\'',
                    len(violations[retrieved_v]), retrieved_v)

    # build notification pipelines
    pipelines = []
    for resource in notifier_configs['resources']:
        if violations.get(resource['resource']) is None:
            LOGGER.warn('The resource name \'%s\' has no violations, '
                        'skipping', resource['resource'])
            continue
        if not violations[resource['resource']]:
            LOGGER.debug('No violations for: %s', resource['resource'])
            continue
        if not resource['should_notify']:
            LOGGER.debug('Not notifying for: %s', resource['resource'])
            continue
        for pipeline in resource['pipelines']:
            LOGGER.info('Running \'%s\' pipeline for resource \'%s\'',
                        pipeline['name'], resource['resource'])
            chosen_pipeline = find_pipelines(pipeline['name'])
            pipelines.append(chosen_pipeline(resource['resource'],
                                             inventory_index_id,
                                             violations[resource['resource']],
                                             global_configs,
                                             notifier_configs,
                                             pipeline['configuration']))

    # run the pipelines
    for pipeline in pipelines:
        pipeline.run()

    if notifier_configs.get('findings').get('should_notify'):
        findings_pipeline.FindingsPipeline().run(
            violations_as_dict,
            notifier_configs.get('findings').get('gcs_path'))

    LOGGER.info('Notification complete!')
    return 0<|MERGE_RESOLUTION|>--- conflicted
+++ resolved
@@ -57,10 +57,7 @@
 
 def convert_to_timestamp(violations):
     """Convert violation created_at_datetime to timestamp string.
-<<<<<<< HEAD
-=======
 
->>>>>>> 6a426100
     Args:
         violations (sqlalchemy_object): List of violations as sqlalchemy
             row/record object with created_at_datetime.
