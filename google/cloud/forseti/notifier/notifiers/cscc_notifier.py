# Copyright 2017 The Forseti Security Authors. All rights reserved.
#
# Licensed under the Apache License, Version 2.0 (the "License");
# you may not use this file except in compliance with the License.
# You may obtain a copy of the License at
#
#    http://www.apache.org/licenses/LICENSE-2.0
#
# Unless required by applicable law or agreed to in writing, software
# distributed under the License is distributed on an "AS IS" BASIS,
# WITHOUT WARRANTIES OR CONDITIONS OF ANY KIND, either express or implied.
# See the License for the specific language governing permissions and
# limitations under the License.

"""Upload violations to GCS bucket as Findings."""
import ast
import json
import tempfile

from google.cloud.forseti.common.gcp_api import errors as api_errors
from google.cloud.forseti.common.gcp_api import securitycenter
from google.cloud.forseti.common.gcp_api import storage
from google.cloud.forseti.common.util import logger
from google.cloud.forseti.common.util import parser
from google.cloud.forseti.common.util import date_time
from google.cloud.forseti.common.util import string_formats


LOGGER = logger.get_logger(__name__)


class CsccNotifier(object):
    """Send violations to CSCC via API or via GCS bucket."""

    def __init__(self, inv_index_id):
        """`Findingsnotifier` initializer.

        # TODO: Find out why the InventoryConfig is empty.

        Args:
            inv_index_id (str): inventory index ID
        """
        self.inv_index_id = inv_index_id

    def _transform_for_gcs(self, violations, gcs_upload_path):
        """Transform forseti violations to GCS findings format.

        Args:
            violations (dict): Violations to be uploaded as findings.
            gcs_upload_path (str): bucket and filename where the violations
                will be outputted on GCS

        Returns:
            list: violations in findings format; each violation is a dict.
        """
        findings = []
        for violation in violations:
            finding = {
                'finding_id': violation.get('violation_hash'),
                'finding_summary': violation.get('rule_name'),
                'finding_source_id': 'FORSETI',
                'finding_category': violation.get('violation_type'),
                'finding_asset_ids': violation.get('full_name'),
                'finding_time_event': violation.get('created_at_datetime'),
                'finding_callback_url': gcs_upload_path,
                'finding_properties': {
                    'db_source': 'table:{}/id:{}'.format(
                        'violations', violation.get('id')),
                    'inventory_index_id': self.inv_index_id,
                    'resource_data': violation.get('resource_data'),
                    'resource_id': violation.get('resource_id'),
                    'resource_type': violation.get('resource_type'),
                    'rule_index': violation.get('rule_index'),
                    'scanner_index_id': violation.get('scanner_index_id'),
                    'violation_data': violation.get('violation_data')
                }
            }
            findings.append(finding)
        return findings

    @staticmethod
    def _get_output_filename():
        """Create the output filename.
        Returns:
            str: The output filename for the violations json.
        """
        now_utc = date_time.get_utc_now_datetime()
        output_timestamp = now_utc.strftime(
            string_formats.TIMESTAMP_TIMEZONE)
        return string_formats.CSCC_FINDINGS_FILENAME.format(output_timestamp)

    def _send_findings_to_gcs(self, violations, gcs_path):
        """Send violations to CSCC via upload to GCS (legacy mode).
        Args:
            violations (dict): Violations to be uploaded as findings.
            gcs_path (str): The GCS bucket to upload the findings.
        """
        LOGGER.info('Legacy mode detected - writing findings to GCS.')

        gcs_upload_path = '{}/{}'.format(gcs_path, self._get_output_filename())

        findings = self._transform_for_gcs(violations, gcs_upload_path)

        with tempfile.NamedTemporaryFile() as tmp_violations:
            tmp_violations.write(parser.json_stringify(findings))
            tmp_violations.flush()

            if gcs_upload_path.startswith('gs://'):
                storage_client = storage.StorageClient()
                storage_client.put_text_file(
                    tmp_violations.name, gcs_upload_path)
        return

    def _transform_for_api(self, violations, source_id=None):
        """Transform forseti violations to findings for CSCC API.

        Args:
            violations (dict): Violations to be sent to CSCC as findings.
            source_id (str): Unique ID assigned by CSCC, to the organization
                that the violations are originating from.

        Returns:
            list: violations in findings format; each violation is a dict.
        """
        findings = []

        # beta api
        LOGGER.debug('Transforming findings with beta API. source_id: %s',
                     source_id)
        for violation in violations:
            # CSCC can't accept the full hash, so this must be shortened.
            finding_id = violation.get('violation_hash')[:32]
            finding = {
                'name': '{0}/findings/{1}'.format(
                    source_id, violation.get('violation_hash')[:32]),
                'parent': source_id,
                'resource_name': violation.get('full_name'),
                'state': 'ACTIVE',
                'category': violation.get('violation_type'),
                'event_time': violation.get('created_at_datetime'),
                'source_properties': {
                    'source': 'FORSETI',
                    'db_source': 'table:{}/id:{}'.format(
                        'violations', violation.get('id')),
                    'inventory_index_id': self.inv_index_id,
                    'resource_data': (
                        json.dumps(violation.get('resource_data'),
                                   sort_keys=True)),
                    'resource_id': violation.get('resource_id'),
                    'resource_type': violation.get('resource_type'),
                    'rule_index': violation.get('rule_index'),
                    'rule_name': violation.get('rule_name'),
                    'scanner_index_id': violation.get('scanner_index_id'),
                    'violation_data': (
                        json.dumps(violation.get('violation_data'),
                                   sort_keys=True))
                },
            }
            findings.append([finding_id, finding])
        return findings

    @staticmethod
    def find_inactive_findings(new_findings, findings_in_cscc):
        """Finds the findings that does not correspond to the latest scanner run
           and updates it's state to inactive.

        Args:
            new_findings (list): Latest violations that are transformed to
                findings.
            findings_in_cscc (list): Findings pulled from CSCC that
                corresponds to the previous scanner run.

        Returns:
            list: Findings whose state has been marked as 'INACTIVE'.
        """

        inactive_findings = []
        new_findings_map = {}

        for finding_list in new_findings:
            finding_id = finding_list[0]
            finding = finding_list[1]
            add_to_dict = {finding_id: finding}
            new_findings_map.update(add_to_dict)

        for finding_list in findings_in_cscc:
            finding_id = finding_list[0]
            to_be_updated_finding = finding_list[1]

            if finding_id not in new_findings_map:
                to_be_updated_finding['state'] = 'INACTIVE'
                current_time = date_time.get_utc_now_datetime()
                actual_time = current_time.strftime(
                    string_formats.TIMESTAMP_TIMEZONE)
                to_be_updated_finding['event_time'] = actual_time
                inactive_findings.append([finding_id, to_be_updated_finding])
        return inactive_findings

    # pylint: disable=too-many-locals
    def _send_findings_to_cscc(self, violations, source_id=None):
        """Send violations to CSCC directly via the CSCC API.

        Args:
            violations (dict): Violations to be uploaded as findings.
            source_id (str): Unique ID assigned by CSCC, to the organization
                that the violations are originating from.
        """

        # beta api
<<<<<<< HEAD
        if source_id:
            formatted_cscc_findings = []
            LOGGER.debug('Sending findings to CSCC with beta API. source_id: '
                         '%s', source_id)
            new_findings = self._transform_for_api(violations,
                                                   source_id=source_id)

            client = securitycenter.SecurityCenterClient(version='v1beta1')

            paged_findings_in_cscc = client.list_findings(source_id=source_id)

            # No need to use the next page token, as the results here will
            # return all the pages.
            for page in paged_findings_in_cscc:
                formated_findings_in_page = (
                    ast.literal_eval(json.dumps(page)))
                findings_in_page = formated_findings_in_page.get('findings')
                if not findings_in_page:
                    continue
                for finding_data in findings_in_page:
                    name = finding_data.get('name')
                    finding_id = name[-32:]
                    formatted_cscc_findings.append([finding_id, finding_data])

            inactive_findings = self.find_inactive_findings(
                new_findings,
                formatted_cscc_findings)

            for finding_list in new_findings:
                finding_id = finding_list[0]
                finding = finding_list[1]
                LOGGER.debug('Creating finding CSCC:\n%s.', finding)
                try:
                    client.create_finding(finding, source_id=source_id,
                                          finding_id=finding_id)
                    LOGGER.debug('Successfully created finding in CSCC:\n%s',
                                 finding)
                except api_errors.ApiExecutionError:
                    LOGGER.exception('Encountered CSCC API error.')
                    continue

            for finding_list in inactive_findings:
                finding_id = finding_list[0]
                finding = finding_list[1]
                LOGGER.debug('Updating finding CSCC:\n%s.', finding)
                try:
                    client.update_finding(finding,
                                          finding_id,
                                          source_id=source_id)
                    LOGGER.debug('Successfully updated finding in CSCC:\n%s',
                                 finding)
                except api_errors.ApiExecutionError:
                    LOGGER.exception('Encountered CSCC API error.')
                    continue

            return

        # alpha api
        LOGGER.debug('Sending findings to CSCC with alpha API.')
        findings = self._transform_for_api(violations)

        client = securitycenter.SecurityCenterClient()

        for finding in findings:
=======
        formatted_cscc_findings = []
        LOGGER.debug('Sending findings to CSCC with beta API. source_id: '
                     '%s', source_id)
        new_findings = self._transform_for_api(violations,
                                               source_id=source_id)

        client = securitycenter.SecurityCenterClient(version='v1beta1')

        paged_findings_in_cscc = client.list_findings(source_id=source_id)

        # No need to use the next page token, as the results here will
        # return all the pages.
        for page in paged_findings_in_cscc:
            formated_findings_in_page = (
                ast.literal_eval(json.dumps(page)))
            findings_in_page = formated_findings_in_page.get('findings')
            for finding_data in findings_in_page:
                name = finding_data.get('name')
                finding_id = name[-32:]
                formatted_cscc_findings.append([finding_id, finding_data])

        inactive_findings = self.find_inactive_findings(
            new_findings,
            formatted_cscc_findings)

        for finding_list in new_findings:
            finding_id = finding_list[0]
            finding = finding_list[1]
>>>>>>> 53ef39e0
            LOGGER.debug('Creating finding CSCC:\n%s.', finding)
            try:
                client.create_finding(finding, source_id=source_id,
                                      finding_id=finding_id)
                LOGGER.debug('Successfully created finding in CSCC:\n%s',
                             finding)
            except api_errors.ApiExecutionError:
                LOGGER.exception('Encountered CSCC API error.')
                continue

        for finding_list in inactive_findings:
            finding_id = finding_list[0]
            finding = finding_list[1]
            LOGGER.debug('Updating finding CSCC:\n%s.', finding)
            try:
                client.update_finding(finding,
                                      finding_id,
                                      source_id=source_id)
                LOGGER.debug('Successfully updated finding in CSCC:\n%s',
                             finding)
            except api_errors.ApiExecutionError:
                LOGGER.exception('Encountered CSCC API error.')
                continue

        return

    def run(self, violations, source_id=None):
        """Generate the temporary json file and upload to GCS.

        Args:
            violations (dict): Violations to be uploaded as findings.
            source_id (str): Unique ID assigned by CSCC, to the organization
                that the violations are originating from.
        """
        LOGGER.info('Running Cloud Security Command Center notification '
                    'module.')

        # At this point, cscc notifier is already determined to be enabled.

        # beta api
        LOGGER.debug('Running CSCC with beta API. source_id: %s', source_id)
        self._send_findings_to_cscc(violations, source_id=source_id)
        return<|MERGE_RESOLUTION|>--- conflicted
+++ resolved
@@ -207,7 +207,6 @@
         """
 
         # beta api
-<<<<<<< HEAD
         if source_id:
             formatted_cscc_findings = []
             LOGGER.debug('Sending findings to CSCC with beta API. source_id: '
@@ -272,7 +271,6 @@
         client = securitycenter.SecurityCenterClient()
 
         for finding in findings:
-=======
         formatted_cscc_findings = []
         LOGGER.debug('Sending findings to CSCC with beta API. source_id: '
                      '%s', source_id)
@@ -301,7 +299,6 @@
         for finding_list in new_findings:
             finding_id = finding_list[0]
             finding = finding_list[1]
->>>>>>> 53ef39e0
             LOGGER.debug('Creating finding CSCC:\n%s.', finding)
             try:
                 client.create_finding(finding, source_id=source_id,
