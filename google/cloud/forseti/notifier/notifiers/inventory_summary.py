# Copyright 2018 The Forseti Security Authors. All rights reserved.
#
# Licensed under the Apache License, Version 2.0 (the "License");
# you may not use this file except in compliance with the License.
# You may obtain a copy of the License at
#
#    http://www.apache.org/licenses/LICENSE-2.0
#
# Unless required by applicable law or agreed to in writing, software
# distributed under the License is distributed on an "AS IS" BASIS,
# WITHOUT WARRANTIES OR CONDITIONS OF ANY KIND, either express or implied.
# See the License for the specific language governing permissions and
# limitations under the License.
"""Upload inventory summary to GCS."""

from googleapiclient.errors import HttpError

# pylint: disable=line-too-long
from google.cloud.forseti.common.util import date_time
from google.cloud.forseti.common.util import email
from google.cloud.forseti.common.util import errors as util_errors
from google.cloud.forseti.common.util import file_uploader
from google.cloud.forseti.common.util import logger
from google.cloud.forseti.common.util import string_formats
from google.cloud.forseti.notifier.notifiers.base_notification import BaseNotification
from google.cloud.forseti.services.inventory.storage import InventoryIndex
#pylint: enable=line-too-long

LOGGER = logger.get_logger(__name__)


class InventorySummary(object):
    """Create and send inventory summary."""

    def __init__(self, service_config, inventory_index_id):
        """Initialization.

        Args:
<<<<<<< HEAD
            inv_index_id (int64): Inventory index id.
            inv_summary (dict): Inventory summary data.
            notifier_config (dict): the configuration for *this* notifier
=======
            inventory_index_id (int64): Inventory index id.
            service_config (ServiceConfig): Forseti 2.0 service configs.
>>>>>>> 3f9231b2
        """
        self.service_config = service_config
        self.inventory_index_id = inventory_index_id

        self.notifier_config = self.service_config.get_notifier_config()

    def _get_output_filename(self, filename_template):
        """Create the output filename.

        Args:
            filename_template (string): template to use for the output filename

        Returns:
            str: The output filename for the inventory summary file.
        """
        utc_now_datetime = date_time.get_utc_now_datetime()
        output_timestamp = utc_now_datetime.strftime(
            string_formats.TIMESTAMP_TIMEZONE_FILES)

<<<<<<< HEAD
        return filename_template.format(str(self.inv_index_id),
=======
        return filename_template.format(str(self.inventory_index_id),
>>>>>>> 3f9231b2
                                        output_timestamp)

    def _upload_to_gcs(self, summary_data):
        """Upload inventory summary to GCS.

        Args:
            summary_data (list): Summary of inventory data as a list of dicts.
                Example: [{resource_type, count}, {}, {}, ...]
        """
        LOGGER.debug('Uploading inventory summary data to GCS.')
        gcs_summary_config = (
            self.notifier_config.get('inventory').get('gcs_summary'))

        if not gcs_summary_config.get('gcs_path'):
            LOGGER.error('gcs_path not set for inventory summary notifier.')
            return

        if not gcs_summary_config['gcs_path'].startswith('gs://'):
            LOGGER.error('Invalid GCS path: %s', gcs_summary_config['gcs_path'])
            return

        data_format = gcs_summary_config.get('data_format', 'csv')
        BaseNotification.check_data_format(data_format)

        try:
            if data_format == 'csv':
                gcs_upload_path = '{}/{}'.format(
                    gcs_summary_config.get('gcs_path'),
                    self._get_output_filename(
                        string_formats.INVENTORY_SUMMARY_CSV_FMT))
                file_uploader.upload_csv(
                    'inv_summary', summary_data, gcs_upload_path)
            else:
                gcs_upload_path = '{}/{}'.format(
                    gcs_summary_config.get('gcs_path'),
                    self._get_output_filename(
                        string_formats.INVENTORY_SUMMARY_JSON_FMT))
                file_uploader.upload_json(summary_data, gcs_upload_path)
        except HttpError as e:
            LOGGER.error('Unable to upload inventory summary in bucket %s:\n%s',
                         gcs_upload_path, e.content)

    def _send_email(self, summary_data):
        """Send the email for inventory summary.

        Args:
            summary_data (list): Summary of inventory data as a list of dicts.
                Example: [{resource_type, count}, {}, {}, ...]
        """
        LOGGER.debug('Sending inventory summary by email.')

        email_summary_config = (
            self.notifier_config.get('inventory').get('email_summary'))

        email_util = email.EmailUtil(
            email_summary_config.get('sendgrid_api_key'))

        email_subject = 'Inventory Summary: {0}'.format(
            self.inventory_index_id)

        inventory_index_datetime = (
            date_time.get_date_from_microtimestamp(self.inventory_index_id))
        timestamp = inventory_index_datetime.strftime(
            string_formats.DEFAULT_FORSETI_TIMESTAMP)

        email_content = email_util.render_from_template(
            'inventory_summary.jinja',
            {'inventory_index_id': self.inventory_index_id,
             'timestamp': timestamp,
             'summary_data': summary_data})

        try:
            email_util.send(
                email_sender=email_summary_config.get('sender'),
                email_recipient=email_summary_config.get('recipient'),
                email_subject=email_subject,
                email_content=email_content,
                content_type='text/html')
            LOGGER.debug('Inventory summary sent successfully by email.')
        except util_errors.EmailSendError:
            LOGGER.error('Unable to send inventory summary email')

    def _get_summary_data(self):
        """Get the summarized inventory data.

        Returns:
            list: Summary of sorted inventory data as a list of dicts.
                Example: [{resource_type, count}, {}, {}, ...]

        Raises:
            NoDataError: If summary data is not found.
        """
        LOGGER.debug('Getting inventory summary data.')
        with self.service_config.scoped_session() as session:
            inventory_index = (
                session.query(InventoryIndex).get(self.inventory_index_id))

            summary = inventory_index.get_summary(session)
            if not summary:
                LOGGER.error('No inventory summary data found for inventory '
                             'index id: %s.', self.inventory_index_id)
                raise util_errors.NoDataError

            summary_data = []
            for key, value in summary.iteritems():
                summary_data.append(dict(resource_type=key, count=value))
            summary_data = (
                sorted(summary_data, key=lambda k: k['resource_type']))
            return summary_data

    def run(self):
        """Generate inventory summary."""
        LOGGER.info('Running inventory summary notifier.')

        inventory_notifier_config = self.notifier_config.get('inventory')
        if not inventory_notifier_config:
            LOGGER.info('No inventory configuration for notifier.')
            return

        try:
            is_gcs_summary_enabled = (
                inventory_notifier_config.get('gcs_summary').get('enabled'))
            is_email_summary_enabled = (
                inventory_notifier_config.get('email_summary').get('enabled'))
        except AttributeError as e:
            LOGGER.error(
                'Inventory summary can not be created because unable to get '
                'inventory summary configuration:\n%s', e)
            return

        if not is_gcs_summary_enabled and not is_email_summary_enabled:
            LOGGER.info('All inventory summaries are disabled.')
            return

        try:
            summary_data = self._get_summary_data()
        except util_errors.NoDataError:
            LOGGER.error('Inventory summary can not be created because '
                         'no summary data is found for index id: %s.',
                         self.inventory_index_id)
            return

        if is_gcs_summary_enabled:
            self._upload_to_gcs(summary_data)

        if is_email_summary_enabled:
            self._send_email(summary_data)

        LOGGER.info('Completed running inventory summary.')<|MERGE_RESOLUTION|>--- conflicted
+++ resolved
@@ -36,14 +36,8 @@
         """Initialization.
 
         Args:
-<<<<<<< HEAD
-            inv_index_id (int64): Inventory index id.
-            inv_summary (dict): Inventory summary data.
-            notifier_config (dict): the configuration for *this* notifier
-=======
             inventory_index_id (int64): Inventory index id.
             service_config (ServiceConfig): Forseti 2.0 service configs.
->>>>>>> 3f9231b2
         """
         self.service_config = service_config
         self.inventory_index_id = inventory_index_id
@@ -63,11 +57,7 @@
         output_timestamp = utc_now_datetime.strftime(
             string_formats.TIMESTAMP_TIMEZONE_FILES)
 
-<<<<<<< HEAD
-        return filename_template.format(str(self.inv_index_id),
-=======
         return filename_template.format(str(self.inventory_index_id),
->>>>>>> 3f9231b2
                                         output_timestamp)
 
     def _upload_to_gcs(self, summary_data):
