--- conflicted
+++ resolved
@@ -210,17 +210,12 @@
                     last_res_type = self._store_resource(resource,
                                                          last_res_type)
                     if not item_counter % 3000:
-<<<<<<< HEAD
                         LOGGER.debug('Flushing model write session: %s',
                                      item_counter)
                         self.session.flush()
                 LOGGER.debug('Start storing resources into models.')
                 self._store_resource(None, last_res_type)
                 LOGGER.debug('Finished storing resources into models.')
-=======
-                        self.session.flush()
-                self._store_resource(None, last_res_type)
->>>>>>> ba83298c
 
                 item_counter += self.model_action_wrapper(
                     self.session,
@@ -253,7 +248,6 @@
 
                 self.model_action_wrapper(
                     self.session,
-<<<<<<< HEAD
                     inventory.iter(gcp_type_list, fetch_enabled_apis=True),
                     None,
                     self._convert_enabled_apis,
@@ -263,8 +257,6 @@
 
                 self.model_action_wrapper(
                     self.session,
-=======
->>>>>>> ba83298c
                     inventory.iter(member_type_list, with_parent=True),
                     self._store_gsuite_membership_pre,
                     self._store_gsuite_membership,
@@ -483,21 +475,12 @@
                 type=m_type,
                 member_name=name)
             self.session.add(self.member_cache[member])
-<<<<<<< HEAD
 
         parent_group = group_name(parent)
 
         if parent_group not in self.membership_map:
             self.membership_map[parent_group] = set()
 
-=======
-
-        parent_group = group_name(parent)
-
-        if parent_group not in self.membership_map:
-            self.membership_map[parent_group] = set()
-
->>>>>>> ba83298c
         if member not in self.membership_map[parent_group]:
             self.membership_map[parent_group].add(member)
             self.membership_items.append(
@@ -559,11 +542,7 @@
                         type=m_type,
                         member_name=name)
                     self.session.add(self.member_cache_policies[member])
-<<<<<<< HEAD
-                    db_members.add(self.member_cache_policies[member])
-=======
                 db_members.add(self.member_cache_policies[member])
->>>>>>> ba83298c
 
             binding_object = self.dao.TBL_BINDING(
                 resource_type_name=policy_type_name,
@@ -807,7 +786,6 @@
 
         self.session.add(resource)
         self._add_to_cache(resource)
-<<<<<<< HEAD
 
     def _convert_enabled_apis(self, enabled_apis):
         """Convert a description of enabled APIs to a database object.
@@ -832,8 +810,6 @@
 
         self.session.add(resource)
         self._add_to_cache(resource)
-=======
->>>>>>> ba83298c
 
     def _convert_dataset_policy(self, dataset_policy):
         """Convert a dataset policy to a database object.
