# Copyright 2017 The Forseti Security Authors. All rights reserved.
#
# Licensed under the Apache License, Version 2.0 (the "License");
# you may not use this file except in compliance with the License.
# You may obtain a copy of the License at
#
#    http://www.apache.org/licenses/LICENSE-2.0
#
# Unless required by applicable law or agreed to in writing, software
# distributed under the License is distributed on an "AS IS" BASIS,
# WITHOUT WARRANTIES OR CONDITIONS OF ANY KIND, either express or implied.
# See the License for the specific language governing permissions and
# limitations under the License.

""" Importer implementations. """

# pylint: disable=unused-argument,too-many-instance-attributes
# pylint: disable=no-self-use,not-callable,too-many-lines

from StringIO import StringIO
import traceback
import json

from google.cloud.forseti.common.util import logger
from google.cloud.forseti.services.utils import get_resource_id_from_type_name
from google.cloud.forseti.services.utils import get_sql_dialect
from google.cloud.forseti.services.utils import to_full_resource_name
from google.cloud.forseti.services.utils import to_type_name
from google.cloud.forseti.services.inventory.storage import Storage as Inventory


LOGGER = logger.get_logger(__name__)


class ResourceCache(dict):
    """Resource cache."""

    def __setitem__(self, key, value):
        """Overriding to assert the keys does not exist previously.

            Args:
                key (object): Key into the dict.
                value (object): Value to set.

            Raises:
                Exception: If the key already exists in the dict.
        """

        if key in self:
            raise Exception('Key should not exist: {}'.format(key))
        super(ResourceCache, self).__setitem__(key, value)


class EmptyImporter(object):
    """Imports an empty model."""

    def __init__(self, session, readonly_session,
                 model, dao, _, *args, **kwargs):
        """Create an EmptyImporter which creates an empty stub model.

        Args:
            session (object): Database session.
            readonly_session (Session): Database session (read-only).
            model (str): Model name to create.
            dao (object): Data Access Object from dao.py.
            _ (object): Unused.
            *args (list): Unused.
            **kwargs (dict): Unused.
        """

        self.session = session
        self.readonly_session = readonly_session
        self.model = model
        self.dao = dao

    def run(self):
        """Runs the import."""

        self.session.add(self.model)
        self.model.add_description(
            json.dumps(
                {'source': 'empty', 'pristine': True}
            )
        )
        self.model.set_done()
        self.session.commit()


class InventoryImporter(object):
    """Imports data from Inventory."""

    def __init__(self,
                 session,
                 readonly_session,
                 model,
                 dao,
                 service_config,
                 inventory_index_id,
                 *args,
                 **kwargs):
        """Create a Inventory importer which creates a model from the inventory.

        Args:
            session (Session): Database session.
<<<<<<< HEAD
            readonly_session (Session): Database session (read-only).
=======
>>>>>>> 36a17946
            model (Model): Model object.
            dao (object): Data Access Object from dao.py
            service_config (ServiceConfig): Service configuration.
            inventory_index_id (str): Inventory id to import from
            *args (list): Unused.
            **kwargs (dict): Unused.
        """

        self.readonly_session = readonly_session
        self.session = session
        self.model = model
        self.dao = dao
        self.service_config = service_config
        self.inventory_index_id = inventory_index_id
        self.session.add(self.model)

        self.role_cache = {}
        self.permission_cache = {}
        self.resource_cache = ResourceCache()
        self.membership_items = []
        self.membership_map = {} # Maps group_name to {member_name}
        self.member_cache = {}
        self.member_cache_policies = {}

        self.found_root = False

    # pylint: disable=too-many-branches
    # TODO: refactor run() to have fewer branches.
    def run(self):
        """Runs the import.

        Raises:
            NotImplementedError: If the importer encounters an unknown
                inventory type.
        """
        gcp_type_list = [
            'organization',
            'folder',
            'project',
            'role',
            'appengine_app',
            'appengine_service',
            'appengine_version',
            'appengine_instance',
            'serviceaccount',
            'serviceaccount_key',
            'bucket',
            'dataset',
            'compute_project',
            'image',
            'instancegroup',
            'instancegroupmanager',
            'instancetemplate',
            'instance',
            'firewall',
            'backendservice',
            'forwardingrule',
            'network',
            'subnetwork',
            'cloudsqlinstance',
            'kubernetes_cluster',
        ]

        gsuite_type_list = [
            'gsuite_group',
            'gsuite_user',
        ]

        member_type_list = [
            'gsuite_user_member',
            'gsuite_group_member',
        ]

        autocommit = self.session.autocommit
        autoflush = self.session.autoflush
        try:
            self.session.autocommit = False
            self.session.autoflush = True
            item_counter = 0
            with Inventory(self.readonly_session, self.inventory_index_id,
                           True) as inventory:
                root = inventory.get_root()
                self.model.add_description(json.dumps({
                    'source': 'inventory',
                    'source_info': {
                        'inventory_index_id': inventory.inventory_index.id},
                    'source_root': self._type_name(root),
                    'pristine': True,
                    'gsuite_enabled': inventory.type_exists(
                        ['gsuite_group', 'gsuite_user'])
                }))

                if root.get_resource_type() in ['organization']:
                    self.found_root = True
                if not self.found_root:
                    raise Exception(
                        'Cannot import inventory without organization root')

                last_res_type = None
                for resource in inventory.iter(gcp_type_list):
                    item_counter += 1
                    last_res_type = self._store_resource(resource,
                                                         last_res_type)
                    if not item_counter % 3000:
                        self.session.flush()
                self._store_resource(None, last_res_type)
<<<<<<< HEAD
=======

                for enabled_apis in inventory.iter(gcp_type_list,
                                                   fetch_enabled_apis=True):
                    item_counter += 1
                    self._convert_enabled_apis(enabled_apis)

                for policy in inventory.iter(gcp_type_list,
                                             fetch_dataset_policy=True):
                    item_counter += 1
                    self._convert_dataset_policy(policy)

                for config in inventory.iter(
                        gcp_type_list, fetch_service_config=True):
                    item_counter += 1
                    self._convert_service_config(config)

                for resource in inventory.iter(gsuite_type_list):
                    self._store_gsuite_principal(resource)
>>>>>>> 36a17946

                item_counter += self.model_action_wrapper(
                    self.session,
                    inventory.iter(gcp_type_list,
                                   fetch_dataset_policy=True),
                    None,
                    self._convert_dataset_policy,
                    None,
                    3000
                )

                item_counter += self.model_action_wrapper(
                    self.session,
                    inventory.iter(gcp_type_list,
                                   fetch_service_config=True),
                    None,
                    self._convert_service_config,
                    None,
                    3000
                )

                self.model_action_wrapper(
                    self.session,
                    inventory.iter(gsuite_type_list),
                    None,
                    self._store_gsuite_principal,
                    None,
                    3000
                )

                self.model_action_wrapper(
                    self.session,
                    inventory.iter(member_type_list, with_parent=True),
                    self._store_gsuite_membership_pre,
                    self._store_gsuite_membership,
                    self._store_gsuite_membership_post,
                    3000
                )

                self.dao.denorm_group_in_group(self.session)

                self.model_action_wrapper(
                    self.session,
                    inventory.iter(gcp_type_list,
                                   fetch_iam_policy=True),
                    self._store_iam_policy_pre,
                    self._store_iam_policy,
                    self._store_iam_policy_post,
                    500
                )
        except Exception:  # pylint: disable=broad-except
            buf = StringIO()
            traceback.print_exc(file=buf)
            buf.seek(0)
            message = buf.read()
            self.model.set_error(message)
        else:
            self.model.add_warning(
                inventory.inventory_index.inventory_index_warnings)
            self.model.set_done(item_counter)
        finally:
            self.session.commit()
            self.session.autocommit = autocommit
            self.session.autoflush = autoflush

    @staticmethod
    def model_action_wrapper(session,
                             inventory_iterable,
                             pre_action,
                             action,
                             post_action,
                             flush_count):
        """Model action wrapper. This is used to reduce code duplication.

        Args:
            session (Session): Database session.
            inventory_iterable (Iterable): Inventory iterable.
            pre_action (func): Action taken before iterating the
                inventory list.
            action (func): Action taken during the iteration of
                the inventory list.
            post_action (func): Action taken after iterating the
                inventory list.
            flush_count (int): Flush every flush_count times.

        Returns:
            int: Number of item iterated.
        """

        if pre_action:
            pre_action()

        item_counter = 0
        for inventory_data in inventory_iterable:
            item_counter = item_counter + 1
            if isinstance(inventory_data, tuple):
                action(*inventory_data)
            else:
                action(inventory_data)
            if not item_counter % flush_count:
                session.flush()

        if post_action:
            post_action()
        return item_counter

    def _store_gsuite_principal(self, principal):
        """Store a gsuite principal such as a group, user or member.

        Args:
            principal (object): object to store.

        Raises:
            Exception: if the principal type is unknown.
        """

        gsuite_type = principal.get_resource_type()
        data = principal.get_resource_data()
        if gsuite_type == 'gsuite_user':
            member = 'user/{}'.format(data['primaryEmail'].lower())
        elif gsuite_type == 'gsuite_group':
            member = 'group/{}'.format(data['email'].lower())
        else:
            raise Exception('Unknown gsuite principal: {}'.format(gsuite_type))

        if member not in self.member_cache:
            m_type, name = member.split('/', 1)
            self.member_cache[member] = self.dao.TBL_MEMBER(
                name=member,
                type=m_type,
                member_name=name)
            self.session.add(self.member_cache[member])

    def _store_gsuite_membership_pre(self):
        """Prepare storing gsuite memberships."""

        pass

    def _store_gsuite_membership_post(self):
        """Flush storing gsuite memberships."""

        if not self.member_cache:
            return

        self.session.flush()

        # session.execute automatically flushes
        if self.membership_items:
            if get_sql_dialect(self.session) == 'sqlite':
                # SQLite doesn't support bulk insert
                for item in self.membership_items:
                    stmt = self.dao.TBL_MEMBERSHIP.insert(item)
                    self.session.execute(stmt)
            else:
                stmt = self.dao.TBL_MEMBERSHIP.insert(
                    self.membership_items)
                self.session.execute(stmt)

    def _store_gsuite_membership(self, child, parent):
        """Store a gsuite principal such as a group, user or member.

        Args:
            child (object): member item.
            parent (object): parent part of membership.
        """

        def member_name(child):
            """Create the type:name representation for a non-group.

            Args:
                child (object): member to create representation from.

            Returns:
                str: type:name representation of the member.
            """

            data = child.get_resource_data()
            return '{}/{}'.format(data['type'].lower(),
                                  data['email'].lower())

        def group_name(parent):
            """Create the type:name representation for a group.

            Args:
                parent (object): group to create representation from.

            Returns:
                str: group:name representation of the group.
            """

            data = parent.get_resource_data()
            return 'group/{}'.format(data['email'].lower())

        # Gsuite group members don't have to be part
        # of this domain, so we might see them for
        # the first time here.
        member = member_name(child)
        if member not in self.member_cache:
            m_type, name = member.split('/', 1)
            self.member_cache[member] = self.dao.TBL_MEMBER(
                name=member,
                type=m_type,
                member_name=name)
            self.session.add(self.member_cache[member])

        parent_group = group_name(parent)

        if parent_group not in self.membership_map:
            self.membership_map[parent_group] = set()

        if member not in self.membership_map[parent_group]:
            self.membership_map[parent_group].add(member)
            self.membership_items.append(
                dict(group_name=group_name(parent), members_name=member))

    def _store_iam_policy_pre(self):
        """Executed before iam policies are inserted."""

        pass

    def _store_iam_policy_post(self):
        """Executed after iam policies are inserted."""

        # Store all members which are mentioned in policies
        # that were not previously in groups or gsuite users.
        self.session.flush()

    def _store_iam_policy(self, policy):
        """Store the iam policy of the resource.

        Args:
            policy (object): IAM policy to store.

        Raises:
            KeyError: if member could not be found in any cache.
        """

        bindings = policy.get_resource_data().get('bindings', [])
        policy_type_name = self._type_name(policy)
        for binding in bindings:
            role = binding['role']
            if role not in self.role_cache:
                msg = 'Role reference in iam policy not found: {}'.format(role)
                self.model.add_warning(msg)
                continue

            # binding['members'] can have duplicate ids
            members = set(binding['members'])
            db_members = set()
            for member in members:
                member = member.replace(':', '/', 1).lower()

                # We still might hit external users or groups
                # that we haven't seen in gsuite.
                if member in self.member_cache and member not in db_members:
                    db_members.add(self.member_cache[member])
                    continue

                if (member not in self.member_cache and
                        member not in self.member_cache_policies):
                    try:
                        # This is the default case, e.g. 'group/foobar'
                        m_type, name = member.split('/', 1)
                    except ValueError:
                        # Special groups like 'allUsers' done specify a type
                        m_type, name = member, member
                    self.member_cache_policies[member] = self.dao.TBL_MEMBER(
                        name=member,
                        type=m_type,
                        member_name=name)
                    self.session.add(self.member_cache_policies[member])
                    db_members.add(self.member_cache_policies[member])

            binding_object = self.dao.TBL_BINDING(
                resource_type_name=policy_type_name,
                role_name=role,
                members=list(db_members))
            self.session.add(binding_object)
        self._convert_iam_policy(policy)

    def _store_resource(self, resource, last_res_type=None):
        """Store an inventory resource in the database.

        Args:
            resource (object): Resource object to convert from.
            last_res_type (str): Previously processed resource type used to
                spot transition between types to execute pre/handler/post
                accordingly.

        Returns:
            str: Resource type that was processed during the execution.
        """

        handlers = {
            'organization': (None,
                             self._convert_organization,
                             None),
            'folder': (None,
                       self._convert_folder,
                       None),
            'project': (None,
                        self._convert_project,
                        None),
            'role': (self._convert_role_pre,
                     self._convert_role,
                     self._convert_role_post),
            'appengine_app': (None,
                              self._convert_appengine_resource,
                              None),
            'appengine_service': (None,
                                  self._convert_appengine_resource,
                                  None),
            'appengine_version': (None,
                                  self._convert_appengine_resource,
                                  None),
            'appengine_instance': (None,
                                   self._convert_appengine_resource,
                                   None),
            'serviceaccount': (None,
                               self._convert_serviceaccount,
                               None),
            'serviceaccount_key': (None,
                                   self._convert_serviceaccount_key,
                                   None),
            'bucket': (None,
                       self._convert_bucket,
                       None),
            'object': (None,
                       self._convert_object,
                       None),
            'dataset': (None,
                        self._convert_dataset,
                        None),
            'compute_project': (None,
                                self._convert_computeproject,
                                None),
            'image': (None,
                      self._convert_image,
                      None),
            'instancegroup': (None,
                              self._convert_instancegroup,
                              None),
            'instancegroupmanager': (None,
                                     self._convert_instancegroupmanager,
                                     None),
            'instancetemplate': (None,
                                 self._convert_instancetemplate,
                                 None),
            'instance': (None,
                         self._convert_instance,
                         None),
            'firewall': (None,
                         self._convert_firewall,
                         None),
            'backendservice': (None,
                               self._convert_backendservice,
                               None),
            'forwardingrule': (None,
                               self._convert_forwardingrule,
                               None),
            'network': (None,
                        self._convert_network,
                        None),
            'subnetwork': (None,
                           self._convert_subnetwork,
                           None),
            'cloudsqlinstance': (None,
                                 self._convert_cloudsqlinstance,
                                 None),
            'kubernetes_cluster': (None,
                                   self._convert_kubernetes_cluster,
                                   None),
            None: (None, None, None),
        }

        res_type = resource.get_resource_type() if resource else None
        if res_type not in handlers:
            self.model.add_warning('No handler for type "{}"'.format(res_type))

        if res_type != last_res_type:
            post = handlers[last_res_type][-1]
            if post:
                post()

            pre = handlers[res_type][0]
            if pre:
                pre()

        handler = handlers[res_type][1]
        if handler:
            handler(resource)
            return res_type
        return None

    def _convert_object(self, gcsobject):
        """Not Implemented

        Args:
            gcsobject (object): Object to store.
        """

    def _convert_appengine_resource(self, gae_resource):
        """Convert an AppEngine resource to a database object.

        Args:
            gae_resource (dict): An appengine resource to store.
        """
        data = gae_resource.get_resource_data()
        parent, full_res_name, type_name = self._full_resource_name(
            gae_resource)
        if not self._is_resource_unique(type_name):
            return
        resource = self.dao.TBL_RESOURCE(
            full_name=full_res_name,
            type_name=type_name,
            name=gae_resource.get_resource_id(),
            type=gae_resource.get_resource_type(),
            display_name=data.get('name', ''),
            data=gae_resource.get_resource_data_raw(),
            parent=parent)

        self.session.add(resource)
        self._add_to_cache(resource)

    def _convert_bucket(self, bucket):
        """Convert a bucket to a database object.

        Args:
            bucket (object): Bucket to store.
        """
        data = bucket.get_resource_data()
        parent, full_res_name, type_name = self._full_resource_name(
            bucket)
        if not self._is_resource_unique(type_name):
            return
        resource = self.dao.TBL_RESOURCE(
            full_name=full_res_name,
            type_name=type_name,
            name=bucket.get_resource_id(),
            type=bucket.get_resource_type(),
            display_name=data.get('displayName', ''),
            email=data.get('email', ''),
            data=bucket.get_resource_data_raw(),
            parent=parent)

        self.session.add(resource)
        self._add_to_cache(resource)

    def _convert_kubernetes_cluster(self, cluster):
        """Convert an AppEngine resource to a database object.

        Args:
            cluster (dict): A Kubernetes cluster resource to store.
        """
        data = cluster.get_resource_data()
        parent, full_res_name, type_name = self._full_resource_name(
            cluster)
        if not self._is_resource_unique(type_name):
            return
        resource = self.dao.TBL_RESOURCE(
            full_name=full_res_name,
            type_name=type_name,
            name=cluster.get_resource_id(),
            type=cluster.get_resource_type(),
            display_name=data.get('name', ''),
            data=cluster.get_resource_data_raw(),
            parent=parent)

        self.session.add(resource)
        self._add_to_cache(resource)

    def _convert_service_config(self, service_config):
        """Convert Kubernetes Service Config to a database object.

        Args:
            service_config (dict): A Service Config resource to store.
        """
        parent, full_res_name = self._get_parent(service_config)
        sc_type_name = to_type_name(
            service_config.get_category(),
            parent.type_name)
        sc_res_name = to_full_resource_name(full_res_name, sc_type_name)
        if not self._is_resource_unique(sc_type_name):
            return
        resource = self.dao.TBL_RESOURCE(
            full_name=sc_res_name,
            type_name=sc_type_name,
            name=service_config.get_resource_id(),
            type=service_config.get_category(),
            data=service_config.get_resource_data_raw(),
            parent=parent)

        self.session.add(resource)
        self._add_to_cache(resource)

    def _convert_dataset(self, dataset):
        """Convert a dataset to a database object.

        Args:
            dataset (object): Dataset to store.
        """
        parent, full_res_name, type_name = self._full_resource_name(
            dataset)
        if not self._is_resource_unique(type_name):
            return
        resource = self.dao.TBL_RESOURCE(
            full_name=full_res_name,
            type_name=type_name,
            name=dataset.get_resource_id(),
            type=dataset.get_resource_type(),
            data=dataset.get_resource_data_raw(),
            parent=parent)

<<<<<<< HEAD
=======
        self.session.add(resource)
        self._add_to_cache(resource)

    def _convert_enabled_apis(self, enabled_apis):
        """Convert a description of enabled APIs to a database object.

        Args:
            enabled_apis (object): Enabled APIs description to store.
        """
        parent, full_res_name = self._get_parent(enabled_apis)
        apis_type_name = to_type_name(
            enabled_apis.get_category(),
            ':'.join(parent.type_name.split('/')))
        apis_res_name = to_full_resource_name(full_res_name, apis_type_name)
        if not self._is_resource_unique(apis_type_name):
            return
        resource = self.dao.TBL_RESOURCE(
            full_name=apis_res_name,
            type_name=apis_type_name,
            name=enabled_apis.get_resource_id(),
            type=enabled_apis.get_category(),
            data=enabled_apis.get_resource_data_raw(),
            parent=parent)

>>>>>>> 36a17946
        self.session.add(resource)
        self._add_to_cache(resource)

    def _convert_dataset_policy(self, dataset_policy):
        """Convert a dataset policy to a database object.

        Args:
            dataset_policy (object): Dataset policy to store.
        """
        # TODO: Dataset policies should be integrated in the model, not stored
        # as a resource.
        parent, full_res_name = self._get_parent(dataset_policy)
        policy_type_name = to_type_name(
            dataset_policy.get_category(),
            parent.type_name)
        policy_res_name = to_full_resource_name(full_res_name, policy_type_name)
        if not self._is_resource_unique(policy_type_name):
            return
        resource = self.dao.TBL_RESOURCE(
            full_name=policy_res_name,
            type_name=policy_type_name,
            name=dataset_policy.get_resource_id(),
            type=dataset_policy.get_category(),
            data=dataset_policy.get_resource_data_raw(),
            parent=parent)

        self.session.add(resource)
        self._add_to_cache(resource)

    def _convert_computeproject(self, computeproject):
        """Convert a computeproject to a database object.

        Args:
            computeproject (object): computeproject to store.
        """
        data = computeproject.get_resource_data()
        parent, full_res_name, type_name = self._full_resource_name(
            computeproject)
        if not self._is_resource_unique(type_name):
            return
        resource = self.dao.TBL_RESOURCE(
            full_name=full_res_name,
            type_name=type_name,
            name=computeproject.get_resource_id(),
            type=computeproject.get_resource_type(),
            display_name=data.get('displayName', ''),
            email=data.get('email', ''),
            data=computeproject.get_resource_data_raw(),
            parent=parent)

        self.session.add(resource)
        self._add_to_cache(resource)

    def _convert_iam_policy(self, iam_policy):
        """Convert an IAM policy to a database object.

        Args:
            iam_policy (object): IAM policy to store.
        """
        _, full_res_name = self._get_parent(iam_policy)
        parent_type_name = self._parent_type_name(iam_policy)
        iam_policy_type_name = to_type_name(
            iam_policy.get_category(),
            ':'.join(parent_type_name.split('/')))
        iam_policy_full_res_name = to_full_resource_name(
            full_res_name,
            iam_policy_type_name)
        if not self._is_resource_unique(iam_policy_type_name):
            return
        resource = self.dao.TBL_RESOURCE(
            full_name=iam_policy_full_res_name,
            type_name=iam_policy_type_name,
            name=iam_policy.get_resource_id(),
            type=iam_policy.get_category(),
            data=iam_policy.get_resource_data_raw(),
<<<<<<< HEAD
            parent_type_name=parent_type_name)
=======
            parent=parent)
>>>>>>> 36a17946

        self.session.add(resource)
        self._add_to_cache(resource)

    def _convert_image(self, image):
        """Convert a image to a database object.

        Args:
            image (object): Image to store.
        """
        data = image.get_resource_data()
        parent, full_res_name, type_name = self._full_resource_name(
            image)
        if not self._is_resource_unique(type_name):
            return
        resource = self.dao.TBL_RESOURCE(
            full_name=full_res_name,
            type_name=type_name,
            name=image.get_resource_id(),
            type=image.get_resource_type(),
            display_name=data.get('displayName', ''),
            email=data.get('email', ''),
            data=image.get_resource_data_raw(),
            parent=parent)

        self.session.add(resource)
        self._add_to_cache(resource)

    def _convert_instancegroup(self, instancegroup):
        """Convert a instancegroup to a database object.

        Args:
            instancegroup (object): Instancegroup to store.
        """
        data = instancegroup.get_resource_data()
        parent, full_res_name, type_name = self._full_resource_name(
            instancegroup)
        if not self._is_resource_unique(type_name):
            return
        resource = self.dao.TBL_RESOURCE(
            full_name=full_res_name,
            type_name=type_name,
            name=instancegroup.get_resource_id(),
            type=instancegroup.get_resource_type(),
            display_name=data.get('displayName', ''),
            email=data.get('email', ''),
            data=instancegroup.get_resource_data_raw(),
            parent=parent)

        self.session.add(resource)
        self._add_to_cache(resource)

    def _convert_instancegroupmanager(self, instancegroupmanager):
        """Convert a instancegroupmanager to a database object.

        Args:
            instancegroupmanager (object): InstanceGroupManager to store.
        """
        data = instancegroupmanager.get_resource_data()
        parent, full_res_name, type_name = self._full_resource_name(
            instancegroupmanager)
        if not self._is_resource_unique(type_name):
            return
        resource = self.dao.TBL_RESOURCE(
            full_name=full_res_name,
            type_name=type_name,
            name=instancegroupmanager.get_resource_id(),
            type=instancegroupmanager.get_resource_type(),
            display_name=data.get('displayName', ''),
            email=data.get('email', ''),
            data=instancegroupmanager.get_resource_data_raw(),
            parent=parent)

        self.session.add(resource)
        self._add_to_cache(resource)

    def _convert_instancetemplate(self, instancetemplate):
        """Convert a instancetemplate to a database object.

        Args:
            instancetemplate (object): InstanceTemplate to store.
        """
        data = instancetemplate.get_resource_data()
        parent, full_res_name, type_name = self._full_resource_name(
            instancetemplate)
        if not self._is_resource_unique(type_name):
            return
        resource = self.dao.TBL_RESOURCE(
            full_name=full_res_name,
            type_name=type_name,
            name=instancetemplate.get_resource_id(),
            type=instancetemplate.get_resource_type(),
            display_name=data.get('displayName', ''),
            email=data.get('email', ''),
            data=instancetemplate.get_resource_data_raw(),
            parent=parent)

        self.session.add(resource)
        self._add_to_cache(resource)

    def _convert_instance(self, instance):
        """Convert a instance to a database object.

        Args:
            instance (object): Instance to store.
        """
        data = instance.get_resource_data()
        parent, full_res_name, type_name = self._full_resource_name(
            instance)
        if not self._is_resource_unique(type_name):
            return
        resource = self.dao.TBL_RESOURCE(
            full_name=full_res_name,
            type_name=type_name,
            name=instance.get_resource_id(),
            type=instance.get_resource_type(),
            display_name=data.get('displayName', ''),
            email=data.get('email', ''),
            data=instance.get_resource_data_raw(),
            parent=parent)

        self.session.add(resource)
        self._add_to_cache(resource)

    def _convert_firewall(self, firewall):
        """Convert a firewall to a database object.

        Args:
            firewall (object): Firewall to store.
        """
        data = firewall.get_resource_data()
        parent, full_res_name, type_name = self._full_resource_name(
            firewall)
        if not self._is_resource_unique(type_name):
            return
        resource = self.dao.TBL_RESOURCE(
            full_name=full_res_name,
            type_name=type_name,
            name=firewall.get_resource_id(),
            type=firewall.get_resource_type(),
            display_name=data.get('displayName', ''),
            email=data.get('email', ''),
            data=firewall.get_resource_data_raw(),
            parent=parent)

        self.session.add(resource)
        self._add_to_cache(resource)

    def _convert_backendservice(self, backendservice):
        """Convert a backendservice to a database object.

        Args:
            backendservice (object): Backendservice to store.
        """
        data = backendservice.get_resource_data()
        parent, full_res_name, type_name = self._full_resource_name(
            backendservice)
        if not self._is_resource_unique(type_name):
            return
        resource = self.dao.TBL_RESOURCE(
            full_name=full_res_name,
            type_name=type_name,
            name=backendservice.get_resource_id(),
            type=backendservice.get_resource_type(),
            display_name=data.get('displayName', ''),
            email=data.get('email', ''),
            data=backendservice.get_resource_data_raw(),
            parent=parent)

        self.session.add(resource)
        self._add_to_cache(resource)

    def _convert_forwardingrule(self, forwardingrule):
        """Convert a forwarding rule to a database object.

        Args:
            forwardingrule (object): ForwardingRule to store.
        """
        data = forwardingrule.get_resource_data()
        parent, full_res_name, type_name = self._full_resource_name(
            forwardingrule)
        if not self._is_resource_unique(type_name):
            return
        resource = self.dao.TBL_RESOURCE(
            full_name=full_res_name,
            type_name=type_name,
            name=forwardingrule.get_resource_id(),
            type=forwardingrule.get_resource_type(),
            display_name=data.get('displayName', ''),
            email=data.get('email', ''),
            data=forwardingrule.get_resource_data_raw(),
            parent=parent)

        self.session.add(resource)
        self._add_to_cache(resource)

    def _convert_network(self, network):
        """Convert a network to a database object.

        Args:
            network (object): Network to store.
        """
        data = network.get_resource_data()
        parent, full_res_name, type_name = self._full_resource_name(
            network)
        if not self._is_resource_unique(type_name):
            return
        resource = self.dao.TBL_RESOURCE(
            full_name=full_res_name,
            type_name=type_name,
            name=network.get_resource_id(),
            type=network.get_resource_type(),
            display_name=data.get('displayName', ''),
            email=data.get('email', ''),
            data=network.get_resource_data_raw(),
            parent=parent)

        self.session.add(resource)
        self._add_to_cache(resource)

    def _convert_subnetwork(self, subnetwork):
        """Convert a subnetwork to a database object.

        Args:
            subnetwork (object): Subnetwork to store.
        """
        data = subnetwork.get_resource_data()
        parent, full_res_name, type_name = self._full_resource_name(
            subnetwork)
        if not self._is_resource_unique(type_name):
            return
        resource = self.dao.TBL_RESOURCE(
            full_name=full_res_name,
            type_name=type_name,
            name=subnetwork.get_resource_id(),
            type=subnetwork.get_resource_type(),
            display_name=data.get('displayName', ''),
            email=data.get('email', ''),
            data=subnetwork.get_resource_data_raw(),
            parent=parent)

        self.session.add(resource)
        self._add_to_cache(resource)

    def _convert_cloudsqlinstance(self, cloudsqlinstance):
        """Convert a cloudsqlinstance to a database object.

        Args:
            cloudsqlinstance (object): Cloudsql to store.
        """
        data = cloudsqlinstance.get_resource_data()
        parent, full_res_name, type_name = self._full_resource_name(
            cloudsqlinstance)
        parent_key = get_resource_id_from_type_name(parent.type_name)
        resource_identifier = '{}:{}'.format(parent_key,
                                             cloudsqlinstance.get_resource_id())
        type_name = to_type_name(cloudsqlinstance.get_resource_type(),
                                 resource_identifier)
        if not self._is_resource_unique(type_name):
            return

        resource = self.dao.TBL_RESOURCE(
            full_name=full_res_name,
            type_name=type_name,
            name=cloudsqlinstance.get_resource_id(),
            type=cloudsqlinstance.get_resource_type(),
            display_name=data.get('displayName', ''),
            email=data.get('email', ''),
            data=cloudsqlinstance.get_resource_data_raw(),
            parent=parent)

        self.session.add(resource)
        self._add_to_cache(resource)

    def _convert_serviceaccount(self, service_account):
        """Convert a service account to a database object.

        Args:
            service_account (object): Service account to store.
        """
        data = service_account.get_resource_data()
        parent, full_res_name, type_name = self._full_resource_name(
            service_account)
        if not self._is_resource_unique(type_name):
            return
        resource = self.dao.TBL_RESOURCE(
            full_name=full_res_name,
            type_name=type_name,
            name=service_account.get_resource_id(),
            type=service_account.get_resource_type(),
            display_name=data.get('displayName', ''),
            email=data.get('email', ''),
            data=service_account.get_resource_data_raw(),
            parent=parent)
        self.session.add(resource)
        self._add_to_cache(resource)

    def _convert_serviceaccount_key(self, service_account_key):
        """Convert a service account key to a database object.

        Args:
            service_account_key (object): Service account key to store.
        """

        data = service_account_key.get_resource_data()
        parent, full_res_name, type_name = self._full_resource_name(
            service_account_key)
        if not self._is_resource_unique(type_name):
            return
        resource = self.dao.TBL_RESOURCE(
            full_name=full_res_name,
            type_name=type_name,
            name=service_account_key.get_resource_id(),
            type=service_account_key.get_resource_type(),
            display_name=data.get('displayName', ''),
            email=data.get('email', ''),
            data=service_account_key.get_resource_data_raw(),
            parent=parent)
        self.session.add(resource)
        self._add_to_cache(resource)

    def _convert_folder(self, folder):
        """Convert a folder to a database object.

        Args:
            folder (object): Folder to store.
        """

        data = folder.get_resource_data()
        if self._is_root(folder):
            parent, type_name = None, self._type_name(folder)
            full_res_name = type_name
        else:
            parent, full_res_name, type_name = self._full_resource_name(
                folder)
        if not self._is_resource_unique(type_name):
            return
        resource = self.dao.TBL_RESOURCE(
            full_name=full_res_name,
            type_name=type_name,
            name=folder.get_resource_id(),
            type=folder.get_resource_type(),
            display_name=data.get('displayName', ''),
            data=folder.get_resource_data_raw(),
            parent=parent)
        self.session.add(resource)
        self._add_to_cache(resource)

    def _convert_project(self, project):
        """Convert a project to a database object.

        Args:
            project (object): Project to store.
        """

        data = project.get_resource_data()
        if self._is_root(project):
            parent, type_name = None, self._type_name(project)
            full_res_name = type_name
        else:
            parent, full_res_name, type_name = self._full_resource_name(
                project)
        if not self._is_resource_unique(type_name):
            return
        resource = self.dao.TBL_RESOURCE(
            full_name=full_res_name,
            type_name=type_name,
            name=project.get_resource_id(),
            type=project.get_resource_type(),
            display_name=data.get('name', ''),
            data=project.get_resource_data_raw(),
            parent=parent)
        self.session.add(resource)
        self._add_to_cache(resource)

    def _convert_role_pre(self):
        """Executed before roles are handled. Prepares for bulk insert."""

        pass

    def _convert_role_post(self):
        """Executed after all roles were handled. Performs bulk insert."""

        self.session.add_all(self.permission_cache.values())
        self.session.add_all(self.role_cache.values())

    def _convert_role(self, role):
        """Convert a role to a database object.

        Args:
            role (object): Role to store.
        """

        data = role.get_resource_data()
        is_custom = not data['name'].startswith('roles/')
        db_permissions = []
        if 'includedPermissions' not in data:
            self.model.add_warning(
                'Role missing permissions: {}'.format(
                    data.get('name', '<missing name>')))
        else:
            for perm_name in data['includedPermissions']:
                if perm_name not in self.permission_cache:
                    permission = self.dao.TBL_PERMISSION(
                        name=perm_name)
                    self.permission_cache[perm_name] = permission
                db_permissions.append(self.permission_cache[perm_name])

        if not self._is_role_unique(data['name']):
            return
        dbrole = self.dao.TBL_ROLE(
            name=data['name'],
            title=data.get('title', ''),
            stage=data.get('stage', ''),
            description=data.get('description', ''),
            custom=is_custom,
            permissions=db_permissions)
        self.role_cache[data['name']] = dbrole

        if is_custom:
            parent, full_res_name, type_name = self._full_resource_name(role)
            if not self._is_resource_unique(type_name):
                return
            role_resource = self.dao.TBL_RESOURCE(
                full_name=full_res_name,
                type_name=type_name,
                name=role.get_resource_id(),
                type=role.get_resource_type(),
                display_name=data.get('title'),
                data=role.get_resource_data_raw(),
                parent=parent)

            self._add_to_cache(role_resource)
            self.session.add(role_resource)

    def _convert_organization(self, organization):
        """Convert an organization a database object.

        Args:
            organization (object): Organization to store.
        """

        # Under current assumptions, organization is always root
        self.found_root = True
        data = organization.get_resource_data()
        type_name = self._type_name(organization)
        if not self._is_resource_unique(type_name):
            return
        org = self.dao.TBL_RESOURCE(
            full_name=to_full_resource_name('', type_name),
            type_name=type_name,
            name=organization.get_resource_id(),
            type=organization.get_resource_type(),
            display_name=data.get('displayName', ''),
            data=organization.get_resource_data_raw(),
            parent=None)

        self._add_to_cache(org)
        self.session.add(org)

    def _is_resource_unique(self, type_name):
        """Check to see if the session contains Resource with
        primary key = type_name.

        Args:
            type_name (str): The type name (Primary key of the resource table).

        Returns:
            bool: Whether or not session contains Resource with
                primary key = type_name.
        """

        # one_or_none returns None if the query selects no rows.
        exists = type_name in self.resource_cache

        if exists:
            LOGGER.warn('Duplicate type_name: %s', type_name)
            return False
        return True

    def _is_role_unique(self, role_name):
        """Check to see if the session contains Role with
        primary key = role_name.

        Args:
            role_name (str): The role name (Primary key of the role table).

        Returns:
            bool: Whether or not session contains Role with
                primary key = role_name.
        """

        # one_or_none returns None if the query selects no rows.
        exists = role_name in self.role_cache

        if exists:
            LOGGER.warn('Duplicate role_name: %s', role_name)
            return False
        return True

    def _add_to_cache(self, resource):
        """Add a resource to the cache for parent lookup.

        Args:
            resource (object): Resource to put in the cache.
        """

        type_name = resource.type_name
        full_res_name = resource.full_name
        self.resource_cache[type_name] = (resource, full_res_name)

    def _get_parent(self, resource):
        """Return the parent object for a resource from cache.

        Args:
            resource (object): Resource whose parent to look for.

        Returns:
            tuple: cached object and full resource name
        """

        parent_type_name = self._parent_type_name(resource)

        return self.resource_cache[parent_type_name]

    def _type_name(self, resource):
        """Return the type/name for that resource.

        Args:
            resource (object): Resource to retrieve type/name for.

        Returns:
            str: type/name representation of the resource.
        """
        return to_type_name(
            resource.get_resource_type(),
            resource.get_resource_id())

    def _parent_type_name(self, resource):
        """Return the type/name for a resource's parent.

        Args:
            resource (object): Resource whose parent should be returned.

        Returns:
            str: type/name representation of the resource's parent.
        """

        return to_type_name(
            resource.get_parent_resource_type(),
            resource.get_parent_resource_id())

    def _full_resource_name(self, resource):
        """Returns the parent object, full resource name and type name.

        Args:
            resource (object): Resource whose full resource name and parent
            should be returned.

        Returns:
            str: full resource name for the provided resource.
        """

        type_name = self._type_name(resource)
        parent, full_res_name = self._get_parent(resource)
        full_resource_name = to_full_resource_name(full_res_name, type_name)
        return parent, full_resource_name, type_name

    def _is_root(self, resource):
        """Checks if the resource is an inventory root. Result is cached.

        Args:
            resource (object): Resource to check.

        Returns:
            bool: Whether the resource is root or not
        """
        if not self.found_root:
            is_root = (
                resource.get_resource_type() ==
                resource.get_parent_resource_type() and
                resource.get_resource_id() ==
                resource.get_parent_resource_id())
            if is_root:
                self.found_root = True
            return is_root
        return False


def by_source(source):
    """Helper to resolve client provided import sources.

    Args:
        source (str): Source to import from.

    Returns:
        Importer: Chosen by source.
    """

    return {
        'INVENTORY': InventoryImporter,
        'EMPTY': EmptyImporter,
    }[source.upper()]<|MERGE_RESOLUTION|>--- conflicted
+++ resolved
@@ -102,10 +102,7 @@
 
         Args:
             session (Session): Database session.
-<<<<<<< HEAD
             readonly_session (Session): Database session (read-only).
-=======
->>>>>>> 36a17946
             model (Model): Model object.
             dao (object): Data Access Object from dao.py
             service_config (ServiceConfig): Service configuration.
@@ -212,27 +209,6 @@
                     if not item_counter % 3000:
                         self.session.flush()
                 self._store_resource(None, last_res_type)
-<<<<<<< HEAD
-=======
-
-                for enabled_apis in inventory.iter(gcp_type_list,
-                                                   fetch_enabled_apis=True):
-                    item_counter += 1
-                    self._convert_enabled_apis(enabled_apis)
-
-                for policy in inventory.iter(gcp_type_list,
-                                             fetch_dataset_policy=True):
-                    item_counter += 1
-                    self._convert_dataset_policy(policy)
-
-                for config in inventory.iter(
-                        gcp_type_list, fetch_service_config=True):
-                    item_counter += 1
-                    self._convert_service_config(config)
-
-                for resource in inventory.iter(gsuite_type_list):
-                    self._store_gsuite_principal(resource)
->>>>>>> 36a17946
 
                 item_counter += self.model_action_wrapper(
                     self.session,
@@ -259,6 +235,15 @@
                     inventory.iter(gsuite_type_list),
                     None,
                     self._store_gsuite_principal,
+                    None,
+                    3000
+                )
+
+                self.model_action_wrapper(
+                    self.session,
+                    inventory.iter(gcp_type_list, fetch_enabled_apis=True),
+                    None,
+                    self._convert_enabled_apis,
                     None,
                     3000
                 )
@@ -746,8 +731,6 @@
             data=dataset.get_resource_data_raw(),
             parent=parent)
 
-<<<<<<< HEAD
-=======
         self.session.add(resource)
         self._add_to_cache(resource)
 
@@ -772,7 +755,6 @@
             data=enabled_apis.get_resource_data_raw(),
             parent=parent)
 
->>>>>>> 36a17946
         self.session.add(resource)
         self._add_to_cache(resource)
 
@@ -848,11 +830,7 @@
             name=iam_policy.get_resource_id(),
             type=iam_policy.get_category(),
             data=iam_policy.get_resource_data_raw(),
-<<<<<<< HEAD
             parent_type_name=parent_type_name)
-=======
-            parent=parent)
->>>>>>> 36a17946
 
         self.session.add(resource)
         self._add_to_cache(resource)
