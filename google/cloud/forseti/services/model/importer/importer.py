# Copyright 2017 The Forseti Security Authors. All rights reserved.
#
# Licensed under the Apache License, Version 2.0 (the "License");
# you may not use this file except in compliance with the License.
# You may obtain a copy of the License at
#
#    http://www.apache.org/licenses/LICENSE-2.0
#
# Unless required by applicable law or agreed to in writing, software
# distributed under the License is distributed on an "AS IS" BASIS,
# WITHOUT WARRANTIES OR CONDITIONS OF ANY KIND, either express or implied.
# See the License for the specific language governing permissions and
# limitations under the License.

""" Importer implementations. """

# pylint: disable=unused-argument,too-many-instance-attributes
# pylint: disable=no-self-use,not-callable,too-many-lines,too-many-locals

from StringIO import StringIO
import traceback
import json

from google.cloud.forseti.services.utils import get_sql_dialect
from google.cloud.forseti.services.utils import to_full_resource_name
from google.cloud.forseti.services.utils import to_type_name
from google.cloud.forseti.services.inventory.storage import Storage as Inventory


class ResourceCache(dict):
    """Resource cache."""
    def __setitem__(self, key, value):
        """Overriding to assert the keys does not exist previously.

            Args:
                key (object): Key into the dict.
                value (object): Value to set.

            Raises:
                Exception: If the key already exists in the dict.
        """

        if key in self:
            raise Exception('Key should not exist: {}'.format(key))
        super(ResourceCache, self).__setitem__(key, value)


class EmptyImporter(object):
    """Imports an empty model."""

    def __init__(self, session, model, dao, _, *args, **kwargs):
        """Create an EmptyImporter which creates an empty stub model.

        Args:
            session (object): Database session.
            model (str): Model name to create.
            dao (object): Data Access Object from dao.py.
            _ (object): Unused.
            *args (list): Unused.
            **kwargs (dict): Unused.
        """

        self.session = session
        self.model = model
        self.dao = dao

    def run(self):
        """Runs the import."""

        self.session.add(self.model)
        self.model.add_description(
            json.dumps(
                {'source':'empty', 'pristine':True}
            )
        )
        self.model.set_done()
        self.session.commit()


class InventoryImporter(object):
    """Imports data from Inventory."""

    def __init__(self,
                 session,
                 model,
                 dao,
                 service_config,
                 inventory_id,
                 *args,
                 **kwargs):
        """Create a Inventory importer which creates a model from the inventory.

        Args:
            session (object): Database session.
            model (str): Model name to create.
            dao (object): Data Access Object from dao.py
            service_config (ServiceConfig): Service configuration.
            inventory_id (str): Inventory id to import from
            *args (list): Unused.
            **kwargs (dict): Unused.
        """

        self.session = session
        self.model = model
        self.dao = dao
        self.service_config = service_config
        self.inventory_id = inventory_id
        self.session.add(self.model)

        self.role_cache = {}
        self.permission_cache = {}
        self.resource_cache = ResourceCache()
        self._membership_cache = []
        self.member_cache = {}
        self.member_cache_policies = {}

        self.found_root = False

    def run(self):
        """Runs the import.

        Raises:
            NotImplementedError: If the importer encounters an unknown
                inventory type.
        """

        gcp_type_list = [
            'organization',
            'folder',
            'project',
            'role',
            'appengine_app',
            'appengine_service',
            'appengine_version',
            'appengine_instance',
            'serviceaccount',
            'serviceaccount_key',
            'bucket',
            'dataset',
            'compute_project',
            'image',
            'instancegroup',
            'instancegroupmanager',
            'instancetemplate',
            'instance',
            'firewall',
            'backendservice',
            'forwardingrule',
            'network',
            'subnetwork',
            'cloudsqlinstance',
            'kubernetes_cluster',
            ]

        gsuite_type_list = [
            'gsuite_group',
            'gsuite_user',
            ]

        member_type_list = [
            'gsuite_user_member',
            'gsuite_group_member',
            ]

        autoflush = self.session.autoflush
        try:
            self.session.autoflush = False
            item_counter = 0
            last_res_type = None
            with Inventory(self.session, self.inventory_id, True) as inventory:
                root = inventory.get_root()
                self.model.add_description(json.dumps({
                    'source': 'inventory',
                    'source_info': {'inventory_index_id': inventory.index.id},
                    'source_root': self._type_name(root),
                    'pristine': True,
                    'gsuite_enabled': inventory.type_exists(
                        ['gsuite_group', 'gsuite_user'])
                    }))

                if root.get_type() in ['organization']:
                    self.found_root = True
                if not self.found_root:
                    raise Exception(
                        'Cannot import inventory without organization root')

                for resource in inventory.iter(gcp_type_list):
                    item_counter += 1
                    last_res_type = self._store_resource(resource,
                                                         last_res_type)
                self._store_resource(None, last_res_type)
                self.session.flush()

                for policy in inventory.iter(gcp_type_list,
                                             fetch_dataset_policy=True):
                    item_counter += 1
                    self._convert_dataset_policy(policy)
                self.session.flush()

                for config in inventory.iter(
                        gcp_type_list, fetch_service_config=True):
                    item_counter += 1
                    self._convert_service_config(config)
                self.session.flush()

                for resource in inventory.iter(gsuite_type_list):
                    self._store_gsuite_principal(resource)
                self.session.flush()

                self._store_gsuite_membership_pre()
                for child, parent in inventory.iter(member_type_list,
                                                    with_parent=True):
                    self._store_gsuite_membership(parent, child)
                self._store_gsuite_membership_post()

                self.dao.denorm_group_in_group(self.session)

                self._store_iam_policy_pre()
                for policy in inventory.iter(gcp_type_list,
                                             fetch_iam_policy=True):
                    self._store_iam_policy(policy)
                    self._convert_iam_policy(policy)
                self._store_iam_policy_post()

        except Exception:  # pylint: disable=broad-except
            buf = StringIO()
            traceback.print_exc(file=buf)
            buf.seek(0)
            message = buf.read()
            self.model.set_error(message)
        else:
            self.model.add_warning(inventory.index.warnings)
            self.model.set_done(item_counter)
        finally:
            self.session.commit()
            self.session.autoflush = autoflush

    def _store_gsuite_principal(self, principal):
        """Store a gsuite principal such as a group, user or member.

        Args:
            principal (object): object to store.

        Raises:
            Exception: if the principal type is unknown.
        """

        gsuite_type = principal.get_type()
        data = principal.get_data()
        if gsuite_type == 'gsuite_user':
            member = 'user/{}'.format(data['primaryEmail'])
        elif gsuite_type == 'gsuite_group':
            member = 'group/{}'.format(data['email'])
        else:
            raise Exception('Unknown gsuite principal: {}'.format(gsuite_type))
        if member not in self.member_cache:
            m_type, name = member.split('/', 1)
            self.member_cache[member] = self.dao.TBL_MEMBER(
                name=member,
                type=m_type,
                member_name=name)

    def _store_gsuite_membership_pre(self):
        """Prepare storing gsuite memberships."""

        pass

    def _store_gsuite_membership_post(self):
        """Flush storing gsuite memberships."""

        if not self.member_cache:
            return

        # Store all members before we flush the memberships
        self.session.add_all(self.member_cache.values())
        self.session.flush()

        # session.execute automatically flushes
        if self._membership_cache:
            if get_sql_dialect(self.session) == 'sqlite':
                # SQLite doesn't support bulk insert
                for item in self._membership_cache:
                    stmt = self.dao.TBL_MEMBERSHIP.insert(
                        dict(group_name=item[0],
                             members_name=item[1]))
                    self.session.execute(stmt)
            else:
                dicts = [dict(group_name=item[0], members_name=item[1])
                         for item in self._membership_cache]
                stmt = self.dao.TBL_MEMBERSHIP.insert(dicts)
                self.session.execute(stmt)

    def _store_gsuite_membership(self, parent, child):
        """Store a gsuite principal such as a group, user or member.

        Args:
            parent (object): parent part of membership.
            child (object): member item
        """

        def member_name(child):
            """Create the type:name representation for a non-group.

            Args:
                child (object): member to create representation from.

            Returns:
                str: type:name representation of the member.
            """

            data = child.get_data()
            return '{}/{}'.format(data['type'].lower(),
                                  data['email'])

        def group_name(parent):
            """Create the type:name representation for a group.

            Args:
                parent (object): group to create representation from.

            Returns:
                str: group:name representation of the group.
            """

            data = parent.get_data()
            return 'group/{}'.format(data['email'])

        # Gsuite group members don't have to be part
        # of this domain, so we might see them for
        # the first time here.
        member = member_name(child)
        if member not in self.member_cache:
            m_type, name = member.split('/', 1)
            self.member_cache[member] = self.dao.TBL_MEMBER(
                name=member,
                type=m_type,
                member_name=name)

        self._membership_cache.append(
            (group_name(parent), member))

    def _store_iam_policy_pre(self):
        """Executed before iam policies are inserted."""

        pass

    def _store_iam_policy_post(self):
        """Executed after iam policies are inserted."""

        # Store all members which are mentioned in policies
        # that were not previously in groups or gsuite users.
        self.session.add_all(self.member_cache_policies.values())
        self.session.flush()

    def _store_iam_policy(self, policy):
        """Store the iam policy of the resource.

        Args:
            policy (object): IAM policy to store.

        Raises:
            KeyError: if member could not be found in any cache.
        """

        bindings = policy.get_data().get('bindings', [])
        for binding in bindings:
            role = binding['role']
            if role not in self.role_cache:
                msg = 'Role reference in iam policy not found: {}'.format(role)
                self.model.add_warning(msg)
                continue

            #binding['members'] can have duplicate ids
            members = set(binding['members'])
            for member in members:
                member = member.replace(':', '/', 1)

                # We still might hit external users or groups
                # that we haven't seen in gsuite.
                if member not in self.member_cache and \
                   member not in self.member_cache_policies:
                    try:
                        # This is the default case, e.g. 'group/foobar'
                        m_type, name = member.split('/', 1)
                    except ValueError:
                        # Special groups like 'allUsers' done specify a type
                        m_type, name = member, member
                    self.member_cache_policies[member] = self.dao.TBL_MEMBER(
                        name=member,
                        type=m_type,
                        member_name=name)
                    self.session.add(self.member_cache_policies[member])

            # Get all the member objects to reference
            # in the binding row
            db_members = []
            for member in members:
                member = member.replace(':', '/', 1)
                if member not in self.member_cache:
                    if member not in self.member_cache_policies:
                        raise KeyError(member)
                    db_members.append(self.member_cache_policies[member])
                    continue
                db_members.append(self.member_cache[member])

            self.session.add(
                self.dao.TBL_BINDING(
                    resource_type_name=self._type_name(policy),
                    role_name=role,
                    members=db_members))

    def _store_resource(self, resource, last_res_type=None):
        """Store an inventory resource in the database.

        Args:
            resource (object): Resource object to convert from.
            last_res_type (str): Previously processed resource type used to
                spot transition between types to execute pre/handler/post
                accordingly.

        Returns:
            str: Resource type that was processed during the execution.
        """

        handlers = {
            'organization': (None,
                             self._convert_organization,
                             None),
            'folder': (None,
                       self._convert_folder,
                       None),
            'project': (None,
                        self._convert_project,
                        None),
            'role': (self._convert_role_pre,
                     self._convert_role,
                     self._convert_role_post),
            'appengine_app': (None,
                              self._convert_appengine_resource,
                              None),
            'appengine_service': (None,
                                  self._convert_appengine_resource,
                                  None),
            'appengine_version': (None,
                                  self._convert_appengine_resource,
                                  None),
            'appengine_instance': (None,
                                   self._convert_appengine_resource,
                                   None),
            'serviceaccount': (None,
                               self._convert_serviceaccount,
                               None),
            'serviceaccount_key': (None,
                                   self._convert_serviceaccount_key,
                                   None),
            'bucket': (None,
                       self._convert_bucket,
                       None),
            'object': (None,
                       self._convert_object,
                       None),
            'dataset': (None,
                        self._convert_dataset,
                        None),
            'compute_project': (None,
                                self._convert_computeproject,
                                None),
            'image': (None,
                      self._convert_image,
                      None),
            'instancegroup': (None,
                              self._convert_instancegroup,
                              None),
            'instancegroupmanager': (None,
                                     self._convert_instancegroupmanager,
                                     None),
            'instancetemplate': (None,
                                 self._convert_instancetemplate,
                                 None),
            'instance': (None,
                         self._convert_instance,
                         None),
            'firewall': (None,
                         self._convert_firewall,
                         None),
            'backendservice': (None,
                               self._convert_backendservice,
                               None),
            'forwardingrule': (None,
                               self._convert_forwardingrule,
                               None),
            'network': (None,
                        self._convert_network,
                        None),
            'subnetwork': (None,
                           self._convert_subnetwork,
                           None),
            'cloudsqlinstance': (None,
                                 self._convert_cloudsqlinstance,
                                 None),
            'kubernetes_cluster': (None,
                                   self._convert_kubernetes_cluster,
                                   None),
            None: (None, None, None),
            }

        res_type = resource.get_type() if resource else None
        if res_type not in handlers:
            self.model.add_warning('No handler for type "{}"'.format(res_type))

        if res_type != last_res_type:
            post = handlers[last_res_type][-1]
            if post:
                post()

            pre = handlers[res_type][0]
            if pre:
                pre()

        handler = handlers[res_type][1]
        if handler:
            handler(resource)
            return res_type
        return None

    def _convert_object(self, gcsobject):
        """Not Implemented

        Args:
            gcsobject (object): Object to store.
        """

    def _convert_appengine_resource(self, gae_resource):
        """Convert an AppEngine resource to a database object.

        Args:
            gae_resource (dict): An appengine resource to store.
        """
        data = gae_resource.get_data()
        parent, full_res_name, type_name = self._full_resource_name(
            gae_resource)
        resource = self.dao.TBL_RESOURCE(
            full_name=full_res_name,
            type_name=type_name,
            name=gae_resource.get_key(),
            type=gae_resource.get_type(),
            display_name=data.get('name', ''),
            data=gae_resource.get_data_raw(),
            parent=parent)
        self.session.add(resource)
        self._add_to_cache(gae_resource, resource)

    def _convert_bucket(self, bucket):
        """Convert a bucket to a database object.

        Args:
            bucket (object): Bucket to store.
        """
        data = bucket.get_data()
        parent, full_res_name, type_name = self._full_resource_name(
            bucket)
        resource = self.dao.TBL_RESOURCE(
            full_name=full_res_name,
            type_name=type_name,
            name=bucket.get_key(),
            type=bucket.get_type(),
            display_name=data.get('displayName', ''),
            email=data.get('email', ''),
            data=bucket.get_data_raw(),
            parent=parent)
        self.session.add(resource)
        self._add_to_cache(bucket, resource)

    def _convert_kubernetes_cluster(self, cluster):
        """Convert an AppEngine resource to a database object.

        Args:
            cluster (dict): A Kubernetes cluster resource to store.
        """
        data = cluster.get_data()
        parent, full_res_name, type_name = self._full_resource_name(
            cluster)
        resource = self.dao.TBL_RESOURCE(
            full_name=full_res_name,
            type_name=type_name,
            name=cluster.get_key(),
            type=cluster.get_type(),
            display_name=data.get('name', ''),
            data=cluster.get_data_raw(),
            parent=parent)
        self.session.add(resource)
        self._add_to_cache(cluster, resource)

    def _convert_service_config(self, service_config):
        """Convert Kubernetes Service Config to a database object.

        Args:
            service_config (dict): A Service Config resource to store.
        """
        parent, full_res_name = self._get_parent(service_config)
        sc_type_name = to_type_name(
            service_config.get_type_class(),
            parent.type_name)
        sc_res_name = to_full_resource_name(full_res_name, sc_type_name)
        self.session.add(
            self.dao.TBL_RESOURCE(
                full_name=sc_res_name,
                type_name=sc_type_name,
                name=service_config.get_key(),
                type=service_config.get_type_class(),
                data=service_config.get_data_raw(),
                parent=parent))

    def _convert_dataset(self, dataset):
        """Convert a dataset to a database object.

        Args:
            dataset (object): Dataset to store.
        """
        parent, full_res_name, type_name = self._full_resource_name(
            dataset)
        resource = self.dao.TBL_RESOURCE(
            full_name=full_res_name,
            type_name=type_name,
            name=dataset.get_key(),
            type=dataset.get_type(),
            data=dataset.get_data_raw(),
            parent=parent)
        self.session.add(resource)
        self._add_to_cache(dataset, resource)

    def _convert_dataset_policy(self, dataset_policy):
        """Convert a dataset policy to a database object.

        Args:
            dataset_policy (object): Dataset policy to store.
        """
        # TODO: Dataset policies should be integrated in the model, not stored
        # as a resource.
        parent, full_res_name = self._get_parent(dataset_policy)
        policy_type_name = to_type_name(
            dataset_policy.get_type_class(),
            parent.type_name)
        policy_res_name = to_full_resource_name(full_res_name, policy_type_name)
        self.session.add(
            self.dao.TBL_RESOURCE(
                full_name=policy_res_name,
                type_name=policy_type_name,
                name=dataset_policy.get_key(),
                type=dataset_policy.get_type_class(),
                data=dataset_policy.get_data_raw(),
                parent=parent))

    def _convert_computeproject(self, computeproject):
        """Convert a computeproject to a database object.

        Args:
            computeproject (object): computeproject to store.
        """
        data = computeproject.get_data()
        parent, full_res_name, type_name = self._full_resource_name(
            computeproject)
        self.session.add(
            self.dao.TBL_RESOURCE(
                full_name=full_res_name,
                type_name=type_name,
                name=computeproject.get_key(),
                type=computeproject.get_type(),
                display_name=data.get('displayName', ''),
                email=data.get('email', ''),
                data=computeproject.get_data_raw(),
                parent=parent))

    def _convert_iam_policy(self, iam_policy):
        """Convert an IAM policy to a database object.

        Args:
            iam_policy (object): IAM policy to store.
        """
        parent, full_res_name = self._get_parent(iam_policy)
        iam_policy_type_name = to_type_name(
<<<<<<< HEAD
            iam_policy.get_type_class(), parent.name)
=======
            iam_policy.get_type_class(),
            '-'.join(parent.type_name.split('/')))
>>>>>>> d5fead4d
        iam_policy_full_res_name = to_full_resource_name(
            full_res_name,
            iam_policy_type_name)
        self.session.add(
            self.dao.TBL_RESOURCE(
                full_name=iam_policy_full_res_name,
                type_name=iam_policy_type_name,
                name=iam_policy.get_key(),
                type=iam_policy.get_type_class(),
                data=iam_policy.get_data_raw(),
                parent=parent))

    def _convert_image(self, image):
        """Convert a image to a database object.

        Args:
            image (object): Image to store.
        """
        data = image.get_data()
        parent, full_res_name, type_name = self._full_resource_name(
            image)
        self.session.add(
            self.dao.TBL_RESOURCE(
                full_name=full_res_name,
                type_name=type_name,
                name=image.get_key(),
                type=image.get_type(),
                display_name=data.get('displayName', ''),
                email=data.get('email', ''),
                data=image.get_data_raw(),
                parent=parent))

    def _convert_instancegroup(self, instancegroup):
        """Convert a instancegroup to a database object.

        Args:
            instancegroup (object): Instancegroup to store.
        """
        data = instancegroup.get_data()
        parent, full_res_name, type_name = self._full_resource_name(
            instancegroup)
        self.session.add(
            self.dao.TBL_RESOURCE(
                full_name=full_res_name,
                type_name=type_name,
                name=instancegroup.get_key(),
                type=instancegroup.get_type(),
                display_name=data.get('displayName', ''),
                email=data.get('email', ''),
                data=instancegroup.get_data_raw(),
                parent=parent))

    def _convert_instancegroupmanager(self, instancegroupmanager):
        """Convert a instancegroupmanager to a database object.

        Args:
            instancegroupmanager (object): InstanceGroupManager to store.
        """
        data = instancegroupmanager.get_data()
        parent, full_res_name, type_name = self._full_resource_name(
            instancegroupmanager)
        self.session.add(
            self.dao.TBL_RESOURCE(
                full_name=full_res_name,
                type_name=type_name,
                name=instancegroupmanager.get_key(),
                type=instancegroupmanager.get_type(),
                display_name=data.get('displayName', ''),
                email=data.get('email', ''),
                data=instancegroupmanager.get_data_raw(),
                parent=parent))

    def _convert_instancetemplate(self, instancetemplate):
        """Convert a instancetemplate to a database object.

        Args:
            instancetemplate (object): InstanceTemplate to store.
        """
        data = instancetemplate.get_data()
        parent, full_res_name, type_name = self._full_resource_name(
            instancetemplate)
        self.session.add(
            self.dao.TBL_RESOURCE(
                full_name=full_res_name,
                type_name=type_name,
                name=instancetemplate.get_key(),
                type=instancetemplate.get_type(),
                display_name=data.get('displayName', ''),
                email=data.get('email', ''),
                data=instancetemplate.get_data_raw(),
                parent=parent))

    def _convert_instance(self, instance):
        """Convert a instance to a database object.

        Args:
            instance (object): Instance to store.
        """
        data = instance.get_data()
        parent, full_res_name, type_name = self._full_resource_name(
            instance)
        self.session.add(
            self.dao.TBL_RESOURCE(
                full_name=full_res_name,
                type_name=type_name,
                name=instance.get_key(),
                type=instance.get_type(),
                display_name=data.get('displayName', ''),
                email=data.get('email', ''),
                data=instance.get_data_raw(),
                parent=parent))

    def _convert_firewall(self, firewall):
        """Convert a firewall to a database object.

        Args:
            firewall (object): Firewall to store.
        """
        data = firewall.get_data()
        parent, full_res_name, type_name = self._full_resource_name(
            firewall)
        self.session.add(
            self.dao.TBL_RESOURCE(
                full_name=full_res_name,
                type_name=type_name,
                name=firewall.get_key(),
                type=firewall.get_type(),
                display_name=data.get('displayName', ''),
                email=data.get('email', ''),
                data=firewall.get_data_raw(),
                parent=parent))

    def _convert_backendservice(self, backendservice):
        """Convert a backendservice to a database object.

        Args:
            backendservice (object): Backendservice to store.
        """
        data = backendservice.get_data()
        parent, full_res_name, type_name = self._full_resource_name(
            backendservice)
        self.session.add(
            self.dao.TBL_RESOURCE(
                full_name=full_res_name,
                type_name=type_name,
                name=backendservice.get_key(),
                type=backendservice.get_type(),
                display_name=data.get('displayName', ''),
                email=data.get('email', ''),
                data=backendservice.get_data_raw(),
                parent=parent))

    def _convert_forwardingrule(self, forwardingrule):
        """Convert a forwarding rule to a database object.

        Args:
            forwardingrule (object): ForwardingRule to store.
        """
        data = forwardingrule.get_data()
        parent, full_res_name, type_name = self._full_resource_name(
            forwardingrule)
        self.session.add(
            self.dao.TBL_RESOURCE(
                full_name=full_res_name,
                type_name=type_name,
                name=forwardingrule.get_key(),
                type=forwardingrule.get_type(),
                display_name=data.get('displayName', ''),
                email=data.get('email', ''),
                data=forwardingrule.get_data_raw(),
                parent=parent))

    def _convert_network(self, network):
        """Convert a network to a database object.

        Args:
            network (object): Network to store.
        """
        data = network.get_data()
        parent, full_res_name, type_name = self._full_resource_name(
            network)
        self.session.add(
            self.dao.TBL_RESOURCE(
                full_name=full_res_name,
                type_name=type_name,
                name=network.get_key(),
                type=network.get_type(),
                display_name=data.get('displayName', ''),
                email=data.get('email', ''),
                data=network.get_data_raw(),
                parent=parent))

    def _convert_subnetwork(self, subnetwork):
        """Convert a subnetwork to a database object.

        Args:
            subnetwork (object): Subnetwork to store.
        """
        data = subnetwork.get_data()
        parent, full_res_name, type_name = self._full_resource_name(
            subnetwork)
        self.session.add(
            self.dao.TBL_RESOURCE(
                full_name=full_res_name,
                type_name=type_name,
                name=subnetwork.get_key(),
                type=subnetwork.get_type(),
                display_name=data.get('displayName', ''),
                email=data.get('email', ''),
                data=subnetwork.get_data_raw(),
                parent=parent))

    def _convert_cloudsqlinstance(self, cloudsqlinstance):
        """Convert a cloudsqlinstance to a database object.

        Args:
            cloudsqlinstance (object): Cloudsql to store.
        """
        data = cloudsqlinstance.get_data()
        parent, full_res_name, type_name = self._full_resource_name(
            cloudsqlinstance)
        self.session.add(
            self.dao.TBL_RESOURCE(
                full_name=full_res_name,
                type_name=type_name,
                name=cloudsqlinstance.get_key(),
                type=cloudsqlinstance.get_type(),
                display_name=data.get('displayName', ''),
                email=data.get('email', ''),
                data=cloudsqlinstance.get_data_raw(),
                parent=parent))

    def _convert_serviceaccount(self, service_account):
        """Convert a service account to a database object.

        Args:
            service_account (object): Service account to store.
        """

        data = service_account.get_data()
        parent, full_res_name, type_name = self._full_resource_name(
            service_account)
        resource = self.dao.TBL_RESOURCE(
            full_name=full_res_name,
            type_name=type_name,
            name=service_account.get_key(),
            type=service_account.get_type(),
            display_name=data.get('displayName', ''),
            email=data.get('email', ''),
            data=service_account.get_data_raw(),
            parent=parent)
        self.session.add(resource)
        self._add_to_cache(service_account, resource)

    def _convert_serviceaccount_key(self, service_account_key):
        """Convert a service account key to a database object.

        Args:
            service_account_key (object): Service account key to store.
        """

        data = service_account_key.get_data()
        parent, full_res_name, type_name = self._full_resource_name(
            service_account_key)
        self.session.add(
            self.dao.TBL_RESOURCE(
                full_name=full_res_name,
                type_name=type_name,
                name=service_account_key.get_key(),
                type=service_account_key.get_type(),
                display_name=data.get('displayName', ''),
                email=data.get('email', ''),
                data=service_account_key.get_data_raw(),
                parent=parent))

    def _convert_folder(self, folder):
        """Convert a folder to a database object.

        Args:
            folder (object): Folder to store.
        """

        data = folder.get_data()
        if self._is_root(folder):
            parent, type_name = None, self._type_name(folder)
            full_res_name = type_name
        else:
            parent, full_res_name, type_name = self._full_resource_name(
                folder)
        resource = self.dao.TBL_RESOURCE(
            full_name=full_res_name,
            type_name=type_name,
            name=folder.get_key(),
            type=folder.get_type(),
            display_name=data.get('displayName', ''),
            data=folder.get_data_raw(),
            parent=parent)
        self.session.add(resource)
        self._add_to_cache(folder, resource)

    def _convert_project(self, project):
        """Convert a project to a database object.

        Args:
            project (object): Project to store.
        """

        data = project.get_data()
        if self._is_root(project):
            parent, type_name = None, self._type_name(project)
            full_res_name = type_name
        else:
            parent, full_res_name, type_name = self._full_resource_name(
                project)
        resource = self.dao.TBL_RESOURCE(
            full_name=full_res_name,
            type_name=type_name,
            name=project.get_key(),
            type=project.get_type(),
            display_name=data.get('name', ''),
            data=project.get_data_raw(),
            parent=parent)
        self.session.add(resource)
        self._add_to_cache(project, resource)

    def _convert_role_pre(self):
        """Executed before roles are handled. Prepares for bulk insert."""

        pass

    def _convert_role_post(self):
        """Executed after all roles were handled. Performs bulk insert."""

        self.session.add_all(self.permission_cache.values())
        self.session.add_all(self.role_cache.values())

    def _convert_role(self, role):
        """Convert a role to a database object.

        Args:
            role (object): Role to store.
        """

        data = role.get_data()
        is_custom = not data['name'].startswith('roles/')
        db_permissions = []
        if 'includedPermissions' not in data:
            self.model.add_warning(
                'Role missing permissions: {}'.format(
                    data.get('name', '<missing name>')))
        else:
            for perm_name in data['includedPermissions']:
                if perm_name not in self.permission_cache:
                    permission = self.dao.TBL_PERMISSION(
                        name=perm_name)
                    self.permission_cache[perm_name] = permission
                db_permissions.append(self.permission_cache[perm_name])

        dbrole = self.dao.TBL_ROLE(
            name=data['name'],
            title=data.get('title', ''),
            stage=data.get('stage', ''),
            description=data.get('description', ''),
            custom=is_custom,
            permissions=db_permissions)
        self.role_cache[data['name']] = dbrole

        if is_custom:
            parent, full_res_name, type_name = self._full_resource_name(role)
            self.session.add(
                self.dao.TBL_RESOURCE(
                    full_name=full_res_name,
                    type_name=type_name,
                    name=role.get_key(),
                    type=role.get_type(),
                    display_name=data.get('title'),
                    data=role.get_data_raw(),
                    parent=parent))

    def _convert_organization(self, organization):
        """Convert an organization a database object.

        Args:
            organization (object): Organization to store.
        """

        # Under current assumptions, organization is always root
        self.found_root = True
        data = organization.get_data()
        type_name = self._type_name(organization)
        org = self.dao.TBL_RESOURCE(
            full_name=to_full_resource_name('', type_name),
            type_name=type_name,
            name=organization.get_key(),
            type=organization.get_type(),
            display_name=data.get('displayName', ''),
            data=organization.get_data_raw(),
            parent=None)

        self._add_to_cache(organization, org)
        self.session.add(org)

    def _add_to_cache(self, resource, dbobj):
        """Add a resource to the cache for parent lookup.

        Args:
            resource (object): Resource to put in the cache.
            dbobj (object): Database object.
        """

        type_name = self._type_name(resource)
        full_res_name = dbobj.full_name
        self.resource_cache[type_name] = (dbobj, full_res_name)

    def _get_parent(self, resource):
        """Return the parent object for a resource from cache.

        Args:
            resource (object): Resource whose parent to look for.

        Returns:
            tuple: cached object and full resource name
        """

        return self.resource_cache[self._parent_type_name(resource)]

    def _type_name(self, resource):
        """Return the type/name for that resource.

        Args:
            resource (object): Resource to retrieve type/name for.

        Returns:
            str: type/name representation of the resource.
        """

        return to_type_name(
            resource.get_type(),
            resource.get_key())

    def _parent_type_name(self, resource):
        """Return the type/name for a resource's parent.

        Args:
            resource (object): Resource whose parent should be returned.

        Returns:
            str: type/name representation of the resource's parent.
        """

        return to_type_name(
            resource.get_parent_type(),
            resource.get_parent_key())

    def _full_resource_name(self, resource):
        """Returns the parent object, full resource name and type name.

        Args:
            resource (object): Resource whose full resource name and parent
            should be returned.

        Returns:
            str: full resource name for the provided resource.
        """

        type_name = self._type_name(resource)
        parent, full_res_name = self._get_parent(resource)
        full_resource_name = to_full_resource_name(full_res_name, type_name)
        return parent, full_resource_name, type_name

    def _is_root(self, resource):
        """Checks if the resource is an inventory root. Result is cached.

        Args:
            resource (object): Resource to check.

        Returns:
            bool: Whether the resource is root or not
        """
        if not self.found_root:
            is_root = \
                resource.get_type() == resource.get_parent_type() and \
                resource.get_key() == resource.get_parent_key()
            if is_root:
                self.found_root = True
            return is_root
        return False


def by_source(source):
    """Helper to resolve client provided import sources.

    Args:
        source (str): Source to import from.

    Returns:
        Importer: Chosen by source.
    """

    return {
        'INVENTORY': InventoryImporter,
        'EMPTY': EmptyImporter,
    }[source.upper()]<|MERGE_RESOLUTION|>--- conflicted
+++ resolved
@@ -679,12 +679,8 @@
         """
         parent, full_res_name = self._get_parent(iam_policy)
         iam_policy_type_name = to_type_name(
-<<<<<<< HEAD
-            iam_policy.get_type_class(), parent.name)
-=======
             iam_policy.get_type_class(),
             '-'.join(parent.type_name.split('/')))
->>>>>>> d5fead4d
         iam_policy_full_res_name = to_full_resource_name(
             full_res_name,
             iam_policy_type_name)
