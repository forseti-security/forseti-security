# Copyright 2017 The Forseti Security Authors. All rights reserved.
#
# Licensed under the Apache License, Version 2.0 (the "License");
# you may not use this file except in compliance with the License.
# You may obtain a copy of the License at
#
#    http://www.apache.org/licenses/LICENSE-2.0
#
# Unless required by applicable law or agreed to in writing, software
# distributed under the License is distributed on an "AS IS" BASIS,
# WITHOUT WARRANTIES OR CONDITIONS OF ANY KIND, either express or implied.
# See the License for the specific language governing permissions and
# limitations under the License.
"""Importer implementations."""

# pylint: disable=too-many-lines
# pylint: disable=too-many-instance-attributes

import json
from StringIO import StringIO
import traceback

from sqlalchemy.exc import SQLAlchemyError

from google.cloud.forseti.common.util import logger
from google.cloud.forseti.services.inventory.storage import Storage as Inventory
from google.cloud.forseti.services.utils import get_resource_id_from_type_name
from google.cloud.forseti.services.utils import get_sql_dialect
from google.cloud.forseti.services.utils import to_full_resource_name
from google.cloud.forseti.services.utils import to_type_name

LOGGER = logger.get_logger(__name__)

GCP_TYPE_LIST = [
    'composite_root',
    'organization',
    'folder',
    'project',
    'appengine_app',
    'appengine_service',
    'appengine_version',
    'appengine_instance',
    'backendservice',
    'billing_account',
    'bucket',
    'cloudsqlinstance',
    'compute_autoscaler',
    'compute_backendbucket',
    'compute_healthcheck',
    'compute_httphealthcheck',
    'compute_httpshealthcheck',
    'compute_license',
    'compute_project',
    'compute_router',
    'compute_sslcertificate',
    'compute_targethttpproxy',
    'compute_targethttpsproxy',
    'compute_targetinstance',
    'compute_targetpool',
    'compute_targetsslproxy',
    'compute_targettcpproxy',
    'compute_targetvpngateway',
    'compute_urlmap',
    'compute_vpntunnel',
    'crm_org_policy',
    'dataproc_cluster',
    'dataset',
    'disk',
    'dns_managedzone',
    'dns_policy',
    'firewall',
    'forwardingrule',
    'image',
    'instance',
    'instancegroup',
    'instancegroupmanager',
    'instancetemplate',
    'kms_cryptokey',
    'kms_cryptokeyversion',
    'kms_keyring',
    'kubernetes_cluster',
    'lien',
    'network',
    'pubsub_subscription',
    'pubsub_topic',
    'serviceaccount',
    'serviceaccount_key',
    'sink',
    'snapshot',
    'spanner_instance',
    'spanner_database',
    'subnetwork',
    'bigquery_table',
]

GSUITE_TYPE_LIST = [
    'gsuite_group',
    'gsuite_user',
]

MEMBER_TYPE_LIST = [
    'gsuite_user_member',
    'gsuite_group_member',
]


class ResourceCache(dict):
    """Resource cache."""

    def __setitem__(self, key, value):
        """Overriding to assert the keys does not exist previously.

            Args:
                key (object): Key into the dict.
                value (object): Value to set.

            Raises:
                Exception: If the key already exists in the dict.
        """

        if key in self:
            raise Exception('Key should not exist: {}'.format(key))
        super(ResourceCache, self).__setitem__(key, value)


class EmptyImporter(object):
    """Imports an empty model."""

    def __init__(self, session, readonly_session,
                 model, dao, _, *args, **kwargs):
        """Create an EmptyImporter which creates an empty stub model.

        Args:
            session (object): Database session.
            readonly_session (Session): Database session (read-only).
            model (str): Model name to create.
            dao (object): Data Access Object from dao.py.
            _ (object): Unused.
            *args (list): Unused.
            **kwargs (dict): Unused.
        """
        del args, kwargs  # Unused.

        self.session = session
        self.readonly_session = readonly_session
        self.model = model
        self.dao = dao

    def run(self):
        """Runs the import."""

        self.session.add(self.model)
        self.model.add_description(
            json.dumps(
                {'source': 'empty', 'pristine': True},
                sort_keys=True
            )
        )
        self.model.set_done()
        self.session.commit()


class InventoryImporter(object):
    """Imports data from Inventory."""

    def __init__(self,
                 session,
                 readonly_session,
                 model,
                 dao,
                 service_config,
                 inventory_index_id,
                 *args,
                 **kwargs):
        """Create a Inventory importer which creates a model from the inventory.

        Args:
            session (Session): Database session.
            readonly_session (Session): Database session (read-only).
            model (Model): Model object.
            dao (object): Data Access Object from dao.py
            service_config (ServiceConfig): Service configuration.
            inventory_index_id (int64): Inventory id to import from
            *args (list): Unused.
            **kwargs (dict): Unused.
        """
        del args, kwargs  # Unused.

        self.readonly_session = readonly_session
        self.session = session
        self.model = model
        self.dao = dao
        self.service_config = service_config
        self.inventory_index_id = inventory_index_id
        self.session.add(self.model)

        self.role_cache = {}
        self.permission_cache = {}
        self.resource_cache = ResourceCache()
        self.membership_items = []
        self.membership_map = {}  # Maps group_name to {member_name}
        self.member_cache = {}
        self.member_cache_policies = {}
        self.groups_settings_cache = set()

        self.found_root = False

    def _flush_session(self):
        """Flush the session with rollback on errors."""
        try:
            self.session.flush()
        except SQLAlchemyError:
            LOGGER.exception(
                'Unexpected SQLAlchemyError occurred during model creation.')
            self.session.rollback()

    # pylint: disable=too-many-statements
    def run(self):
        """Runs the import.

        Raises:
            NotImplementedError: If the importer encounters an unknown
                inventory type.
        """
<<<<<<< HEAD
=======
        gcp_type_list = [
            'composite_root',
            'organization',
            'folder',
            'project',
            'appengine_app',
            'appengine_service',
            'appengine_version',
            'appengine_instance',
            'backendservice',
            'billing_account',
            'bucket',
            'cloudsqlinstance',
            'compute_autoscaler',
            'compute_backendbucket',
            'compute_healthcheck',
            'compute_httphealthcheck',
            'compute_httpshealthcheck',
            'compute_license',
            'compute_project',
            'compute_router',
            'compute_sslcertificate',
            'compute_targethttpproxy',
            'compute_targethttpsproxy',
            'compute_targetinstance',
            'compute_targetpool',
            'compute_targetsslproxy',
            'compute_targettcpproxy',
            'compute_targetvpngateway',
            'compute_urlmap',
            'compute_vpntunnel',
            'crm_org_policy',
            'dataproc_cluster',
            'dataset',
            'disk',
            'dns_managedzone',
            'dns_policy',
            'firewall',
            'forwardingrule',
            'image',
            'instance',
            'instancegroup',
            'instancegroupmanager',
            'instancetemplate',
            'kms_cryptokey',
            'kms_cryptokeyversion',
            'kms_keyring',
            'kubernetes_cluster',
            'lien',
            'network',
            'pubsub_subscription',
            'pubsub_topic',
            'serviceaccount',
            'serviceaccount_key',
            'sink',
            'snapshot',
            'spanner_instance',
            'spanner_database',
            'subnetwork',
            'bigquery_table',
        ]

        gsuite_type_list = [
            'gsuite_group',
            'gsuite_user',
        ]

        member_type_list = [
            'gsuite_user_member',
            'gsuite_group_member',
        ]

        groups_settings_list = [
            'gsuite_groups_settings',
        ]

>>>>>>> a07f1435
        autocommit = self.session.autocommit
        autoflush = self.session.autoflush
        try:
            self.session.autocommit = False
            self.session.autoflush = True
            with Inventory(self.readonly_session, self.inventory_index_id,
                           True) as inventory:
                root = inventory.get_root()
                description = {
                    'source': 'inventory',
                    'source_info': {
                        'inventory_index_id': inventory.inventory_index.id},
                    'source_root': self._type_name(root),
                    'pristine': True,
                    'gsuite_enabled': inventory.type_exists(
                        ['gsuite_group', 'gsuite_user'])
                }
                LOGGER.debug('Model description: %s', description)
                self.model.add_description(json.dumps(description,
                                                      sort_keys=True))

                if root.get_resource_type() in ['organization']:
                    LOGGER.debug('Root resource is organization: %s', root)
                else:
                    LOGGER.debug('Root resource is not organization: %s.', root)

                item_counter = 0
                LOGGER.debug('Start storing resources into models.')
                for resource in inventory.iter(GCP_TYPE_LIST):
                    item_counter += 1
                    self._store_resource(resource)
                    if not item_counter % 1000:
                        # Flush database every 1000 resources
                        LOGGER.debug('Flushing model write session: %s',
                                     item_counter)
                        self._flush_session()

                if item_counter % 1000:
                    # Additional rows added since last flush.
                    self._flush_session()
                LOGGER.debug('Finished storing resources into models.')

                item_counter += self.model_action_wrapper(
                    inventory.iter(['role']),
                    self._convert_role,
                    post_action=self._convert_role_post
                )

                item_counter += self.model_action_wrapper(
                    inventory.iter(GCP_TYPE_LIST,
                                   fetch_dataset_policy=True),
                    self._convert_dataset_policy
                )

                item_counter += self.model_action_wrapper(
                    inventory.iter(GCP_TYPE_LIST,
                                   fetch_gcs_policy=True),
                    self._convert_gcs_policy
                )

                item_counter += self.model_action_wrapper(
                    inventory.iter(GCP_TYPE_LIST,
                                   fetch_service_config=True),
                    self._convert_service_config
                )

                self.model_action_wrapper(
                    inventory.iter(GSUITE_TYPE_LIST),
                    self._store_gsuite_principal
                )

                self.model_action_wrapper(
                    inventory.iter(GCP_TYPE_LIST, fetch_enabled_apis=True),
                    self._convert_enabled_apis
                )

                self.model_action_wrapper(
                    inventory.iter(MEMBER_TYPE_LIST, with_parent=True),
                    self._store_gsuite_membership,
                    post_action=self._store_gsuite_membership_post
                )

                self.model_action_wrapper(
                    inventory.iter(groups_settings_list),
                    self._store_groups_settings
                )

                self.dao.denorm_group_in_group(self.session)

                self.model_action_wrapper(
                    inventory.iter(GCP_TYPE_LIST,
                                   fetch_iam_policy=True),
                    self._store_iam_policy
                )

                self.dao.expand_special_members(self.session)

        except Exception as e:  # pylint: disable=broad-except
            LOGGER.exception(e)
            buf = StringIO()
            traceback.print_exc(file=buf)
            buf.seek(0)
            message = buf.read()
            LOGGER.debug('Importer has an exception: %s', message)
            self.model.set_error(message)
        else:
            LOGGER.debug('Set model status.')
            self.model.add_warning(
                inventory.inventory_index.inventory_index_warnings)
            self.model.set_done(item_counter)
        finally:
            LOGGER.debug('Finished running importer.')
            self.session.commit()
            self.session.autocommit = autocommit
            self.session.autoflush = autoflush
    # pylint: enable=too-many-statements

    def model_action_wrapper(self,
                             inventory_iterable,
                             action,
                             post_action=None,
                             flush_count=1000):
        """Model action wrapper. This is used to reduce code duplication.

        Args:
            inventory_iterable (Iterable): Inventory iterable.
            action (func): Action taken during the iteration of
                the inventory list.
            post_action (func): Action taken after iterating the
                inventory list.
            flush_count (int): Flush every flush_count times.

        Returns:
            int: Number of item iterated.
        """
        LOGGER.debug('Performing model action: %s', action)

        idx = 0
        for idx, inventory_data in enumerate(inventory_iterable, start=1):
            if isinstance(inventory_data, tuple):
                action(*inventory_data)
            else:
                action(inventory_data)

            if not idx % flush_count:
                # Flush database every flush_count resources
                LOGGER.debug('Flushing write session: %s.', idx)
                self._flush_session()

        if idx % flush_count:
            # Additional rows added since last flush.
            self._flush_session()

        if post_action:
            post_action()

        return idx

    def _store_gsuite_principal(self, principal):
        """Store a gsuite principal such as a group, user or member.

        Args:
            principal (object): object to store.

        Raises:
            Exception: if the principal type is unknown.
        """

        gsuite_type = principal.get_resource_type()
        data = principal.get_resource_data()
        if gsuite_type == 'gsuite_user':
            member = 'user/{}'.format(data['primaryEmail'].lower())
        elif gsuite_type == 'gsuite_group':
            member = 'group/{}'.format(data['email'].lower())
        else:
            raise Exception('Unknown gsuite principal: {}'.format(gsuite_type))

        if member not in self.member_cache:
            m_type, name = member.split('/', 1)
            self.member_cache[member] = self.dao.TBL_MEMBER(
                name=member,
                type=m_type,
                member_name=name)
            self.session.add(self.member_cache[member])

    def _store_gsuite_membership_post(self):
        """Flush storing gsuite memberships."""

        if not self.member_cache:
            return

        self.session.flush()

        # session.execute automatically flushes
        if self.membership_items:
            if get_sql_dialect(self.session) == 'sqlite':
                # SQLite doesn't support bulk insert
                for item in self.membership_items:
                    stmt = self.dao.TBL_MEMBERSHIP.insert(item)
                    self.session.execute(stmt)
            else:
                stmt = self.dao.TBL_MEMBERSHIP.insert(
                    self.membership_items)
                self.session.execute(stmt)

    def _store_gsuite_membership(self, child, parent):
        """Store a gsuite principal such as a group, user or member.

        Args:
            child (object): member item.
            parent (object): parent part of membership.
        """

        def member_name(child):
            """Create the type:name representation for a non-group.

            Args:
                child (object): member to create representation from.

            Returns:
                str: type:name representation of the member.
            """

            data = child.get_resource_data()
            return '{}/{}'.format(data['type'].lower(),
                                  data['email'].lower())

        # Gsuite group members don't have to be part
        # of this domain, so we might see them for
        # the first time here.
        member = member_name(child)
        if member not in self.member_cache:
            m_type, name = member.split('/', 1)
            self.member_cache[member] = self.dao.TBL_MEMBER(
                name=member,
                type=m_type,
                member_name=name)
            self.session.add(self.member_cache[member])

        parent_group = group_name(parent)

        if parent_group not in self.membership_map:
            self.membership_map[parent_group] = set()

        if member not in self.membership_map[parent_group]:
            self.membership_map[parent_group].add(member)
            self.membership_items.append(
                dict(group_name=group_name(parent), members_name=member))

    def _store_groups_settings(self, settings):
        """Store gsuite settings.

        Args:
            settings (object): settings resource object.
        """

        settings_dict = settings.get_resource_data()
        group_email = group_name(settings)
        if group_email not in self.groups_settings_cache:
            self.groups_settings_cache.add(group_email)
            settings_row = dict(group_name=group_email,
                                settings=json.dumps(settings_dict,
                                                    sort_keys=True))
            stmt = self.dao.TBL_GROUPS_SETTINGS.insert(settings_row)
            self.session.execute(stmt)

    def _store_iam_policy(self, policy):
        """Store the iam policy of the resource.

        Args:
            policy (object): IAM policy to store.

        Raises:
            KeyError: if member could not be found in any cache.
        """

        bindings = policy.get_resource_data().get('bindings', [])
        policy_type_name = self._type_name(policy)
        for binding in bindings:
            role = binding['role']
            if role not in self.role_cache:
                msg = 'Role reference in iam policy not found: {}'.format(role)
                self.model.add_warning(msg)
                continue

            # binding['members'] can have duplicate ids
            members = set(binding['members'])
            db_members = set()
            for member in members:
                member = member.replace(':', '/', 1).lower()

                # We still might hit external users or groups
                # that we haven't seen in gsuite.
                if member in self.member_cache and member not in db_members:
                    db_members.add(self.member_cache[member])
                    continue

                if (member not in self.member_cache and
                        member not in self.member_cache_policies):
                    try:
                        # This is the default case, e.g. 'group/foobar'
                        m_type, name = member.split('/', 1)
                    except ValueError:
                        # Special groups like 'allUsers' done specify a type
                        m_type, name = member, member
                    self.member_cache_policies[member] = self.dao.TBL_MEMBER(
                        name=member,
                        type=m_type,
                        member_name=name)
                    self.session.add(self.member_cache_policies[member])
                db_members.add(self.member_cache_policies[member])

            binding_object = self.dao.TBL_BINDING(
                resource_type_name=policy_type_name,
                role_name=role,
                members=list(db_members))
            self.session.add(binding_object)
        self._convert_iam_policy(policy)

    def _store_resource(self, resource):
        """Store an inventory resource in the database.

        Args:
            resource (object): Resource object to convert from.
        """
        handlers = {
            'appengine_app': self._convert_gae_resource,
            'appengine_instance': self._convert_gae_instance_resource,
            'appengine_service': self._convert_gae_resource,
            'appengine_version': self._convert_gae_resource,
            'backendservice': self._convert_computeengine_resource,
            'bigquery_table': self._convert_bigquery_table,
            'billing_account': self._convert_billing_account,
            'bucket': self._convert_bucket,
            'cloudsqlinstance': self._convert_cloudsqlinstance,
            'composite_root': self._convert_composite_root,
            'compute_autoscaler': self._convert_computeengine_resource,
            'compute_backendbucket': self._convert_computeengine_resource,
            'compute_healthcheck': self._convert_computeengine_resource,
            'compute_httphealthcheck': self._convert_computeengine_resource,
            'compute_httpshealthcheck': self._convert_computeengine_resource,
            'compute_license': self._convert_computeengine_resource,
            'compute_project': self._convert_computeengine_resource,
            'compute_router': self._convert_computeengine_resource,
            'compute_sslcertificate': self._convert_computeengine_resource,
            'compute_targethttpproxy': self._convert_computeengine_resource,
            'compute_targethttpsproxy': self._convert_computeengine_resource,
            'compute_targetinstance': self._convert_computeengine_resource,
            'compute_targetpool': self._convert_computeengine_resource,
            'compute_targetsslproxy': self._convert_computeengine_resource,
            'compute_targettcpproxy': self._convert_computeengine_resource,
            'compute_targetvpngateway': self._convert_computeengine_resource,
            'compute_urlmap': self._convert_computeengine_resource,
            'compute_vpntunnel': self._convert_computeengine_resource,
            'crm_org_policy': self._convert_crm_org_policy,
            'dataproc_cluster': self._convert_dataproc_cluster,
            'dataset': self._convert_dataset,
            'disk': self._convert_computeengine_resource,
            'dns_managedzone': self._convert_clouddns_resource,
            'dns_policy': self._convert_clouddns_resource,
            'firewall': self._convert_computeengine_resource,
            'folder': self._convert_folder,
            'forwardingrule': self._convert_computeengine_resource,
            'image': self._convert_computeengine_resource,
            'instance': self._convert_computeengine_resource,
            'instancegroup': self._convert_computeengine_resource,
            'instancegroupmanager': self._convert_computeengine_resource,
            'instancetemplate': self._convert_computeengine_resource,
            'kms_cryptokey': self._convert_kms_resource,
            'kms_cryptokeyversion': self._convert_kms_ckv_resource,
            'kms_keyring': self._convert_kms_resource,
            'kubernetes_cluster': self._convert_kubernetes_cluster,
            'lien': self._convert_lien,
            'network': self._convert_computeengine_resource,
            'organization': self._convert_organization,
            'project': self._convert_project,
            'pubsub_subscription': self._convert_pubsub_resource,
            'pubsub_topic': self._convert_pubsub_resource,
            'serviceaccount': self._convert_serviceaccount,
            'serviceaccount_key': self._convert_serviceaccount_key,
            'sink': self._convert_sink,
            'snapshot': self._convert_computeengine_resource,
            'spanner_database': self._convert_spanner_db_resource,
            'spanner_instance': self._convert_spanner_resource,
            'subnetwork': self._convert_computeengine_resource,
            None: None,
        }

        res_type = resource.get_resource_type() if resource else None
        handler = handlers.get(res_type)
        if handler:
            handler(resource)
        else:
            self.model.add_warning('No handler for type "{}"'.format(res_type))

    def _convert_resource(self, resource, cached=False, display_key='name',
                          email_key='email'):
        """Convert resource to a database object.

        Args:
            resource (Resource): A resource to store.
            cached (bool): Set to true for resources that have child resources
                or policies associated with them.
            display_key (str): The key in the resource dictionary to lookup to
                get the display name for the resource.
            email_key (str): The key in the resource dictionary to lookup to get
                the email associated with the resource.
        """
        data = resource.get_resource_data()
        if self._is_root(resource):
            parent, type_name = None, self._type_name(resource)
            full_res_name = to_full_resource_name('', type_name)
        else:
            parent, full_res_name, type_name = self._full_resource_name(
                resource)
        row = self.dao.TBL_RESOURCE(
            cai_resource_name=resource.get_cai_resource_name(),
            cai_resource_type=resource.get_cai_resource_type(),
            full_name=full_res_name,
            type_name=type_name,
            name=resource.get_resource_id(),
            type=resource.get_resource_type(),
            display_name=data.get(display_key, ''),
            email=data.get(email_key, ''),
            data=resource.get_resource_data_raw(),
            parent=parent)

        self.session.add(row)
        if cached:
            self._add_to_cache(row, resource.id)

    def _convert_billing_account(self, billing_account):
        """Convert a billing account to a database object.

        Args:
            billing_account (object): billing account to store.
        """
        self._convert_resource(billing_account, cached=True,
                               display_key='displayName')

    def _convert_bucket(self, bucket):
        """Convert a bucket to a database object.

        Args:
            bucket (object): Bucket to store.
        """
        self._convert_resource(bucket, cached=True)

    def _convert_clouddns_resource(self, resource):
        """Convert a CloudDNS resource to a database object.

        Args:
            resource (dict): A resource to store.
        """
        self._convert_resource(resource, cached=False)

    def _convert_composite_root(self, resource):
        """Convert a composite root resource to a database object.

        Args:
            resource (dict): A resource to store.
        """
        self._convert_resource(resource, cached=True)

    def _convert_computeengine_resource(self, resource):
        """Convert an AppEngine resource to a database object.

        Args:
            resource (dict): An appengine resource to store.
        """
        self._convert_resource(resource, cached=False)

    def _convert_crm_org_policy(self, org_policy):
        """Convert an org policy to a database object.

        Args:
            org_policy (object): org policy to store.
        """
        self._convert_resource(org_policy, cached=False,
                               display_key='constraint')

    def _convert_dataproc_cluster(self, cluster):
        """Convert a dataproc cluster to a database object.

        Args:
            cluster (object): Dataproc Cluster to store.
        """
        self._convert_resource(cluster, cached=True,
                               display_key='clusterName')

    def _convert_dataset(self, dataset):
        """Convert a dataset to a database object.

        Args:
            dataset (object): Dataset to store.
        """
        self._convert_resource(dataset, cached=True)

    def _convert_folder(self, folder):
        """Convert a folder to a database object.

        Args:
            folder (object): Folder to store.
        """
        self._convert_resource(folder, cached=True, display_key='displayName')

    def _convert_gae_instance_resource(self, resource):
        """Convert an AppEngine Instance resource to a database object.

        Args:
            resource (dict): A resource to store.
        """
        self._convert_resource(resource, cached=False)

    def _convert_gae_resource(self, resource):
        """Convert an AppEngine resource to a database object.

        Args:
            resource (dict): A resource to store.
        """
        self._convert_resource(resource, cached=True)

    def _convert_kms_ckv_resource(self, resource):
        """Convert a KMS CryptoKeyVersion resource to a database object.

        Args:
            resource (dict): A resource to store.
        """
        # No child resources, so do not cache.
        self._convert_resource(resource, cached=False,
                               display_key='name')

    def _convert_kms_resource(self, resource):
        """Convert a KMS resource to a database object.

        Args:
            resource (dict): A resource to store.
        """
        self._convert_resource(resource, cached=True,
                               display_key='name')

    def _convert_kubernetes_cluster(self, cluster):
        """Convert an AppEngine resource to a database object.

        Args:
            cluster (dict): A Kubernetes cluster resource to store.
        """
        self._convert_resource(cluster, cached=True)

    def _convert_lien(self, lien):
        """Convert a lien to a database object.

        Args:
            lien (object): Lien to store.
        """
        self._convert_resource(lien, cached=True)

    def _convert_organization(self, organization):
        """Convert an organization a database object.

        Args:
            organization (object): Organization to store.
        """
        self._convert_resource(organization, cached=True,
                               display_key='displayName')

    def _convert_pubsub_resource(self, resource):
        """Convert a PubSub resource to a database object.

        Args:
            resource (object): Pubsub resource to store.
        """
        self._convert_resource(resource, cached=True)

    def _convert_project(self, project):
        """Convert a project to a database object.

        Args:
            project (object): Project to store.
        """
        self._convert_resource(project, cached=True)

    def _convert_serviceaccount(self, service_account):
        """Convert a service account to a database object.

        Args:
            service_account (object): Service account to store.
        """
        self._convert_resource(service_account, cached=True,
                               display_key='displayName', email_key='email')

    def _convert_serviceaccount_key(self, service_account_key):
        """Convert a service account key to a database object.

        Args:
            service_account_key (object): Service account key to store.
        """
        self._convert_resource(service_account_key, cached=False)

    def _convert_sink(self, sink):
        """Convert a log sink to a database object.

        Args:
            sink (object): Sink to store.
        """
        self._convert_resource(sink, cached=False, email_key='writerIdentity')

    def _convert_spanner_db_resource(self, resource):
        """Convert a Spanner Database resource to a database object.

        Args:
            resource (dict): A resource to store.
        """
        self._convert_resource(resource, cached=False)

    def _convert_spanner_resource(self, resource):
        """Convert a Spanner Instance resource to a database object.

        Args:
            resource (dict): A resource to store.
        """
        self._convert_resource(resource, cached=True, display_key='displayName')

    # The following methods require more complex logic than _convert_resource
    # provides.
    def _convert_cloudsqlinstance(self, cloudsqlinstance):
        """Convert a cloudsqlinstance to a database object.

        Args:
            cloudsqlinstance (object): Cloudsql to store.
        """
        data = cloudsqlinstance.get_resource_data()
        parent, full_res_name, type_name = self._full_resource_name(
            cloudsqlinstance)
        parent_key = get_resource_id_from_type_name(parent.type_name)
        resource_identifier = '{}:{}'.format(parent_key,
                                             cloudsqlinstance.get_resource_id())
        type_name = to_type_name(cloudsqlinstance.get_resource_type(),
                                 resource_identifier)

        resource = self.dao.TBL_RESOURCE(
            cai_resource_name=cloudsqlinstance.get_cai_resource_name(),
            cai_resource_type=cloudsqlinstance.get_cai_resource_type(),
            full_name=full_res_name,
            type_name=type_name,
            name=cloudsqlinstance.get_resource_id(),
            type=cloudsqlinstance.get_resource_type(),
            display_name=data.get('name', ''),
            email=data.get('email', ''),
            data=cloudsqlinstance.get_resource_data_raw(),
            parent=parent)

        self.session.add(resource)

    def _convert_dataset_policy(self, dataset_policy):
        """Convert a dataset policy to a database object.

        Args:
            dataset_policy (object): Dataset policy to store.
        """
        # TODO: Dataset policies should be integrated in the model, not stored
        # as a resource.
        parent, full_res_name = self._get_parent(dataset_policy)
        policy_type_name = to_type_name(
            dataset_policy.get_category(),
            dataset_policy.get_resource_id())
        policy_res_name = to_full_resource_name(full_res_name, policy_type_name)
        resource = self.dao.TBL_RESOURCE(
            cai_resource_name=dataset_policy.get_cai_resource_name(),
            cai_resource_type=dataset_policy.get_cai_resource_type(),
            full_name=policy_res_name,
            type_name=policy_type_name,
            name=dataset_policy.get_resource_id(),
            type=dataset_policy.get_category(),
            data=dataset_policy.get_resource_data_raw(),
            parent=parent)

        self.session.add(resource)

    def _convert_enabled_apis(self, enabled_apis):
        """Convert a description of enabled APIs to a database object.

        Args:
            enabled_apis (object): Enabled APIs description to store.
        """
        parent, full_res_name = self._get_parent(enabled_apis)
        apis_type_name = to_type_name(
            enabled_apis.get_category(),
            ':'.join(parent.type_name.split('/')))
        apis_res_name = to_full_resource_name(full_res_name, apis_type_name)
        resource = self.dao.TBL_RESOURCE(
            cai_resource_name=enabled_apis.get_cai_resource_name(),
            cai_resource_type=enabled_apis.get_cai_resource_type(),
            full_name=apis_res_name,
            type_name=apis_type_name,
            name=enabled_apis.get_resource_id(),
            type=enabled_apis.get_category(),
            data=enabled_apis.get_resource_data_raw(),
            parent=parent)

        self.session.add(resource)

    def _convert_gcs_policy(self, gcs_policy):
        """Convert a gcs policy to a database object.

        Args:
            gcs_policy (object): Cloud Storage Bucket ACL policy to store.
        """
        parent, full_res_name = self._get_parent(gcs_policy)
        policy_type_name = to_type_name(
            gcs_policy.get_category(),
            gcs_policy.get_resource_id())
        policy_res_name = to_full_resource_name(full_res_name, policy_type_name)
        resource = self.dao.TBL_RESOURCE(
            cai_resource_name=gcs_policy.get_cai_resource_name(),
            cai_resource_type=gcs_policy.get_cai_resource_type(),
            full_name=policy_res_name,
            type_name=policy_type_name,
            name=gcs_policy.get_resource_id(),
            type=gcs_policy.get_category(),
            data=gcs_policy.get_resource_data_raw(),
            parent=parent)

        self.session.add(resource)

    def _convert_iam_policy(self, iam_policy):
        """Convert an IAM policy to a database object.

        Args:
            iam_policy (object): IAM policy to store.
        """
        _, full_res_name = self._get_parent(iam_policy)
        parent_type_name = self._type_name(iam_policy)
        iam_policy_type_name = to_type_name(
            iam_policy.get_category(),
            ':'.join(parent_type_name.split('/')))
        iam_policy_full_res_name = to_full_resource_name(
            full_res_name,
            iam_policy_type_name)
        resource = self.dao.TBL_RESOURCE(
            cai_resource_name=iam_policy.get_cai_resource_name(),
            cai_resource_type=iam_policy.get_cai_resource_type(),
            full_name=iam_policy_full_res_name,
            type_name=iam_policy_type_name,
            name=iam_policy.get_resource_id(),
            type=iam_policy.get_category(),
            data=iam_policy.get_resource_data_raw(),
            parent_type_name=parent_type_name)

        self.session.add(resource)

    def _convert_role(self, role):
        """Convert a role to a database object.

        Args:
            role (object): Role to store.
        """
        data = role.get_resource_data()
        is_custom = not data['name'].startswith('roles/')
        db_permissions = []
        if 'includedPermissions' not in data:
            self.model.add_warning(
                'Role missing permissions: {}'.format(
                    data.get('name', '<missing name>')))
        else:
            for perm_name in data['includedPermissions']:
                if perm_name not in self.permission_cache:
                    permission = self.dao.TBL_PERMISSION(
                        name=perm_name)
                    self.permission_cache[perm_name] = permission
                db_permissions.append(self.permission_cache[perm_name])

        if not self._is_role_unique(data['name']):
            return
        dbrole = self.dao.TBL_ROLE(
            name=data['name'],
            title=data.get('title', ''),
            stage=data.get('stage', ''),
            description=data.get('description', ''),
            custom=is_custom,
            permissions=db_permissions)
        self.role_cache[data['name']] = dbrole

        if is_custom:
            parent, full_res_name, type_name = self._full_resource_name(role)
            role_resource = self.dao.TBL_RESOURCE(
                cai_resource_name=role.get_cai_resource_name(),
                cai_resource_type=role.get_cai_resource_type(),
                full_name=full_res_name,
                type_name=type_name,
                name=role.get_resource_id(),
                type=role.get_resource_type(),
                display_name=data.get('title'),
                data=role.get_resource_data_raw(),
                parent=parent)

            self._add_to_cache(role_resource, role.id)
            self.session.add(role_resource)

    def _convert_role_post(self):
        """Executed after all roles were handled. Performs bulk insert."""

        self.session.add_all(self.permission_cache.values())
        self.session.add_all(self.role_cache.values())

    def _convert_service_config(self, service_config):
        """Convert Kubernetes Service Config to a database object.

        Args:
            service_config (dict): A Service Config resource to store.
        """
        parent, full_res_name = self._get_parent(service_config)
        sc_type_name = to_type_name(
            service_config.get_category(),
            parent.type_name)
        sc_res_name = to_full_resource_name(full_res_name, sc_type_name)
        resource = self.dao.TBL_RESOURCE(
            cai_resource_name=service_config.get_cai_resource_name(),
            cai_resource_type=service_config.get_cai_resource_type(),
            full_name=sc_res_name,
            type_name=sc_type_name,
            name=service_config.get_resource_id(),
            type=service_config.get_category(),
            data=service_config.get_resource_data_raw(),
            parent=parent)

        self.session.add(resource)

    def _convert_bigquery_table(self, table):
        """Convert a table to a database object.

        Args:
            table (object): table to store.
        """

        self._convert_resource(table, cached=True)

    def _add_to_cache(self, resource, resource_id):
        """Add a resource to the cache for parent lookup.

        Args:
            resource (object): Resource to put in the cache.
            resource_id (int): The database key for the resource.
        """

        full_res_name = resource.full_name
        self.resource_cache[resource_id] = (resource, full_res_name)

    def _full_resource_name(self, resource):
        """Returns the parent object, full resource name and type name.

        Args:
            resource (object): Resource whose full resource name and parent
            should be returned.

        Returns:
            str: full resource name for the provided resource.
        """

        type_name = self._type_name(resource)
        parent, full_res_name = self._get_parent(resource)
        full_resource_name = to_full_resource_name(full_res_name, type_name)
        return parent, full_resource_name, type_name

    def _get_parent(self, resource):
        """Return the parent object for a resource from cache.

        Args:
            resource (object): Resource whose parent to look for.

        Returns:
            tuple: cached object and full resource name
        """
        parent_id = resource.get_parent_id()
        return self.resource_cache[parent_id]

    def _is_role_unique(self, role_name):
        """Check to see if the session contains Role with
        primary key = role_name.

        Args:
            role_name (str): The role name (Primary key of the role table).

        Returns:
            bool: Whether or not session contains Role with
                primary key = role_name.
        """

        # one_or_none returns None if the query selects no rows.
        exists = role_name in self.role_cache

        if exists:
            LOGGER.warn('Duplicate role_name: %s', role_name)
            return False
        return True

    def _is_root(self, resource):
        """Checks if the resource is an inventory root. Result is cached.

        Args:
            resource (object): Resource to check.

        Returns:
            bool: Whether the resource is root or not
        """
        if not self.found_root:
            is_root = not resource.get_parent_id()
            if is_root:
                self.found_root = True
            return is_root
        return False

    @staticmethod
    def _type_name(resource):
        """Return the type/name for that resource.

        This is a simple wrapper for the to_type_name function.

        Args:
            resource (object): Resource to retrieve type/name for.

        Returns:
            str: type/name representation of the resource.
        """
        return to_type_name(
            resource.get_resource_type(),
            resource.get_resource_id())


def group_name(group):
    """Create the type:name representation for a group.

    Args:
        group (object): group to create representation from.

    Returns:
        str: group:name representation of the group.
    """

    data = group.get_resource_data()
    return 'group/{}'.format(data['email'].lower())


def by_source(source):
    """Helper to resolve client provided import sources.

    Args:
        source (str): Source to import from.

    Returns:
        Importer: Chosen by source.
    """

    return {
        'INVENTORY': InventoryImporter,
        'EMPTY': EmptyImporter,
    }[source.upper()]<|MERGE_RESOLUTION|>--- conflicted
+++ resolved
@@ -103,6 +103,10 @@
     'gsuite_group_member',
 ]
 
+GROUPS_SETTINGS_LIST = [
+    'gsuite_groups_settings',
+]
+
 
 class ResourceCache(dict):
     """Resource cache."""
@@ -222,85 +226,6 @@
             NotImplementedError: If the importer encounters an unknown
                 inventory type.
         """
-<<<<<<< HEAD
-=======
-        gcp_type_list = [
-            'composite_root',
-            'organization',
-            'folder',
-            'project',
-            'appengine_app',
-            'appengine_service',
-            'appengine_version',
-            'appengine_instance',
-            'backendservice',
-            'billing_account',
-            'bucket',
-            'cloudsqlinstance',
-            'compute_autoscaler',
-            'compute_backendbucket',
-            'compute_healthcheck',
-            'compute_httphealthcheck',
-            'compute_httpshealthcheck',
-            'compute_license',
-            'compute_project',
-            'compute_router',
-            'compute_sslcertificate',
-            'compute_targethttpproxy',
-            'compute_targethttpsproxy',
-            'compute_targetinstance',
-            'compute_targetpool',
-            'compute_targetsslproxy',
-            'compute_targettcpproxy',
-            'compute_targetvpngateway',
-            'compute_urlmap',
-            'compute_vpntunnel',
-            'crm_org_policy',
-            'dataproc_cluster',
-            'dataset',
-            'disk',
-            'dns_managedzone',
-            'dns_policy',
-            'firewall',
-            'forwardingrule',
-            'image',
-            'instance',
-            'instancegroup',
-            'instancegroupmanager',
-            'instancetemplate',
-            'kms_cryptokey',
-            'kms_cryptokeyversion',
-            'kms_keyring',
-            'kubernetes_cluster',
-            'lien',
-            'network',
-            'pubsub_subscription',
-            'pubsub_topic',
-            'serviceaccount',
-            'serviceaccount_key',
-            'sink',
-            'snapshot',
-            'spanner_instance',
-            'spanner_database',
-            'subnetwork',
-            'bigquery_table',
-        ]
-
-        gsuite_type_list = [
-            'gsuite_group',
-            'gsuite_user',
-        ]
-
-        member_type_list = [
-            'gsuite_user_member',
-            'gsuite_group_member',
-        ]
-
-        groups_settings_list = [
-            'gsuite_groups_settings',
-        ]
-
->>>>>>> a07f1435
         autocommit = self.session.autocommit
         autoflush = self.session.autoflush
         try:
@@ -384,7 +309,7 @@
                 )
 
                 self.model_action_wrapper(
-                    inventory.iter(groups_settings_list),
+                    inventory.iter(GROUPS_SETTINGS_LIST),
                     self._store_groups_settings
                 )
 
