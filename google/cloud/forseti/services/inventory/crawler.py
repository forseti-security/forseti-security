# Copyright 2017 The Forseti Security Authors. All rights reserved.
#
# Licensed under the Apache License, Version 2.0 (the "License");
# you may not use this file except in compliance with the License.
# You may obtain a copy of the License at
#
#    http://www.apache.org/licenses/LICENSE-2.0
#
# Unless required by applicable law or agreed to in writing, software
# distributed under the License is distributed on an "AS IS" BASIS,
# WITHOUT WARRANTIES OR CONDITIONS OF ANY KIND, either express or implied.
# See the License for the specific language governing permissions and
# limitations under the License.

"""Crawler implementation."""

from builtins import str
from builtins import range
from queue import Empty
from queue import Queue
import threading
import time

from future import standard_library
from google.cloud.forseti.common.util import logger
from google.cloud.forseti.services.inventory.base import cai_gcp_client
from google.cloud.forseti.services.inventory.base import cloudasset
from google.cloud.forseti.services.inventory.base import crawler
from google.cloud.forseti.services.inventory.base import gcp
from google.cloud.forseti.services.inventory.base import resources

<<<<<<< HEAD
from google.cloud.forseti.common.opencensus import tracing
=======
standard_library.install_aliases()
>>>>>>> 47802a86

LOGGER = logger.get_logger(__name__)


class CrawlerConfig(crawler.CrawlerConfig):
    """Crawler configuration to inject dependencies."""

    def __init__(self, storage, progresser, api_client, variables=None,
                 tracer=None):
        """Initialize

        Args:
            storage (Storage): The inventory storage
            progresser (QueueProgresser): The progresser implemented using
                a queue
            api_client (ApiClientImpl): GCP API client
            tracer (opencensus.trace.tracer.Tracer): OpenCensus tracer object
            variables (dict): config variables
        """
        super(CrawlerConfig, self).__init__()
        self.storage = storage
        self.progresser = progresser
        self.variables = {} if not variables else variables
        self.client = api_client
        self.tracer = tracer


class ParallelCrawlerConfig(crawler.CrawlerConfig):
    """Multithreaded crawler configuration, to inject dependencies."""

    def __init__(self, storage, progresser, api_client, threads=10,
                 variables=None, tracer=None):
        """Initialize

        Args:
            storage (Storage): The inventory storage
            progresser (QueueProgresser): The progresser implemented using
                a queue
            api_client (ApiClientImpl): GCP API client
            tracer (opencensus.trace.tracer.Tracer): OpenCensus tracer object
            threads (int): how many threads to use
            variables (dict): config variables
        """
        super(ParallelCrawlerConfig, self).__init__()
        self.storage = storage
        self.progresser = progresser
        self.variables = {} if not variables else variables
        self.threads = threads
        self.client = api_client
        self.tracer = tracer


@tracing.traced(methods=['visit', 'update', 'run', 'write'])
class Crawler(crawler.Crawler):
    """Simple single-threaded Crawler implementation."""

    def __init__(self, config):
        """Initialize

        Args:
            config (CrawlerConfig): The crawler configuration
        """
        super(Crawler, self).__init__()
        self.config = config

    def run(self, resource):
        """Run the crawler, given a start resource.

        Args:
            resource (object): Resource to start with.

        Returns:
            QueueProgresser: The filled progresser described in inventory
        """
        resource.accept(self)
        return self.config.progresser

    # pylint: disable=protected-access
    def visit(self, resource):
        """Handle a newly found resource.

        Args:
            resource (object): Resource to handle.

        Raises:
            Exception: Reraises any exception.
        """
        attrs = {
            'id': resource._data.get('name', None),
            'parent': resource._data.get('parent', None),
            'type': resource.__class__.__name__,
            'success': True
        }
        progresser = self.config.progresser
        try:

            resource.get_iam_policy(self.get_client())
            resource.get_gcs_policy(self.get_client())
            resource.get_dataset_policy(self.get_client())
            resource.get_cloudsql_policy(self.get_client())
            resource.get_billing_info(self.get_client())
            resource.get_enabled_apis(self.get_client())
            resource.get_kubernetes_service_config(self.get_client())
            self.write(resource)
        except Exception as e:
            LOGGER.exception(e)
            progresser.on_error(e)
            attrs['exception'] = e
            attrs['success'] = False
            raise
        else:
            progresser.on_new_object(resource)
        finally:
            tracing.set_span_attributes(self.config.tracer, **attrs)

    def dispatch(self, callback):
        """Dispatch crawling of a subtree.

        Args:
            callback (function): Callback to dispatch.
        """
        callback()

    def write(self, resource):
        """Save resource to storage.

        Args:
            resource (object): Resource to handle.
        """
        self.config.storage.write(resource)

    def get_client(self):
        """Get the GCP API client.

        Returns:
            object: GCP API client
        """

        return self.config.client

    def on_child_error(self, error):
        """Process the error generated by child of a resource

           Inventory does not stop for children errors but raise a warning

        Args:
            error (str): error message to handle
        """

        warning_message = '{}\n'.format(error)
        self.config.storage.warning(warning_message)
        self.config.progresser.on_warning(error)

    def update(self, resource):
        """Update the row of an existing resource

        Args:
            resource (Resource): Resource to update.

        Raises:
            Exception: Reraises any exception.
        """

        try:
            self.config.storage.update(resource)
        except Exception as e:
            LOGGER.exception(e)
            self.config.progresser.on_error(e)
            raise


class ParallelCrawler(Crawler):
    """Multi-threaded Crawler implementation."""

    def __init__(self, config):
        """Initialize

        Args:
            config (ParallelCrawlerConfig): The crawler configuration
        """
        super(ParallelCrawler, self).__init__(config)
        self._write_lock = threading.Lock()
        self._dispatch_queue = Queue()
        self._shutdown_event = threading.Event()

    def _start_workers(self):
        """Start a pool of worker threads for processing the dispatch queue."""
        self._shutdown_event.clear()
        for _ in range(self.config.threads):
            worker = threading.Thread(target=self._process_queue)
            worker.daemon = True
            worker.start()

    def _process_queue(self):
        """Process items in the queue until the shutdown event is set."""
        while not self._shutdown_event.is_set():
            try:
                callback = self._dispatch_queue.get(timeout=1)
            except Empty:
                continue

            callback()
            self._dispatch_queue.task_done()

    def run(self, resource):
        """Run the crawler, given a start resource.

        Args:
            resource (Resource): Resource to start with.

        Returns:
            QueueProgresser: The filled progresser described in inventory
        """
        try:
            self._start_workers()
            resource.accept(self)
            self._dispatch_queue.join()
        finally:
            self._shutdown_event.set()
            # Wait for threads to exit.
            time.sleep(2)
        return self.config.progresser

    def dispatch(self, callback):
        """Dispatch crawling of a subtree.

        Args:
            callback (function): Callback to dispatch.
        """
        self._dispatch_queue.put(callback)

    def write(self, resource):
        """Save resource to storage.

        Args:
            resource (Resource): Resource to handle.
        """
        with self._write_lock:
            self.config.storage.write(resource)

    def on_child_error(self, error):
        """Process the error generated by child of a resource

           Inventory does not stop for children errors but raise a warning

        Args:
            error (str): error message to handle
        """

        warning_message = '{}\n'.format(error)
        with self._write_lock:
            self.config.storage.warning(warning_message)

        self.config.progresser.on_warning(error)

    def update(self, resource):
        """Update the row of an existing resource

        Args:
            resource (Resource): The db row of Resource to update

        Raises:
            Exception: Reraises any exception.
        """

        try:
            with self._write_lock:
                self.config.storage.update(resource)
        except Exception as e:
            LOGGER.exception(e)
            self.config.progresser.on_error(e)
            raise


<<<<<<< HEAD
@tracing.trace()
=======
def _api_client_factory(storage, config, parallel):
    """Creates the proper initialized API client based on the configuration.

    Args:
        storage (object): Storage implementation to use.
        config (object): Inventory configuration on server.
        parallel (bool): If true, use the parallel crawler implementation.

    Returns:
        Union[gcp.ApiClientImpl, cai_gcp_client.CaiApiClientImpl]:
            The initialized api client implementation class.
    """
    client_config = config.get_api_quota_configs()
    client_config['domain_super_admin_email'] = config.get_gsuite_admin_email()
    asset_count = 0
    if config.get_cai_enabled():
        asset_count = cloudasset.load_cloudasset_data(storage.session, config)
        LOGGER.info('%s total assets loaded from Cloud Asset data.',
                    asset_count)

    if asset_count:
        engine = config.get_service_config().get_engine()
        return cai_gcp_client.CaiApiClientImpl(client_config,
                                               engine,
                                               parallel,
                                               storage.session)

    # Default to the non-CAI implementation
    return gcp.ApiClientImpl(client_config)


def _crawler_factory(storage, progresser, client, parallel):
    """Creates the proper initialized crawler based on the configuration.

    Args:
        storage (object): Storage implementation to use.
        progresser (object): Progresser to notify status updates.
        client (object): The API client instance.
        parallel (bool): If true, use the parallel crawler implementation.

    Returns:
        Union[Crawler, ParallelCrawler]:
            The initialized crawler implementation class.
    """
    if parallel:
        parallel_config = ParallelCrawlerConfig(storage, progresser, client)
        return ParallelCrawler(parallel_config)

    # Default to the non-parallel crawler
    crawler_config = CrawlerConfig(storage, progresser, client)
    return Crawler(crawler_config)


def _root_resource_factory(config, client):
    """Creates the proper initialized crawler based on the configuration.

    Args:
        config (object): Inventory configuration on server.
        client (object): The API client instance.

    Returns:
        Resource: The initialized root resource.
    """
    if config.use_composite_root():
        composite_root_resources = config.get_composite_root_resources()
        return resources.CompositeRootResource.create(composite_root_resources)

    # Default is a single resource as root.
    return resources.from_root_id(client, config.get_root_resource_id())


>>>>>>> 47802a86
def run_crawler(storage,
                progresser,
                config,
                parallel=True,
                tracer=None):
    """Run the crawler with a determined configuration.

    Args:
        storage (object): Storage implementation to use.
        progresser (object): Progresser to notify status updates.
        config (object): Inventory configuration on server.
        parallel (bool): If true, use the parallel crawler implementation.
        tracer (opencensus.trace.Tracer): OpenCensus tracer.

    Returns:
        QueueProgresser: The progresser implemented in inventory
    """
    if parallel and 'sqlite' in str(config.get_service_config().get_engine()):
        LOGGER.info('SQLite used, disabling parallel threads.')
        parallel = False

    client = _api_client_factory(storage, config, parallel)
    crawler_impl = _crawler_factory(storage, progresser, client, parallel)
    resource = _root_resource_factory(config, client)

<<<<<<< HEAD
    root_id = config.get_root_resource_id()
    resource = resources.from_root_id(client, root_id)
    if parallel:
        crawler_config = ParallelCrawlerConfig(storage,
                                               progresser,
                                               client,
                                               tracer=tracer)
        crawler_impl = ParallelCrawler(crawler_config)
    else:
        crawler_config = CrawlerConfig(storage,
                                       progresser,
                                       client,
                                       tracer=tracer)
        crawler_impl = Crawler(crawler_config)
=======
>>>>>>> 47802a86
    progresser = crawler_impl.run(resource)
    # flush the buffer at the end to make sure nothing is cached.
    storage.commit()
    return progresser<|MERGE_RESOLUTION|>--- conflicted
+++ resolved
@@ -28,12 +28,9 @@
 from google.cloud.forseti.services.inventory.base import crawler
 from google.cloud.forseti.services.inventory.base import gcp
 from google.cloud.forseti.services.inventory.base import resources
-
-<<<<<<< HEAD
 from google.cloud.forseti.common.opencensus import tracing
-=======
+
 standard_library.install_aliases()
->>>>>>> 47802a86
 
 LOGGER = logger.get_logger(__name__)
 
@@ -308,10 +305,8 @@
             raise
 
 
-<<<<<<< HEAD
 @tracing.trace()
-=======
-def _api_client_factory(storage, config, parallel):
+def _api_client_factory(storage, config, parallel, tracer=None):
     """Creates the proper initialized API client based on the configuration.
 
     Args:
@@ -342,7 +337,8 @@
     return gcp.ApiClientImpl(client_config)
 
 
-def _crawler_factory(storage, progresser, client, parallel):
+@tracer.trace()
+def _crawler_factory(storage, progresser, client, parallel, tracer=None):
     """Creates the proper initialized crawler based on the configuration.
 
     Args:
@@ -350,26 +346,29 @@
         progresser (object): Progresser to notify status updates.
         client (object): The API client instance.
         parallel (bool): If true, use the parallel crawler implementation.
+        tracer (opencensus.trace.Tracer): OpenCensus tracer.
 
     Returns:
         Union[Crawler, ParallelCrawler]:
             The initialized crawler implementation class.
     """
     if parallel:
-        parallel_config = ParallelCrawlerConfig(storage, progresser, client)
+        parallel_config = ParallelCrawlerConfig(storage, progresser, client, tracer=tracer)
         return ParallelCrawler(parallel_config)
 
     # Default to the non-parallel crawler
-    crawler_config = CrawlerConfig(storage, progresser, client)
+    crawler_config = CrawlerConfig(storage, progresser, client, tracer=tracer)
     return Crawler(crawler_config)
 
 
-def _root_resource_factory(config, client):
+@tracer.trace()
+def _root_resource_factory(config, client, tracer=None):
     """Creates the proper initialized crawler based on the configuration.
 
     Args:
         config (object): Inventory configuration on server.
         client (object): The API client instance.
+        tracer (opencensus.trace.Tracer): OpenCensus tracer.
 
     Returns:
         Resource: The initialized root resource.
@@ -382,7 +381,6 @@
     return resources.from_root_id(client, config.get_root_resource_id())
 
 
->>>>>>> 47802a86
 def run_crawler(storage,
                 progresser,
                 config,
@@ -404,27 +402,9 @@
         LOGGER.info('SQLite used, disabling parallel threads.')
         parallel = False
 
-    client = _api_client_factory(storage, config, parallel)
-    crawler_impl = _crawler_factory(storage, progresser, client, parallel)
-    resource = _root_resource_factory(config, client)
-
-<<<<<<< HEAD
-    root_id = config.get_root_resource_id()
-    resource = resources.from_root_id(client, root_id)
-    if parallel:
-        crawler_config = ParallelCrawlerConfig(storage,
-                                               progresser,
-                                               client,
-                                               tracer=tracer)
-        crawler_impl = ParallelCrawler(crawler_config)
-    else:
-        crawler_config = CrawlerConfig(storage,
-                                       progresser,
-                                       client,
-                                       tracer=tracer)
-        crawler_impl = Crawler(crawler_config)
-=======
->>>>>>> 47802a86
+    client = _api_client_factory(storage, config, parallel, tracer=tracer)
+    crawler_impl = _crawler_factory(storage, progresser, client, parallel, tracer=tracer)
+    resource = _root_resource_factory(config, client, tracer=tracer)
     progresser = crawler_impl.run(resource)
     # flush the buffer at the end to make sure nothing is cached.
     storage.commit()
