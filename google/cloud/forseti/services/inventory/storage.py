--- conflicted
+++ resolved
@@ -884,13 +884,9 @@
         Returns:
             object: A row in gcp_inventory of the root
         """
-<<<<<<< HEAD
         # Comparison to None needed to compare to Null in SQL.
         # pylint: disable=singleton-comparison
-        return self.session.query(Inventory).filter(
-=======
         root = self.session.query(Inventory).filter(
->>>>>>> ce6272bd
             and_(
                 Inventory.inventory_index_id == self.inventory_index.id,
                 Inventory.parent_id == None,
