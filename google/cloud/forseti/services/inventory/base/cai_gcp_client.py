--- conflicted
+++ resolved
@@ -363,30 +363,9 @@
         Yields:
             dict: Generator of Compute Disk.
         """
-<<<<<<< HEAD
-        cai_to_gcp_key_map = {
-            'license': 'licenses',
-            'guestOsFeature': 'guestOsFeatures',
-            'user': 'users',
-            'replicaZone': 'replicaZones',
-            'licenseCode': 'licenseCodes',
-        }
-        disks = self._iter_compute_resources('Disk', project_number)
-
-        region_disks = self._iter_compute_resources('RegionDisk',
-                                                    project_number)
-
-        resources = itertools.chain(disks, region_disks)
-
-        for disk, metadata in resources:
-            yield (
-                _fixup_resource_keys(disk, cai_to_gcp_key_map),
-                metadata)
-=======
         resources = self._iter_compute_resources('Disk', project_number)
         for disk in resources:
             yield disk
->>>>>>> a50788e3
 
     def iter_compute_firewalls(self, project_number):
         """Iterate Compute Engine Firewalls from Cloud Asset data.
