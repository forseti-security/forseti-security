--- conflicted
+++ resolved
@@ -266,9 +266,10 @@
         if asset_types:
             LOGGER.info('Limiting export to the following asset types: %s',
                         asset_types)
+        output_config = cloudasset_client.build_gcs_object_output(export_path)
         try:
             results = cloudasset_client.export_assets(root_id,
-                                                      export_path,
+                                                      output_config=output_config,
                                                       content_type=content_type,
                                                       asset_types=asset_types,
                                                       blocking=True,
@@ -279,27 +280,15 @@
                                'sent to CAI for %s under %s. Exporting all '
                                'resources for Cloud Asset export.',
                                content_type, root_id)
-                results = cloudasset_client.export_assets(
-                    root_id,
-                    export_path,
-                    content_type=content_type,
-                    asset_types=[],
-                    blocking=True,
-                    timeout=timeout)
+                results = cloudasset_client.export_assets(root_id,
+                                                          output_config=output_config,
+                                                          content_type=content_type,
+                                                          asset_types=[],
+                                                          blocking=True,
+                                                          timeout=timeout)
             else:
                 LOGGER.warning('API Error getting cloud asset data: %s', e)
                 return None
-
-<<<<<<< HEAD
-        output_config = cloudasset_client.build_gcs_object_output(export_path)
-        results = cloudasset_client.export_assets(root_id,
-                                                  output_config=output_config,
-                                                  content_type=content_type,
-                                                  asset_types=asset_types,
-                                                  blocking=True,
-                                                  timeout=timeout)
-=======
->>>>>>> 042787e5
         LOGGER.debug('Cloud Asset export for %s under %s to GCS '
                      'object %s completed, result: %s.',
                      content_type, root_id, export_path, results)
