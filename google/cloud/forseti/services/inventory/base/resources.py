--- conflicted
+++ resolved
@@ -837,18 +837,11 @@
         """
         try:
             self_link_parts = self['selfLink'].split('/')
-<<<<<<< HEAD
             return self_link_parts[self_link_parts.index('zones') + 1]
-        except KeyError:
-            LOGGER.debug('selfLink not found: %s', self._data)
-            return ''
-=======
-            return self_link_parts[self_link_parts.index('zones')+1]
         except (KeyError, ValueError):
-            LOGGER.debug('selfLink not found or containes no zones: %s',
+            LOGGER.debug('selfLink not found or contains no zones: %s',
                          self._data)
             return None
->>>>>>> e39dab4c
 
 
 class DataSet(Resource):
