# Copyright 2017 The Forseti Security Authors. All rights reserved.
#
# Licensed under the Apache License, Version 2.0 (the "License");
# you may not use this file except in compliance with the License.
# You may obtain a copy of the License at
#
#    http://www.apache.org/licenses/LICENSE-2.0
#
# Unless required by applicable law or agreed to in writing, software
# distributed under the License is distributed on an "AS IS" BASIS,
# WITHOUT WARRANTIES OR CONDITIONS OF ANY KIND, either express or implied.
# See the License for the specific language governing permissions and
# limitations under the License.
"""GCP API client fassade."""

# pylint: disable=invalid-name,too-many-lines
# pylint: disable=too-many-public-methods,too-many-instance-attributes

from builtins import object
import abc

from future.utils import with_metaclass
from google.cloud.forseti.common.gcp_api import admin_directory
from google.cloud.forseti.common.gcp_api import appengine
from google.cloud.forseti.common.gcp_api import bigquery
from google.cloud.forseti.common.gcp_api import cloud_resource_manager
from google.cloud.forseti.common.gcp_api import cloudbilling
from google.cloud.forseti.common.gcp_api import cloudsql
from google.cloud.forseti.common.gcp_api import compute
from google.cloud.forseti.common.gcp_api import container
from google.cloud.forseti.common.gcp_api import groups_settings
from google.cloud.forseti.common.gcp_api import iam
from google.cloud.forseti.common.gcp_api import servicemanagement
from google.cloud.forseti.common.gcp_api import stackdriver_logging
from google.cloud.forseti.common.gcp_api import storage


class AssetMetadata(object):
    """Asset Metadata."""
    def __init__(self, cai_name='', cai_type=''):
        """Init.
        Args:
            cai_name (str): CAI resource name.
            cai_type (str): CAI resource type.
        """
        self.cai_name = cai_name
        self.cai_type = cai_type

    def __eq__(self, other):
        """Equals.

        Args:
            other (AssetMetadata): other asset metadata.

        Returns:
            bool: if two asset metadata are the same.
        """
        return (self.cai_name == other.cai_name and
                self.cai_type == other.cai_type)

    def __repr__(self):
        """Repr.

        Returns:
            str: repr.
        """
        return 'cai_name: {}, cai_type: {}'.format(
            self.cai_name, self.cai_type)


class ResourceNotSupported(Exception):
    """Exception raised for resources not supported by the API client."""


class ApiClient(with_metaclass(abc.ABCMeta, object)):
    """The gcp api client interface"""

    @abc.abstractmethod
    def fetch_bigquery_dataset_policy(self, project_id,
                                      project_number, dataset_id):
        """Dataset policy Iterator for a dataset from gcp API call.

        Args:
            project_id (str): id of the project to query.
            project_number (str): number of the project to query.
            dataset_id (str): id of the dataset to query.
        """

    @abc.abstractmethod
    def fetch_bigquery_iam_policy(self, project_id, project_number, dataset_id):
        """Gets IAM policy of a bigquery dataset from gcp API call.

        Args:
            project_id (str): id of the project to query.
            project_number (str): number of the project to query.
            dataset_id (str): id of the dataset to query.
        """

    @abc.abstractmethod
    def iter_bigquery_datasets(self, project_number):
        """Iterate Datasets from GCP API.

        Args:
            project_number (str): number of the project to query.
        """

    @abc.abstractmethod
    def iter_bigquery_tables(self, dataset_reference):
        """Iterate Tables from GCP API.

        Args:
            dataset_reference (dict): The project and dataset ID to get
                                      bigquery tables.
        """

    @abc.abstractmethod
    def fetch_billing_account_iam_policy(self, account_id):
        """Gets IAM policy of a Billing Account from GCP API.

        Args:
            account_id (str): id of the billing account to get policy.
        """

    @abc.abstractmethod
    def fetch_billing_project_info(self, project_number):
        """Project Billing Info from gcp API call.

        Args:
            project_number (str): number of the project to query.
        """

    @abc.abstractmethod
    def iter_billing_accounts(self):
        """Iterate visible Billing Accounts in an organization from GCP API."""

    @abc.abstractmethod
    def iter_cloudsql_instances(self, project_id, project_number):
        """Iterate Cloud sql instances from GCP API.

        Args:
            project_id (str): id of the project to query.
            project_number (str): number of the project to query.
        """

    @abc.abstractmethod
    def is_compute_api_enabled(self, project_number):
        """Verifies the Compute API is enabled on a project.

        Args:
            project_number (str): number of the project to query.
        """

    @abc.abstractmethod
    def fetch_compute_ig_instances(self, project_number, instance_group_name,
                                   region=None, zone=None):
        """Get the instances for an instance group from GCP API.

        One and only one of zone (for zonal instance groups) and region
        (for regional instance groups) must be specified.

        Args:
            project_number (str): number of the project to query.
            instance_group_name (str): The instance group's name.
            region (str): The regional instance group's region.
            zone (str): The zonal instance group's zone.
        """

    @abc.abstractmethod
    def fetch_compute_project(self, project_number):
        """Fetch compute project data from GCP API.

        Args:
            project_number (str): number of the project to query.
        """

    @abc.abstractmethod
    def iter_compute_address(self, project_number):
        """Iterate Addresses from GCP API.

        Args:
            project_number (str): number of the project to query.
        """

    @abc.abstractmethod
    def iter_compute_autoscalers(self, project_number):
        """Iterate Autoscalers from GCP API.

        Args:
            project_number (str): number of the project to query.
        """

    @abc.abstractmethod
    def iter_compute_backendbuckets(self, project_number):
        """Iterate Backend buckets from GCP API.

        Args:
            project_number (str): number of the project to query.
        """

    @abc.abstractmethod
    def iter_compute_backendservices(self, project_number):
        """Iterate Backend services from GCP API.

        Args:
            project_number (str): number of the project to query.
        """

    @abc.abstractmethod
    def iter_compute_disks(self, project_number):
        """Iterate Compute Engine disks from GCP API.

        Args:
            project_number (str): number of the project to query.
        """

    @abc.abstractmethod
    def iter_compute_firewalls(self, project_number):
        """Iterate Compute Engine Firewalls from GCP API.

        Args:
            project_number (str): number of the project to query.
        """

    @abc.abstractmethod
    def iter_compute_forwardingrules(self, project_number):
        """Iterate Forwarding Rules from GCP API.

        Args:
            project_number (str): number of the project to query.
        """

    @abc.abstractmethod
    def iter_compute_healthchecks(self, project_number):
        """Iterate Health checks from GCP API.

        Args:
            project_number (str): number of the project to query.
        """

    @abc.abstractmethod
    def iter_compute_httphealthchecks(self, project_number):
        """Iterate HTTP Health checks from GCP API.

        Args:
            project_number (str): number of the project to query.
        """

    @abc.abstractmethod
    def iter_compute_httpshealthchecks(self, project_number):
        """Iterate HTTPS Health checks from GCP API.

        Args:
            project_number (str): number of the project to query.
        """

    @abc.abstractmethod
    def iter_compute_ig_managers(self, project_number):
        """Iterate Instance Group Manager from GCP API.

        Args:
            project_number (str): number of the project to query.
        """

    @abc.abstractmethod
    def iter_compute_images(self, project_number):
        """Iterate Images from GCP API.

        Args:
            project_number (str): number of the project to query.
        """

    @abc.abstractmethod
    def iter_compute_instancegroups(self, project_number):
        """Iterate Compute Engine groups from GCP API.

        Args:
            project_number (str): number of the project to query.
        """

    @abc.abstractmethod
    def iter_compute_instances(self, project_number):
        """Iterate compute engine instance from GCP API.

        Args:
            project_number (str): number of the project to query.
        """

    @abc.abstractmethod
    def iter_compute_instancetemplates(self, project_number):
        """Iterate Instance Templates from GCP API.

        Args:
            project_number (str): number of the project to query.
        """

    @abc.abstractmethod
    def iter_compute_interconnects(self, project_number):
        """Iterate Interconnects from GCP API.

        Args:
            project_number (str): number of the project to query.
        """

    @abc.abstractmethod
    def iter_compute_interconnect_attachments(self, project_number):
        """Iterate Interconnect Attachments from GCP API.

        Args:
            project_number (str): number of the project to query.
        """

    @abc.abstractmethod
    def iter_compute_licenses(self, project_number):
        """Iterate Licenses from GCP API.

        Args:
            project_number (str): number of the project to query.
        """

    @abc.abstractmethod
    def iter_compute_networks(self, project_number):
        """Iterate Networks from GCP API.

        Args:
            project_number (str): number of the project to query.
        """

    @abc.abstractmethod
    def iter_compute_project(self, project_number):
        """Iterate Project from GCP API.

        Will only ever return up to 1 result. Ensures compatibility with other
        resource iterators.

        Args:
            project_number (str): number of the project to query.
        """

    @abc.abstractmethod
    def iter_compute_routers(self, project_number):
        """Iterate Compute Engine routers from GCP API.

        Args:
            project_number (str): number of the project to query.
        """

    @abc.abstractmethod
    def iter_compute_snapshots(self, project_number):
        """Iterate Compute Engine snapshots from GCP API.

        Args:
            project_number (str): number of the project to query.
        """

    @abc.abstractmethod
    def iter_compute_sslcertificates(self, project_number):
        """Iterate SSL Certificates from GCP API.

        Args:
            project_number (str): number of the project to query.
        """

    @abc.abstractmethod
    def iter_compute_subnetworks(self, project_number):
        """Iterate Subnetworks from GCP API.

        Args:
            project_number (str): number of the project to query.
        """

    @abc.abstractmethod
    def iter_compute_targethttpproxies(self, project_number):
        """Iterate Target HTTP proxies from GCP API.

        Args:
            project_number (str): number of the project to query.
        """

    @abc.abstractmethod
    def iter_compute_targethttpsproxies(self, project_number):
        """Iterate Target HTTPS proxies from GCP API.

        Args:
            project_number (str): number of the project to query.
        """

    @abc.abstractmethod
    def iter_compute_targetinstances(self, project_number):
        """Iterate Target Instances from GCP API.

        Args:
            project_number (str): number of the project to query.
        """

    @abc.abstractmethod
    def iter_compute_targetpools(self, project_number):
        """Iterate Target Pools from GCP API.

        Args:
            project_number (str): number of the project to query.
        """

    @abc.abstractmethod
    def iter_compute_targetsslproxies(self, project_number):
        """Iterate Target SSL proxies from GCP API.

        Args:
            project_number (str): number of the project to query.
        """

    @abc.abstractmethod
    def iter_compute_targettcpproxies(self, project_number):
        """Iterate Target TCP proxies from GCP API.

        Args:
            project_number (str): number of the project to query.
        """

    @abc.abstractmethod
    def iter_compute_targetvpngateways(self, project_number):
        """Iterate Target VPN Gateways from GCP API.

        Args:
            project_number (str): number of the project to query.
        """

    @abc.abstractmethod
    def iter_compute_urlmaps(self, project_number):
        """Iterate URL maps from GCP API.

        Args:
            project_number (str): number of the project to query.
        """

    @abc.abstractmethod
    def iter_compute_vpntunnels(self, project_number):
        """Iterate VPN tunnels from GCP API.

        Args:
            project_number (str): number of the project to query.
        """

    @abc.abstractmethod
    def fetch_container_serviceconfig(self, project_id, zone=None,
                                      location=None):
        """Fetch Kubernetes Engine per zone service config from GCP API.

        Args:
            project_id (str): id of the project to query.
            zone (str): zone of the Kubernetes Engine.
            location (str): location of the Kubernetes Engine.
        """

    @abc.abstractmethod
    def iter_container_clusters(self, project_number):
        """Iterate Kubernetes Engine Cluster from GCP API.

        Args:
            project_number (str): number of the project to query.
        """

    @abc.abstractmethod
    def fetch_crm_folder(self, folder_id):
        """Fetch Folder data from GCP API.

        Args:
            folder_id (str): id of the folder to query.
        """

    @abc.abstractmethod
    def fetch_crm_folder_iam_policy(self, folder_id):
        """Folder IAM policy in a folder from gcp API call.

        Args:
            folder_id (str): id of the folder to get policy.
        """

    @abc.abstractmethod
    def fetch_crm_organization(self, org_id):
        """Fetch Organization data from GCP API.

        Args:
            org_id (str): id of the organization to get.
        """

    @abc.abstractmethod
    def fetch_crm_organization_iam_policy(self, org_id):
        """Organization IAM policy from gcp API call.

        Args:
            org_id (str): id of the organization to get policy.
        """

    @abc.abstractmethod
    def fetch_crm_project(self, project_number):
        """Fetch Project data from GCP API.

        Args:
            project_number (str): number of the project to query.
        """

    @abc.abstractmethod
    def fetch_crm_project_iam_policy(self, project_number):
        """Project IAM policy from gcp API call.

        Args:
            project_number (str): number of the project to query.
        """

    @abc.abstractmethod
    def iter_crm_folder_org_policies(self, folder_id):
        """Folder organization policies from gcp API call.

        Args:
            folder_id (str): id of the folder to get policy.
        """

    @abc.abstractmethod
    def iter_crm_folders(self, parent_id):
        """Iterate Folders from GCP API.

        Args:
            parent_id (str): id of the parent of the folder.
        """

    @abc.abstractmethod
    def iter_crm_organization_org_policies(self, org_id):
        """Organization organization policies from gcp API call.

        Args:
            org_id (str): id of the organization to get policy.
        """

    @abc.abstractmethod
    def iter_crm_project_liens(self, project_number):
        """Iterate Liens from GCP API.

        Args:
            project_number (str): number of the parent project of the lien.
        """

    @abc.abstractmethod
    def iter_crm_project_org_policies(self, project_number):
        """Project organization policies from gcp API call.

        Args:
            project_number (str): number of the parent project of the policy.
        """

    @abc.abstractmethod
    def iter_crm_projects(self, parent_type, parent_id):
        """Iterate Projects from GCP API.

        Args:
            parent_type (str): type of the parent, "folder" or "organization".
            parent_id (str): id of the parent of the folder.
        """

    @abc.abstractmethod
    def fetch_dataproc_cluster_iam_policy(self, cluster):
        """Fetch Dataproc Cluster IAM Policy from GCP API.

        Args:
            cluster (str): The Dataproc cluster to query, must be in the format
                projects/{PROJECT_ID}/regions/{REGION}/clusters/{CLUSTER_NAME}
        """

    @abc.abstractmethod
    def iter_dataproc_clusters(self, project_id, region=None):
        """Iterate Dataproc clusters from GCP API.

        Args:
            project_id (str): id of the project to query.
            region (str): The region to query. Not required when using Cloud
                Asset API.
        """

    @abc.abstractmethod
    def iter_dns_managedzones(self, project_number):
        """Iterate CloudDNS Managed Zones from GCP API.

        Args:
            project_number (str): number of the parent project.
        """

    @abc.abstractmethod
    def iter_dns_policies(self, project_number):
        """Iterate CloudDNS Policies from GCP API.

        Args:
            project_number (str): number of the parent project of the policy.
        """

    @abc.abstractmethod
    def fetch_gae_app(self, project_id):
        """Fetch the AppEngine App.

        Args:
            project_id (str): id of the project to query.
        """

    @abc.abstractmethod
    def iter_gae_instances(self, project_id, service_id, version_id):
        """Iterate gae instances from GCP API.

        Args:
            project_id (str): id of the project to query.
            service_id (str): id of the appengine service.
            version_id (str): id of the appengine version.
        """

    @abc.abstractmethod
    def iter_gae_services(self, project_id):
        """Iterate gae services from GCP API.

        Args:
            project_id (str): id of the project to query.
        """

    @abc.abstractmethod
    def iter_gae_versions(self, project_id, service_id):
        """Iterate gae versions from GCP API.

        Args:
            project_id (str): id of the project to query.
            service_id (str): id of the appengine service.
        """

    @abc.abstractmethod
    def iter_gsuite_group_members(self, group_key):
        """Iterate Gsuite group members from GCP API.

        Args:
            group_key (str): key of the group to get.
        """

    @abc.abstractmethod
    def fetch_gsuite_groups_settings(self, group_email):
        """Fetch Gsuite groups settings from GCP API.

        Args:
            group_email (str): Gsuite group email.
        """

    @abc.abstractmethod
    def iter_gsuite_groups(self, gsuite_id):
        """Iterate Gsuite groups from GCP API.

        Args:
            gsuite_id (str): Gsuite id.
        """

    @abc.abstractmethod
    def iter_gsuite_users(self, gsuite_id):
        """Iterate Gsuite users from GCP API.

        Args:
            gsuite_id (str): Gsuite id.
        """

    @abc.abstractmethod
    def fetch_iam_serviceaccount_iam_policy(self, name, unique_id):
        """Service Account IAM policy from gcp API call.

        Args:
            name (str): The service account name to query, must be in the format
                projects/{PROJECT_ID}/serviceAccounts/{SERVICE_ACCOUNT_EMAIL}
            unique_id (str): The unique id of the service account.
        """

    @abc.abstractmethod
    def iter_iam_curated_roles(self):
        """Iterate Curated roles in an organization from GCP API.
        """

    @abc.abstractmethod
    def iter_iam_organization_roles(self, org_id):
        """Iterate Organization roles from GCP API.

        Args:
            org_id (str): id of the organization to get.
        """

    @abc.abstractmethod
    def iter_iam_project_roles(self, project_id, project_number):
        """Iterate Project roles in a project from GCP API.

        Args:
            project_id (str): id of the project to query.
            project_number (str): number of the project to query.
        """

    @abc.abstractmethod
    def iter_iam_serviceaccount_exported_keys(self, name):
        """Iterate Service Account User Managed Keys from GCP API.

        Args:
            name (str): name of the service account.
        """

    @abc.abstractmethod
    def iter_iam_serviceaccounts(self, project_id, project_number):
        """Iterate Service Accounts in a project from GCP API.

        Args:
            project_id (str): id of the project to query.
            project_number (str): number of the project to query.
        """

    @abc.abstractmethod
    def fetch_kms_cryptokey_iam_policy(self, cryptokey):
        """Fetch KMS Cryptokey IAM Policy from GCP API.

        Args:
            cryptokey (str): The KMS cryptokey to query, must be in the format
                projects/{PROJECT_ID}/locations/{LOCATION}/keyRings/{RING_NAME}/
                cryptoKeys/{CRYPTOKEY_NAME}
        """

    @abc.abstractmethod
    def fetch_kms_keyring_iam_policy(self, keyring):
        """Fetch KMS Keyring IAM Policy from GCP API.

        Args:
            keyring (str): The KMS keyring to query, must be in the format
                projects/{PROJECT_ID}/locations/{LOCATION}/keyRings/{RING_NAME}
        """

    @abc.abstractmethod
    def iter_kms_cryptokeys(self, parent):
        """Iterate KMS Cryptokeys in a keyring from GCP API.

        Args:
            parent (str): The KMS keyring to query, must be in the format
                projects/{PROJECT_ID}/locations/{LOCATION}/keyRings/{RING_NAME}
        """

    @abc.abstractmethod
    def iter_kms_cryptokeyversions(self, parent):
        """Iterate KMS Cryptokey Versions from GCP API.

        Args:
            parent (str): The KMS keyring to query, must be in the format
                projects/{PROJECT_ID}/locations/{LOCATION}/keyRings/{RING_NAME}/
                cryptoKeys/{CRYPTOKEY_NAME}
        """

    @abc.abstractmethod
    def iter_kms_keyrings(self, project_id, location=None):
        """Iterate KMS Keyrings in a project from GCP API.

        Args:
            project_id (str): id of the project to query.
            location (str): The location to query. Not required when
                using Cloud Asset API.
        """

    @abc.abstractmethod
    def iter_kubernetes_nodes(self, project_id, zone, cluster):
        """Iterate k8s nodes in a cluster from GCP API.

         Args:
            project_id (str): id of the project to query.
            zone (str): The zone the cluster is in.
            cluster (str): The cluster name.
        """

    @abc.abstractmethod
    def iter_kubernetes_pods(self, project_id, zone, cluster, namespace):
        """Iterate k8s pods in a namespace from GCP API.

         Args:
            project_id (str): id of the project to query.
            zone (str): The zone the cluster is in.
            cluster (str): The cluster name.
            namespace (str): The namespace name.
        """

    @abc.abstractmethod
    def iter_kubernetes_namespaces(self, project_id, zone, cluster):
        """Iterate k8s namespaces in a cluster from GCP API.

         Args:
            project_id (str): id of the project to query.
            zone (str): The zone the cluster is in.
            cluster (str): The cluster name.
        """

    @abc.abstractmethod
    def iter_kubernetes_roles(self, project_id, zone, cluster, namespace):
        """Iterate k8s roles in a namespace from GCP API.

         Args:
            project_id (str): id of the project to query.
            zone (str): The zone the cluster is in.
            cluster (str): The cluster name.
            namespace (str): The namespace name.
        """

    @abc.abstractmethod
    def iter_kubernetes_rolebindings(self,
                                     project_id,
                                     zone,
                                     cluster,
                                     namespace):
        """Iterate k8s role bindings in a namespace from GCP API.

         Args:
            project_id (str): id of the project to query.
            zone (str): The zone the cluster is in.
            cluster (str): The cluster name.
            namespace (str): The namespace name.
        """

    @abc.abstractmethod
    def iter_kubernetes_clusterroles(self, project_id, zone, cluster):
        """Iterate k8s cluster roles in a cluster from GCP API.

         Args:
            project_id (str): id of the project to query.
            zone (str): The zone the cluster is in.
            cluster (str): The cluster name
        """

    @abc.abstractmethod
    def iter_kubernetes_clusterrolebindings(self, project_id, zone, cluster):
        """Iterate k8s cluster role bindings in a cluster from GCP API.
           data.

        Args:
            project_id (str): id of the project to query.
            zone (str): The zone the cluster is in.
            cluster (str): The cluster name
        """

    @abc.abstractmethod
    def fetch_pubsub_subscription_iam_policy(self, name):
        """PubSub Subscription IAM policy from gcp API call.

        Args:
            name (str): The pubsub topic to query, must be in the format
               projects/{PROJECT_ID}/subscriptions/{SUBSCRIPTION_NAME}
        """

    @abc.abstractmethod
    def fetch_pubsub_topic_iam_policy(self, name):
        """PubSub Topic IAM policy from gcp API call.

        Args:
            name (str): The pubsub topic to query, must be in the format
                projects/{PROJECT_ID}/topics/{TOPIC_NAME}
        """

    @abc.abstractmethod
    def iter_pubsub_subscriptions(self, project_id, project_number):
        """Iterate PubSub subscriptions from GCP API.

        Args:
            project_id (str): id of the project to query.
            project_number (str): number of the project to query.
        """

    @abc.abstractmethod
    def iter_pubsub_topics(self, project_id, project_number):
        """Iterate PubSub topics from GCP API.

        Args:
            project_id (str): id of the project to query.
            project_number (str): number of the project to query.
        """

    @abc.abstractmethod
    def fetch_services_enabled_apis(self, project_number):
        """Project enabled API services from gcp API call.

        Args:
            project_number (str): number of the project to query.
        """

    @abc.abstractmethod
    def iter_spanner_instances(self, project_number):
        """Iterate Spanner Instances from GCP API.

        Args:
            project_number (str): number of the project to query.
        """

    @abc.abstractmethod
    def iter_spanner_databases(self, parent):
        """Iterate Spanner Databases from GCP API.

        Args:
            parent (str): parent spanner instance to query.
        """

    @abc.abstractmethod
    def iter_stackdriver_billing_account_sinks(self, acct_id):
        """Iterate Billing Account logging sinks from GCP API.

        Args:
            acct_id (str): id of the billing account to query.
        """

    @abc.abstractmethod
    def iter_stackdriver_folder_sinks(self, folder_id):
        """Iterate Folder logging sinks from GCP API.

        Args:
            folder_id (str): id of the folder to query.
        """

    @abc.abstractmethod
    def iter_stackdriver_organization_sinks(self, org_id):
        """Iterate Organization logging sinks from GCP API.

        Args:
            org_id (str): id of the organization to query.
        """

    @abc.abstractmethod
    def iter_stackdriver_project_sinks(self, project_number):
        """Iterate Project logging sinks from GCP API.

        Args:
            project_number (str): number of the project to query.
        """

    @abc.abstractmethod
    def fetch_storage_bucket_acls(self, bucket_id, project_id, project_number):
        """Bucket Access Controls from GCP API.

        Args:
            bucket_id (str): id of the bucket to query.
            project_id (str): id of the project to query.
            project_number (str): number of the project to query.
        """

    @abc.abstractmethod
    def fetch_storage_bucket_iam_policy(self, bucket_id):
        """Bucket IAM policy Iterator from gcp API call.

        Args:
            bucket_id (str): id of the bucket to query.
        """

    @abc.abstractmethod
    def fetch_storage_object_iam_policy(self, bucket_name, object_name):
        """Object IAM policy Iterator for an object from gcp API call.

        Args:
            bucket_name (str): name of the bucket.
            object_name (str): name of the object.
        """

    @abc.abstractmethod
    def iter_storage_buckets(self, project_number):
        """Iterate Buckets from GCP API.

        Args:
            project_number (str): number of the project to query.
        """

    @abc.abstractmethod
    def iter_storage_objects(self, bucket_id):
        """Iterate Objects from GCP API.

        Args:
            bucket_id (str): id of the bucket to get.
        """


def create_lazy(attribute, factory):
    """Create attributes right before they are needed.

    Args:
        attribute (str): Attribute name to check/create.
        factory (function): Factory to create object.

    Returns:
        function: Decorator.
    """
    def f_wrapper(func):
        """Create decorator.

        Args:
            func (function): Function to wrap.

        Returns:
            function: Decorator.
        """

        def wrapper(*args, **kwargs):
            """Decorator implementation.

            Args:
                *args (list): Original func arguments.
                **kwargs (dict): Original func arguments.

            Returns:
                object: Result produced by the wrapped func.
            """
            this = args[0]
            if not hasattr(this, attribute) or not getattr(this, attribute):
                setattr(this, attribute, factory(this))
            return func(*args, **kwargs)
        return wrapper
    return f_wrapper


def is_api_disabled(config, api_name):
    """Check if api_name is disabled in the config.

    Args:
        config (dict): GCP API client configuration.
        api_name (str): The name of the GCP api to check.

    Returns:
        bool: True if the API is disabled in the configuration, else False.
    """
    return config.get(api_name, {}).get('disable_polling', False)


class ApiClientImpl(ApiClient):
    """The gcp api client Implementation"""

    def __init__(self, config):
        """Initialize.

        Args:
            config (dict): GCP API client configuration.
        """
        self.ad = None
        self.appengine = None
        self.bigquery = None
        self.crm = None
        self.cloudbilling = None
        self.cloudsql = None
        self.compute = None
        self.container = None
        self.iam = None
        self.servicemanagement = None
        self.stackdriver_logging = None
        self.storage = None

        self.config = config

    def _create_ad(self):
        """Create admin directory API client.

        Returns:
            object: Client.

        Raises:
            ResourceNotSupported: Raised if polling is disabled for this API in
                the GCP API client configuration.
        """
        if is_api_disabled(self.config, admin_directory.API_NAME):
            raise ResourceNotSupported('Admin API disabled by server '
                                       'configuration.')
        return admin_directory.AdminDirectoryClient(self.config)

    def _create_groups_settings(self):
        """Create gsuite groups settings API client.

        Returns:
            object: Client.

        Raises:
            ResourceNotSupported: Raised if polling is disabled for this API in
                the GCP API client configuration.
        """
        if is_api_disabled(self.config, groups_settings.API_NAME):
            raise ResourceNotSupported('Groups Settings API disabled by server '
                                       'configuration.')
        return groups_settings.GroupsSettingsClient(self.config)

    def _create_appengine(self):
        """Create AppEngine API client.

        Returns:
            object: Client.

        Raises:
            ResourceNotSupported: Raised if polling is disabled for this API in
                the GCP API client configuration.
        """
        if is_api_disabled(self.config, appengine.API_NAME):
            raise ResourceNotSupported('AppEngine API disabled by server '
                                       'configuration.')
        return appengine.AppEngineClient(self.config)

    def _create_bq(self):
        """Create bigquery API client.

        Returns:
            object: Client.

        Raises:
            ResourceNotSupported: Raised if polling is disabled for this API in
                the GCP API client configuration.
        """
        if is_api_disabled(self.config, bigquery.API_NAME):
            raise ResourceNotSupported('Bigquery API disabled by server '
                                       'configuration.')
        return bigquery.BigQueryClient(self.config)

    def _create_crm(self):
        """Create resource manager API client.

        Returns:
            object: Client.

        Raises:
            ResourceNotSupported: Raised if polling is disabled for this API in
                the GCP API client configuration.
        """
        if is_api_disabled(self.config, cloud_resource_manager.API_NAME):
            raise ResourceNotSupported('Resource Manager API disabled by '
                                       'server configuration.')
        return cloud_resource_manager.CloudResourceManagerClient(self.config)

    def _create_cloudbilling(self):
        """Create cloud billing API client.

        Returns:
            object: Client.

        Raises:
            ResourceNotSupported: Raised if polling is disabled for this API in
                the GCP API client configuration.
        """
        if is_api_disabled(self.config, cloudbilling.API_NAME):
            raise ResourceNotSupported('Cloud Billing API disabled by server '
                                       'configuration.')
        return cloudbilling.CloudBillingClient(self.config)

    def _create_cloudsql(self):
        """Create cloud sql API client.

        Returns:
            object: Client.

        Raises:
            ResourceNotSupported: Raised if polling is disabled for this API in
                the GCP API client configuration.
        """
        if is_api_disabled(self.config, cloudsql.API_NAME):
            raise ResourceNotSupported('CloudSQL Admin API disabled by server '
                                       'configuration.')
        return cloudsql.CloudsqlClient(self.config)

    def _create_compute(self):
        """Create compute API client.

        Returns:
            object: Client.

        Raises:
            ResourceNotSupported: Raised if polling is disabled for this API in
                the GCP API client configuration.
        """
        if is_api_disabled(self.config, compute.API_NAME):
            raise ResourceNotSupported('Compute Engine API disabled by server '
                                       'configuration.')
        return compute.ComputeClient(self.config)

    def _create_container(self):
        """Create Kubernetes Engine API client.

        Returns:
            object: Client.

        Raises:
            ResourceNotSupported: Raised if polling is disabled for this API in
                the GCP API client configuration.
        """
        if is_api_disabled(self.config, container.API_NAME):
            raise ResourceNotSupported('Kubernetes Engine API disabled by '
                                       'server configuration.')
        return container.ContainerClient(self.config)

    def _create_iam(self):
        """Create IAM API client.

        Returns:
            object: Client.

        Raises:
            ResourceNotSupported: Raised if polling is disabled for this API in
                the GCP API client configuration.
        """
        if is_api_disabled(self.config, iam.API_NAME):
            raise ResourceNotSupported('IAM API disabled by server '
                                       'configuration.')
        return iam.IAMClient(self.config)

    def _create_servicemanagement(self):
        """Create servicemanagement API client.

        Returns:
            object: Client.

        Raises:
            ResourceNotSupported: Raised if polling is disabled for this API in
                the GCP API client configuration.
        """
        if is_api_disabled(self.config, servicemanagement.API_NAME):
            raise ResourceNotSupported('Service Management API disabled by '
                                       'server configuration.')
        return servicemanagement.ServiceManagementClient(self.config)

    def _create_stackdriver_logging(self):
        """Create stackdriver_logging API client.

        Returns:
            object: Client.

        Raises:
            ResourceNotSupported: Raised if polling is disabled for this API in
                the GCP API client configuration.
        """
        if is_api_disabled(self.config, stackdriver_logging.API_NAME):
            raise ResourceNotSupported('Stackdriver Logging API disabled by '
                                       'server configuration.')
        return stackdriver_logging.StackdriverLoggingClient(self.config)

    def _create_storage(self):
        """Create storage API client.

        Returns:
            object: Client.

        Raises:
            ResourceNotSupported: Raised if polling is disabled for this API in
                the GCP API client configuration.
        """
        if is_api_disabled(self.config, storage.API_NAME):
            raise ResourceNotSupported('Storage API disabled by server '
                                       'configuration.')
        return storage.StorageClient(self.config)

    @create_lazy('bigquery', _create_bq)
    def fetch_bigquery_dataset_policy(self, project_id,
                                      project_number, dataset_id):
        """Dataset policy Iterator for a dataset from gcp API call.

        Args:
            project_id (str): id of the project to query.
            project_number (str): number of the project to query.
            dataset_id (str): id of the dataset to query.

        Returns:
            Tuple[dict, AssetMetadata]: Dataset Policy and asset
                metadata that defaults to None for all GCP clients.
        """
        del project_id

        return self.bigquery.get_dataset_access(
            project_number, dataset_id), None

    def fetch_bigquery_iam_policy(self, project_id, project_number, dataset_id):
        """Gets IAM policy of a bigquery dataset from gcp API call.

        Args:
            project_id (str): id of the project to query.
            project_number (str): number of the project to query.
            dataset_id (str): id of the dataset to query.

        Raises:
            ResourceNotSupported: Raised for all calls using this class.
        """
        raise ResourceNotSupported('Bigquery Dataset IAM policy is not '
                                   'supported by this API client')

    @create_lazy('bigquery', _create_bq)
    def iter_bigquery_datasets(self, project_number):
        """Iterate Datasets from GCP API.

        Args:
            project_number (str): number of the project to query.

        Yields:
            Tuple[dict, AssetMetadata]: Generator of datasets and asset
                metadata that defaults to None for all GCP clients.
        """
        for dataset in self.bigquery.get_datasets_for_projectid(project_number):
            yield dataset, None

    @create_lazy('bigquery', _create_bq)
    def iter_bigquery_tables(self, dataset_reference):
        """Iterate Tables from GCP API.

        Args:
            dataset_reference (dict): The project and dataset ID to get
                                      bigquery tables.

        Yields:
            Tuple[dict, AssetMetadata]: Generator of tables and asset
                metadata that defaults to None for all GCP clients.
        """
        for table in self.bigquery.get_tables(dataset_reference['projectId'],
                                              dataset_reference['datasetId']):
            yield table, None

    @create_lazy('cloudbilling', _create_cloudbilling)
    def fetch_billing_account_iam_policy(self, account_id):
        """Gets IAM policy of a Billing Account from GCP API.

        Args:
            account_id (str): id of the billing account to get policy.

        Returns:
            Tuple[dict, AssetMetadata]: Billing Account IAM policy and asset
                metadata that defaults to None for all GCP clients.
        """
        return (
            self.cloudbilling.get_billing_acct_iam_policies(account_id), None)

    @create_lazy('cloudbilling', _create_cloudbilling)
    def fetch_billing_project_info(self, project_number):
        """Project Billing Info from gcp API call.

        Args:
            project_number (str): number of the project to query.

        Returns:
            Tuple[dict, AssetMetadata]: Project Billing Info resource and asset
                metadata that defaults to None for all GCP clients.
        """
        return self.cloudbilling.get_billing_info(project_number), None

    @create_lazy('cloudbilling', _create_cloudbilling)
    def iter_billing_accounts(self):
        """Iterate visible Billing Accounts in an organization from GCP API.

        Yields:
            Tuple[dict, AssetMetadata]: Generator of billing accounts and asset
                metadata that defaults to None for all GCP clients.
        """
        for account in self.cloudbilling.get_billing_accounts():
            yield account, None

    @create_lazy('cloudsql', _create_cloudsql)
    def iter_cloudsql_instances(self, project_id, project_number):
        """Iterate Cloud sql instances from GCP API.

        Args:
            project_id (str): id of the project to query.
            project_number (str): number of the project to query.

        Yields:
            Tuple[dict, AssetMetadata]: Generator of cloudsql instance and
                asset metadata that defaults to None for all GCP clients.
        """
        del project_id  # Not used by the API client
        for item in self.cloudsql.get_instances(project_number):
            yield item, None

    @create_lazy('compute', _create_compute)
    def is_compute_api_enabled(self, project_number):
        """Verifies the Compute API is enabled on a project.

        Args:
            project_number (str): number of the project to query.

        Returns:
            bool: True if API is enabled, else False.
        """
        return self.compute.is_api_enabled(project_number)

    @create_lazy('compute', _create_compute)
    def fetch_compute_ig_instances(self, project_number, instance_group_name,
                                   region=None, zone=None):
        """Get the instances for an instance group from GCP API.

        One and only one of zone (for zonal instance groups) and region
        (for regional instance groups) must be specified.

        Args:
            project_number (str): number of the project to query.
            instance_group_name (str): The instance group's name.
            region (str): The regional instance group's region.
            zone (str): The zonal instance group's zone.

        Returns:
            Tuple[list, AssetMetadata]: instance URLs for this instance group
                and asset metadata that defaults to None for all GCP clients.
        """
        return self.compute.get_instance_group_instances(project_number,
                                                         instance_group_name,
                                                         region,
                                                         zone), None

    @create_lazy('compute', _create_compute)
    def fetch_compute_project(self, project_number):
        """Fetch compute project data from GCP API.

        Args:
            project_number (str): number of the project to query.

        Returns:
            Tuple[dict, AssetMetadata]: Compute project metadata resource and
                asset metadata that defaults to None for all GCP clients.
<<<<<<< HEAD
        """
        return self.compute.get_project(project_number), None

    def iter_compute_address(self, project_number):
        """Iterate Addresses from GCP API.

        Args:
            project_number (str): number of the project to query.

        Raises:
            ResourceNotSupported: Raised for all calls using this class.
        """
        raise ResourceNotSupported('Compute Addresses are not supported by '
                                   'this API client')
=======
        """
        return self.compute.get_project(project_number), None
>>>>>>> 619cac7f

    def iter_compute_autoscalers(self, project_number):
        """Iterate Autoscalers from GCP API.

        Args:
            project_number (str): number of the project to query.

        Raises:
            ResourceNotSupported: Raised for all calls using this class.
        """
        raise ResourceNotSupported('Compute Autoscalers are not supported by '
                                   'this API client')

    def iter_compute_backendbuckets(self, project_number):
        """Iterate Backend buckets from GCP API.

        Args:
            project_number (str): number of the project to query.

        Raises:
            ResourceNotSupported: Raised for all calls using this class.
        """
        raise ResourceNotSupported('Compute BackendBuckets are not supported '
                                   'by this API client')

    @create_lazy('compute', _create_compute)
    def iter_compute_backendservices(self, project_number):
        """Iterate Backend services from GCP API.

        Args:
            project_number (str): number of the project to query.

        Yields:
            Tuple[dict, AssetMetadata]: Generator of backend service and
                asset metadata that defaults to None for all GCP clients.
        """
        for backendservice in self.compute.get_backend_services(project_number):
            yield backendservice, None

    @create_lazy('compute', _create_compute)
    def iter_compute_disks(self, project_number):
        """Iterate Compute Engine disks from GCP API.

        Args:
            project_number (str): number of the project to query.

        Yields:
            Tuple[dict, AssetMetadata]: Generator of compute disk and
                asset metadata that defaults to None for all GCP clients.
        """
        for disk in self.compute.get_disks(project_number):
            yield disk, None

    @create_lazy('compute', _create_compute)
    def iter_compute_firewalls(self, project_number):
        """Iterate Compute Engine Firewalls from GCP API.

        Args:
            project_number (str): number of the project to query.

        Yields:
            Tuple[dict, AssetMetadata]: Generator of Compute Engine Firewall
                and asset metadata that defaults to None for all GCP clients.
        """
        for rule in self.compute.get_firewall_rules(project_number):
            yield rule, None

    @create_lazy('compute', _create_compute)
    def iter_compute_forwardingrules(self, project_number):
        """Iterate Forwarding Rules from GCP API.

        Args:
            project_number (str): number of the project to query.

        Yields:
            Tuple[dict, AssetMetadata]: Generator of forwarding rule resources
                and asset metadata that defaults to None for all GCP clients.
        """
        for forwardingrule in self.compute.get_forwarding_rules(project_number):
            yield forwardingrule, None

    def iter_compute_healthchecks(self, project_number):
        """Iterate Health checks from GCP API.

        Args:
            project_number (str): number of the project to query.

        Raises:
            ResourceNotSupported: Raised for all calls using this class.
        """
        raise ResourceNotSupported('Compute HealthChecks are not supported by '
                                   'this API client')

    def iter_compute_httphealthchecks(self, project_number):
        """Iterate HTTP Health checks from GCP API.

        Args:
            project_number (str): number of the project to query.

        Raises:
            ResourceNotSupported: Raised for all calls using this class.
        """
        raise ResourceNotSupported('Compute HttpHealthChecks are not supported '
                                   'by this API client')

    def iter_compute_httpshealthchecks(self, project_number):
        """Iterate HTTPS Health checks from GCP API.

        Args:
            project_number (str): number of the project to query.

        Raises:
            ResourceNotSupported: Raised for all calls using this class.
        """
        raise ResourceNotSupported('Compute HttpsHealthChecks are not '
                                   'supported by this API client')

    @create_lazy('compute', _create_compute)
    def iter_compute_ig_managers(self, project_number):
        """Iterate Instance Group Manager from GCP API.

        Args:
            project_number (str): number of the project to query.

        Yields:
            Tuple[dict, AssetMetadata]: Generator of instance group manager
                resources and asset metadata that defaults to None for
                all GCP clients.
        """
        for igmanager in self.compute.get_instance_group_managers(
                project_number):
            yield igmanager, None

    @create_lazy('compute', _create_compute)
    def iter_compute_images(self, project_number):
        """Iterate Images from GCP API.

        Args:
            project_number (str): number of the project to query.

        Yields:
            Tuple[dict, AssetMetadata]: Generator of image resources resources
                and asset metadata that defaults to None for all GCP clients.
        """
        for image in self.compute.get_images(project_number):
            yield image, None

    @create_lazy('compute', _create_compute)
    def iter_compute_instancegroups(self, project_number):
        """Iterate Compute Engine groups from GCP API.

        Args:
            project_number (str): number of the project to query.

        Yields:
            Tuple[dict, AssetMetadata]: Generator of Compute Instance group
                and asset metadata that defaults to None for all GCP clients.
        """
        for instancegroup in self.compute.get_instance_groups(
                project_number, include_instance_urls=False):
            yield instancegroup, None

    @create_lazy('compute', _create_compute)
    def iter_compute_instances(self, project_number):
        """Iterate compute engine instance from GCP API.

        Args:
            project_number (str): number of the project to query.

        Yields:
            Tuple[dict, AssetMetadata]: Generator of Compute Engine Instance
                and asset metadata that defaults to None for all GCP clients.
        """
        for instance in self.compute.get_instances(project_number):
            yield instance, None

    @create_lazy('compute', _create_compute)
    def iter_compute_instancetemplates(self, project_number):
        """Iterate Instance Templates from GCP API.

        Args:
            project_number (str): number of the project to query.

        Yields:
            Tuple[dict, AssetMetadata]: Generator of instance template
                resources and asset metadata that defaults to None
                for all GCP clients.
        """
        for instancetemplate in self.compute.get_instance_templates(
                project_number):
            yield instancetemplate, None
<<<<<<< HEAD

    def iter_compute_interconnects(self, project_number):
        """Iterate Interconnects from GCP API.

        Args:
            project_number (str): number of the project to query.

        Raises:
            ResourceNotSupported: Raised for all calls using this class.
        """
        raise ResourceNotSupported('Compute Interconnects are not supported '
                                   'by this API client')

    def iter_compute_interconnect_attachments(self, project_number):
        """Iterate Interconnect Attachments from GCP API.

        Args:
            project_number (str): number of the project to query.

        Raises:
            ResourceNotSupported: Raised for all calls using this class.
        """
        raise ResourceNotSupported('Compute Interconnect Attachments '
                                   'are not supported by this API client')
=======
>>>>>>> 619cac7f

    def iter_compute_licenses(self, project_number):
        """Iterate Licenses from GCP API.

        Args:
            project_number (str): number of the project to query.

        Raises:
            ResourceNotSupported: Raised for all calls using this class.
        """
        raise ResourceNotSupported('Compute Licenses are not supported by '
                                   'this API client')

    @create_lazy('compute', _create_compute)
    def iter_compute_networks(self, project_number):
        """Iterate Networks from GCP API.

        Args:
            project_number (str): number of the project to query.

        Yields:
            Tuple[dict, AssetMetadata]: Generator of network resources
                and asset metadata that defaults to None for all GCP clients.
        """
        for network in self.compute.get_networks(project_number):
            yield network, None

    def iter_compute_project(self, project_number):
        """Iterate Project from GCP API.

        Will only ever return up to 1 result. Ensures compatibility with other
        resource iterators.

        Args:
            project_number (str): number of the project to query.

        Yields:
            Tuple[dict, AssetMetadata]: Generator of compute project resources
                and asset metadata that defaults to None for all GCP clients.
        """
        yield self.fetch_compute_project(project_number)

    def iter_compute_routers(self, project_number):
        """Iterate Compute Engine routers from GCP API.

        Args:
            project_number (str): number of the project to query.

        Raises:
            ResourceNotSupported: Raised for all calls using this class.
        """
        raise ResourceNotSupported('Compute Routers are not supported '
                                   'by this API client')

    @create_lazy('compute', _create_compute)
    def iter_compute_snapshots(self, project_number):
        """Iterate Compute Engine snapshots from GCP API.

        Args:
            project_number (str): number of the project to query.

        Yields:
            Tuple[dict, AssetMetadata]: Generator of Compute Snapshots
                and asset metadata that defaults to None for all GCP clients.
        """
        for snapshot in self.compute.get_snapshots(project_number):
            yield snapshot, None

    def iter_compute_sslcertificates(self, project_number):
        """Iterate SSL Certificates from GCP API.

        Args:
            project_number (str): number of the project to query.

        Raises:
            ResourceNotSupported: Raised for all calls using this class.
        """
        raise ResourceNotSupported('Compute SslCertificates are not supported '
                                   'by this API client')

    @create_lazy('compute', _create_compute)
    def iter_compute_subnetworks(self, project_number):
        """Iterate Subnetworks from GCP API.

        Args:
            project_number (str): number of the project to query.

        Yields:
            Tuple[dict, AssetMetadata]: Generator of subnetwork resources
                and asset metadata that defaults to None for all GCP clients.
        """
        for subnetwork in self.compute.get_subnetworks(project_number):
            yield subnetwork, None

    def iter_compute_targethttpproxies(self, project_number):
        """Iterate Target HTTP proxies from GCP API.

        Args:
            project_number (str): number of the project to query.

        Raises:
            ResourceNotSupported: Raised for all calls using this class.
        """
        raise ResourceNotSupported('Compute TargetHttpProxies are not '
                                   'supported by this API client')

    def iter_compute_targethttpsproxies(self, project_number):
        """Iterate Target HTTPS proxies from GCP API.

        Args:
            project_number (str): number of the project to query.

        Raises:
            ResourceNotSupported: Raised for all calls using this class.
        """
        raise ResourceNotSupported('Compute TargetHttpsProxies are not '
                                   'supported by this API client')

    def iter_compute_targetinstances(self, project_number):
        """Iterate Target Instances from GCP API.

        Args:
            project_number (str): number of the project to query.

        Raises:
            ResourceNotSupported: Raised for all calls using this class.
        """
        raise ResourceNotSupported('Compute TargetInstances are not '
                                   'supported by this API client')

    def iter_compute_targetpools(self, project_number):
        """Iterate Target Pools from GCP API.

        Args:
            project_number (str): number of the project to query.

        Raises:
            ResourceNotSupported: Raised for all calls using this class.
        """
        raise ResourceNotSupported('Compute TargetPools are not '
                                   'supported by this API client')

    def iter_compute_targetsslproxies(self, project_number):
        """Iterate Target SSL proxies from GCP API.

        Args:
            project_number (str): number of the project to query.

        Raises:
            ResourceNotSupported: Raised for all calls using this class.
        """
        raise ResourceNotSupported('Compute TargetSslProxies are not '
                                   'supported by this API client')

    def iter_compute_targettcpproxies(self, project_number):
        """Iterate Target TCP proxies from GCP API.

        Args:
            project_number (str): number of the project to query.

        Raises:
            ResourceNotSupported: Raised for all calls using this class.
        """
        raise ResourceNotSupported('Compute TargetTcpProxies are not '
                                   'supported by this API client')

    def iter_compute_targetvpngateways(self, project_number):
        """Iterate Target VPN Gateways from GCP API.

        Args:
            project_number (str): number of the project to query.

        Raises:
            ResourceNotSupported: Raised for all calls using this class.
        """
        raise ResourceNotSupported('Compute TargetVpnGateways are not '
                                   'supported by this API client')

    def iter_compute_urlmaps(self, project_number):
        """Iterate URL maps from GCP API.

        Args:
            project_number (str): number of the project to query.

        Raises:
            ResourceNotSupported: Raised for all calls using this class.
        """
        raise ResourceNotSupported('Compute UrlMaps are not supported by this '
                                   'API client')

    def iter_compute_vpntunnels(self, project_number):
        """Iterate VPN tunnels from GCP API.

        Args:
            project_number (str): number of the project to query.

        Raises:
            ResourceNotSupported: Raised for all calls using this class.
        """
        raise ResourceNotSupported('Compute VpnTunnels are not supported by '
                                   'this API client')

    @create_lazy('container', _create_container)
    def fetch_container_serviceconfig(self, project_id, zone=None,
                                      location=None):
        """Fetch Kubernetes Engine per zone service config from GCP API.

        Args:
            project_id (str): id of the project to query.
            zone (str): zone of the Kubernetes Engine.
            location (str): location of the Kubernetes Engine.

        Returns:
            Tuple[dict, AssetMetadata]: Generator of Kubernetes Engine Cluster
                resources and asset metadata that defaults to None for all
                GCP clients.
        """
        return self.container.get_serverconfig(project_id, zone=zone,
                                               location=location), None

    @create_lazy('container', _create_container)
    def iter_container_clusters(self, project_number):
        """Iterate Kubernetes Engine Cluster from GCP API.

        Args:
            project_number (str): number of the project to query.

        Yields:
            Tuple[dict, AssetMetadata]: Generator of Kubernetes Engine Cluster
                resources and asset metadata that defaults to None for all
                GCP clients.
        """
        for cluster in self.container.get_clusters(project_number):

            # Don't store the master auth data in the database.
            if 'masterAuth' in cluster:
                cluster['masterAuth'] = {
                    k: '[redacted]'
                    for k in list(cluster['masterAuth'].keys())}

            yield cluster, None

    @create_lazy('crm', _create_crm)
    def fetch_crm_folder(self, folder_id):
        """Fetch Folder data from GCP API.

        Args:
            folder_id (str): id of the folder to query.

        Returns:
            Tuple[dict, AssetMetadata]: Folder resource and asset
                metadata that defaults to None for all GCP clients.
        """
        return self.crm.get_folder(folder_id), None

    @create_lazy('crm', _create_crm)
    def fetch_crm_folder_iam_policy(self, folder_id):
        """Folder IAM policy in a folder from gcp API call.

        Args:
            folder_id (str): id of the folder to get policy.

        Returns:
            Tuple[dict, AssetMetadata]: Folder IAM policy and asset
                metadata that defaults to None for all GCP clients.
        """
        return self.crm.get_folder_iam_policies(folder_id), None

    @create_lazy('crm', _create_crm)
    def fetch_crm_organization(self, org_id):
        """Fetch Organization data from GCP API.

        Args:
            org_id (str): id of the organization to get.

        Returns:
            Tuple[dict, AssetMetadata]: Organization resource and asset
                metadata that defaults to None for all GCP clients.
        """
        return self.crm.get_organization(org_id), None

    @create_lazy('crm', _create_crm)
    def fetch_crm_organization_iam_policy(self, org_id):
        """Organization IAM policy from gcp API call.

        Args:
            org_id (str): id of the organization to get policy.

        Returns:
           Tuple[dict, AssetMetadata]: Organization IAM policy and asset
                metadata that defaults to None for all GCP clients.
        """
        return self.crm.get_org_iam_policies(org_id), None

    @create_lazy('crm', _create_crm)
    def fetch_crm_project(self, project_number):
        """Fetch Project data from GCP API.

        Args:
            project_number (str): number of the project to query.

        Returns:
            Tuple[dict, AssetMetadata]: Project resource and asset
                metadata that defaults to None for all GCP clients.
        """
        return self.crm.get_project(project_number), None

    @create_lazy('crm', _create_crm)
    def fetch_crm_project_iam_policy(self, project_number):
        """Project IAM policy from gcp API call.

        Args:
            project_number (str): number of the project to query.

        Returns:
            Tuple[dict, AssetMetadata]: Project IAM policy and asset
                metadata that defaults to None for all GCP clients.
        """
        return self.crm.get_project_iam_policies(project_number), None

    @create_lazy('crm', _create_crm)
    def iter_crm_folder_org_policies(self, folder_id):
        """Folder organization policies from gcp API call.

        Args:
            folder_id (str): id of the folder to get policy.

        Yields:
            Tuple[dict, AssetMetadata]: Generator of org policies and asset
                metadata that defaults to None for all GCP clients.
        """
        for org_policy in self.crm.get_folder_org_policies(folder_id):
            yield org_policy, None

    @create_lazy('crm', _create_crm)
    def iter_crm_folders(self, parent_id):
        """Iterate Folders from GCP API.

        Args:
            parent_id (str): id of the parent of the folder.

        Yields:
            Tuple[dict, AssetMetadata]: Generator of folders and asset
                metadata that defaults to None for all GCP clients.
        """
        for folder in self.crm.get_folders(parent_id):
            yield folder, None

    @create_lazy('crm', _create_crm)
    def iter_crm_organization_org_policies(self, org_id):
        """Organization organization policies from gcp API call.

        Args:
            org_id (str): id of the organization to get policy.

        Yields:
            Tuple[dict, AssetMetadata]: Generator of org policies and asset
                metadata that defaults to None for all GCP clients.
        """
        for org_policy in self.crm.get_org_org_policies(org_id):
            yield org_policy, None

    @create_lazy('crm', _create_crm)
    def iter_crm_project_liens(self, project_number):
        """Iterate Liens from GCP API.

        Args:
            project_number (str): number of the parent project of the lien.

        Yields:
            Tuple[dict, AssetMetadata]: Generator of liens and asset
                metadata that defaults to None for all GCP clients.
        """
        for lien in self.crm.get_project_liens(project_number):
            yield lien, None

    @create_lazy('crm', _create_crm)
    def iter_crm_project_org_policies(self, project_number):
        """Project organization policies from gcp API call.

        Args:
            project_number (str): number of the parent project of the policy.

        Yields:
            Tuple[dict, AssetMetadata]: Generator of org policies and asset
                metadata that defaults to None for all GCP clients.
        """
        for org_policy in self.crm.get_project_org_policies(project_number):
            yield org_policy, None

    @create_lazy('crm', _create_crm)
    def iter_crm_projects(self, parent_type, parent_id):
        """Iterate Projects from GCP API.

        Args:
            parent_type (str): type of the parent, "folder" or "organization".
            parent_id (str): id of the parent of the folder.

        Yields:
            Tuple[dict, AssetMetadata]: Generator of projects and asset
                metadata that defaults to None for all GCP clients.
        """
        for page in self.crm.get_projects(parent_id=parent_id,
                                          parent_type=parent_type):
            for project in page.get('projects', []):
                yield project, None

    def fetch_dataproc_cluster_iam_policy(self, cluster):
        """Fetch Dataproc Cluster IAM Policy from GCP API.

        Args:
            cluster (str): The Dataproc cluster to query, must be in the format
                projects/{PROJECT_ID}/regions/{REGION}/clusters/{CLUSTER_NAME}

        Raises:
            ResourceNotSupported: Raised for all calls using this class.
        """
        raise ResourceNotSupported('Cloud Dataproc Clusters are not supported '
                                   'by this API client')

    def iter_dataproc_clusters(self, project_id, region=None):
        """Iterate Dataproc clusters from GCP API.

        Args:
            project_id (str): id of the project to query.
            region (str): The region to query. Not required when using Cloud
                Asset API.

        Raises:
            ResourceNotSupported: Raised for all calls using this class.
        """
        raise ResourceNotSupported('Cloud Dataproc Clusters are not supported '
                                   'by this API client')

    def iter_dns_managedzones(self, project_number):
        """Iterate CloudDNS Managed Zones from GCP API.

        Args:
            project_number (str): number of the parent project.

        Raises:
            ResourceNotSupported: Raised for all calls using this class.
        """
        raise ResourceNotSupported('Cloud DNS Managed Zones are not supported '
                                   'by this API client')

    def iter_dns_policies(self, project_number):
        """Iterate CloudDNS Policies from GCP API.

        Args:
            project_number (str): number of the parent project of the policy.

        Raises:
            ResourceNotSupported: Raised for all calls using this class.
        """
        raise ResourceNotSupported('Cloud DNS Policies are not supported by '
                                   'this API client')

    @create_lazy('appengine', _create_appengine)
    def fetch_gae_app(self, project_id):
        """Fetch the AppEngine App.

        Args:
            project_id (str): id of the project to query.

        Returns:
            Tuple[dict, AssetMetadata]: AppEngine App resource and asset
                metadata that defaults to None for all GCP clients.
        """
        return self.appengine.get_app(project_id), None

    @create_lazy('appengine', _create_appengine)
    def iter_gae_instances(self, project_id, service_id, version_id):
        """Iterate gae instances from GCP API.

        Args:
            project_id (str): id of the project to query.
            service_id (str): id of the appengine service.
            version_id (str): version id of the appengine.

        Yields:
            Tuple[dict, AssetMetadata]:Generator of AppEngine Instance
                resources and asset metadata that defaults to None for
                all GCP clients.
        """
        for instance in self.appengine.list_instances(
                project_id, service_id, version_id):
            yield instance, None

    @create_lazy('appengine', _create_appengine)
    def iter_gae_services(self, project_id):
        """Iterate gae services from GCP API.

        Args:
            project_id (str): id of the project to query.

        Yields:
            Tuple[dict, AssetMetadata]: Generator of AppEngine Service
                resources and asset metadata that defaults to None for
                all GCP clients.
        """
        for service in self.appengine.list_services(project_id):
            yield service, None

    @create_lazy('appengine', _create_appengine)
    def iter_gae_versions(self, project_id, service_id):
        """Iterate gae versions from GCP API.

        Args:
            project_id (str): id of the project to query.
            service_id (str): id of the appengine service.

        Yields:
            Tuple[dict, AssetMetadata]: Generator of AppEngine Version
                resources and asset metadata that defaults to None for
                all GCP clients.
        """
        for version in self.appengine.list_versions(project_id, service_id):
            yield version, None

    @create_lazy('ad', _create_ad)
    def iter_gsuite_group_members(self, group_key):
        """Iterate Gsuite group members from GCP API.

        Args:
            group_key (str): key of the group to get.

        Yields:
            Tuple[dict, AssetMetadata]: Generator of group_member
                and asset metadata that defaults to None for
                all GCP clients.
        """
        for member in self.ad.get_group_members(group_key):
            yield member, None

    @create_lazy('ad', _create_ad)
    def iter_gsuite_groups(self, gsuite_id):
        """Iterate Gsuite groups from GCP API.

        Args:
            gsuite_id (str): Gsuite id.

        Yields:
            Tuple[dict, AssetMetadata]: Generator of groups
                and asset metadata that defaults to None for
                all GCP clients.
        """
        result = self.ad.get_groups(gsuite_id)
        for group in result:
            yield group, None

    @create_lazy('groups_settings', _create_groups_settings)
    def fetch_gsuite_groups_settings(self, group_email):
        """Retrieve Gsuite groups settings from GCP API.

        Args:
            group_email (str): Gsuite group email.

        Returns:
            dict: Dictionary of groups settings.
        """
        # pylint:disable=no-member
        return self.groups_settings.get_groups_settings(group_email)

    @create_lazy('ad', _create_ad)
    def iter_gsuite_users(self, gsuite_id):
        """Iterate Gsuite users from GCP API.

        Args:
            gsuite_id (str): Gsuite id.

        Yields:
            Tuple[dict, AssetMetadata]: Generator of users
                and asset metadata that defaults to None for
                all GCP clients.
        """
        for user in self.ad.get_users(gsuite_id):
            yield user, None

    @create_lazy('iam', _create_iam)
    def fetch_iam_serviceaccount_iam_policy(self, name, unique_id):
        """Service Account IAM policy from gcp API call.

        Args:
            name (str): The service account name to query, must be in the format
                projects/{PROJECT_ID}/serviceAccounts/{SERVICE_ACCOUNT_EMAIL}
            unique_id (str): The unique id of the service account.

        Returns:
            Tuple[dict, AssetMetadata]: Service Account IAM policy and asset
                metadata that defaults to None for all GCP clients.
        """
        del unique_id  # Used by CAI, not the API.
        return self.iam.get_service_account_iam_policy(name), None

    @create_lazy('iam', _create_iam)
    def iter_iam_curated_roles(self):
        """Iterate Curated roles in an organization from GCP API.

        Yields:
            Tuple[dict, AssetMetadata]:Generator of curated roles and asset
                metadata that defaults to None for all GCP clients.
        """
        for role in self.iam.get_curated_roles():
            yield role, None

    @create_lazy('iam', _create_iam)
    def iter_iam_organization_roles(self, org_id):
        """Iterate Organization roles from GCP API.

        Args:
            org_id (str): id of the organization to get.

        Yields:
            Tuple[dict, AssetMetadata]:Generator of organization roles and
                asset metadata that defaults to None for all GCP clients.
        """
        for role in self.iam.get_organization_roles(org_id):
            yield role, None

    @create_lazy('iam', _create_iam)
    def iter_iam_project_roles(self, project_id, project_number):
        """Iterate Project roles in a project from GCP API.

        Args:
            project_id (str): id of the project to query.
            project_number (str): number of the project to query.

        Yields:
            Tuple[dict, AssetMetadata]:Generator of project roles and
                asset metadata that defaults to None for all GCP clients.
        """
        del project_number  # Used by CAI, not the API.
        for role in self.iam.get_project_roles(project_id):
            yield role, None

    @create_lazy('iam', _create_iam)
    def iter_iam_serviceaccount_exported_keys(self, name):
        """Iterate Service Account User Managed Keys from GCP API.

        Args:
            name (str): name of the service account.

        Yields:
            Tuple[dict, AssetMetadata]: Generator of service account user
                managed (exported) keys and asset metadata that defaults to
                None for all GCP clients.
        """
        for key in self.iam.get_service_account_keys(
                name, key_type=iam.IAMClient.USER_MANAGED):
            yield key, None

    @create_lazy('iam', _create_iam)
    def iter_iam_serviceaccounts(self, project_id, project_number):
        """Iterate Service Accounts in a project from GCP API.

        Args:
            project_id (str): id of the project to query.
            project_number (str): number of the project to query.

        Yields:
            Tuple[dict, AssetMetadata]: Generator of service account and
                asset metadata that defaults to None for all GCP clients.
        """
        del project_number  # Used by CAI, not the API.
        for serviceaccount in self.iam.get_service_accounts(project_id):
            yield serviceaccount, None

    def fetch_kms_cryptokey_iam_policy(self, cryptokey):
        """Fetch KMS Cryptokey IAM Policy from GCP API.

        Args:
            cryptokey (str): The KMS cryptokey to query, must be in the format
                projects/{PROJECT_ID}/locations/{LOCATION}/keyRings/{RING_NAME}/
                cryptoKeys/{CRYPTOKEY_NAME}

        Raises:
            ResourceNotSupported: Raised for all calls using this class.
        """
        raise ResourceNotSupported('Key Management Service is not supported by '
                                   'this API client')

    def fetch_kms_keyring_iam_policy(self, keyring):
        """Fetch KMS Keyring IAM Policy from GCP API.

        Args:
            keyring (str): The KMS keyring to query, must be in the format
                projects/{PROJECT_ID}/locations/{LOCATION}/keyRings/{RING_NAME}

        Raises:
            ResourceNotSupported: Raised for all calls using this class.
        """
        raise ResourceNotSupported('Key Management Service is not supported by '
                                   'this API client')

    def iter_kms_cryptokeys(self, parent):
        """Iterate KMS Cryptokeys in a keyring from GCP API.

        Args:
            parent (str): The KMS keyring to query, must be in the format
                projects/{PROJECT_ID}/locations/{LOCATION}/keyRings/{RING_NAME}

        Raises:
            ResourceNotSupported: Raised for all calls using this class.
        """
        raise ResourceNotSupported('Key Management Service is not supported by '
                                   'this API client')

    def iter_kms_cryptokeyversions(self, parent):
        """Iterate KMS Cryptokey Versions from GCP API.

        Args:
            parent (str): The KMS keyring to query, must be in the format
                projects/{PROJECT_ID}/locations/{LOCATION}/keyRings/{RING_NAME}/
                cryptoKeys/{CRYPTOKEY_NAME}

        Raises:
            ResourceNotSupported: Raised for all calls using this class.
        """
        raise ResourceNotSupported('Key Management Service is not supported by '
                                   'this API client')

    def iter_kms_keyrings(self, project_id, location=None):
        """Iterate KMS Keyrings in a project from GCP API.

        Args:
            project_id (str): id of the project to query.
            location (str): The location to query. Not required when
                using Cloud Asset API.

        Raises:
            ResourceNotSupported: Raised for all calls using this class.
        """
        raise ResourceNotSupported('Key Management Service is not supported by '
                                   'this API client')

    def iter_kubernetes_nodes(self, project_id, zone, cluster):
        """Iterate k8s nodes in a cluster from GCP API.
         Args:
            project_id (str): id of the project to query.
            zone (str): The zone the cluster is in.
            cluster (str): The cluster name.
         Raises:
            ResourceNotSupported: Raised for all calls using this class.
        """
        raise ResourceNotSupported('Kubernetes resources are not supported '
                                   'by this API client')

    def iter_kubernetes_pods(self, project_id, zone, cluster, namespace):
        """Iterate k8s pods in a namespace from GCP API.
         Args:
            project_id (str): id of the project to query.
            zone (str): The zone the cluster is in.
            cluster (str): The cluster name.
            namespace (str): The namespace name.
         Raises:
            ResourceNotSupported: Raised for all calls using this class.
        """
        raise ResourceNotSupported('Kubernetes resources are not supported '
                                   'by this API client')

    def iter_kubernetes_namespaces(self, project_id, zone, cluster):
        """Iterate k8s namespaces in a cluster from GCP API.
         Args:
            project_id (str): id of the project to query.
            zone (str): The zone the cluster is in.
            cluster (str): The cluster name.
         Raises:
            ResourceNotSupported: Raised for all calls using this class.
        """
        raise ResourceNotSupported('Kubernetes resources are not supported '
                                   'by this API client')

    def iter_kubernetes_roles(self, project_id, zone, cluster, namespace):
        """Iterate k8s roles in a namespace from GCP API.
         Args:
            project_id (str): id of the project to query.
            zone (str): The zone the cluster is in.
            cluster (str): The cluster name.
            namespace (str): The namespace name.
         Raises:
            ResourceNotSupported: Raised for all calls using this class.
        """
        raise ResourceNotSupported('Kubernetes resources are not supported '
                                   'by this API client')

    def iter_kubernetes_rolebindings(self,
                                     project_id,
                                     zone,
                                     cluster,
                                     namespace):
        """Iterate k8s role bindings in a namespace from GCP API.
         Args:
            project_id (str): id of the project to query.
            zone (str): The zone the cluster is in.
            cluster (str): The cluster name.
            namespace (str): The namespace name.
         Raises:
            ResourceNotSupported: Raised for all calls using this class.
        """
        raise ResourceNotSupported('Kubernetes resources are not supported '
                                   'by this API client')

    def iter_kubernetes_clusterroles(self, project_id, zone, cluster):
        """Iterate k8s cluster roles in a cluster from GCP API.
         Args:
            project_id (str): id of the project to query.
            zone (str): The zone the cluster is in.
            cluster (str): The cluster name
         Raises:
            ResourceNotSupported: Raised for all calls using this class.
        """
        raise ResourceNotSupported('Kubernetes resources are not supported '
                                   'by this API client')

    def iter_kubernetes_clusterrolebindings(self, project_id, zone, cluster):
        """Iterate k8s cluster role bindings in a cluster from GCP API.
           data.
         Args:
            project_id (str): id of the project to query.
            zone (str): The zone the cluster is in.
            cluster (str): The cluster name
         Raises:
            ResourceNotSupported: Raised for all calls using this class.
        """
        raise ResourceNotSupported('Kubernetes resources are not supported '
                                   'by this API client')

    def fetch_pubsub_subscription_iam_policy(self, name):
        """PubSub Subscription IAM policy from gcp API call.

        Args:
            name (str): The pubsub topic to query, must be in the format
               projects/{PROJECT_ID}/subscriptions/{SUBSCRIPTION_NAME}

        Raises:
            ResourceNotSupported: Raised for all calls using this class.
        """
        raise ResourceNotSupported('PubSub Subscriptions are not supported by '
                                   'this API client')

    def fetch_pubsub_topic_iam_policy(self, name):
        """PubSub Topic IAM policy from gcp API call.

        Args:
            name (str): The pubsub topic to query, must be in the format
                projects/{PROJECT_ID}/topics/{TOPIC_NAME}

        Raises:
            ResourceNotSupported: Raised for all calls using this class.
        """
        raise ResourceNotSupported('PubSub Topics are not supported by this '
                                   'API client')

    def iter_pubsub_subscriptions(self, project_id, project_number):
        """Iterate PubSub subscriptions from GCP API.

        Args:
            project_id (str): id of the project to query.
            project_number (str): number of the project to query.

        Raises:
            ResourceNotSupported: Raised for all calls using this class.
        """
        raise ResourceNotSupported('PubSub Subscriptions are not supported by '
                                   'this API client')

    def iter_pubsub_topics(self, project_id, project_number):
        """Iterate PubSub topics from GCP API.

        Args:
            project_id (str): id of the project to query.
            project_number (str): number of the project to query.

        Raises:
            ResourceNotSupported: Raised for all calls using this class.
        """
        raise ResourceNotSupported('PubSub Topics are not supported by this '
                                   'API client')

    @create_lazy('servicemanagement', _create_servicemanagement)
    def fetch_services_enabled_apis(self, project_number):
        """Project enabled API services from gcp API call.

        Args:
            project_number (str): number of the project to query.

        Returns:
            Tuple[list, AssetMetadata]:A list of ManagedService resource dicts
                and asset metadata that defaults to None for all GCP clients.
        """
        return self.servicemanagement.get_enabled_apis(project_number), None

    def iter_spanner_instances(self, project_number):
        """Iterate Spanner Instances from GCP API.

        Args:
            project_number (str): number of the project to query.

        Raises:
            ResourceNotSupported: Raised for all calls using this class.
        """
        raise ResourceNotSupported('Spanner Instances are not supported by '
                                   'this API client')

    def iter_spanner_databases(self, parent):
        """Iterate Spanner Databases from GCP API.

        Args:
            parent (str): parent spanner instance to query.

        Raises:
            ResourceNotSupported: Raised for all calls using this class.
        """
        raise ResourceNotSupported('Spanner Databases are not supported by '
                                   'this API client')

    @create_lazy('stackdriver_logging', _create_stackdriver_logging)
    def iter_stackdriver_billing_account_sinks(self, acct_id):
        """Iterate Billing Account logging sinks from GCP API.

        Args:
            acct_id (str): id of the billing account to query.

        Yields:
            Tuple[dict, AssetMetadata]:Generator of billing account logging
                sinks and asset metadata that defaults to None for all
                GCP clients.
        """
        for sink in self.stackdriver_logging.get_billing_account_sinks(acct_id):
            yield sink, None

    @create_lazy('stackdriver_logging', _create_stackdriver_logging)
    def iter_stackdriver_folder_sinks(self, folder_id):
        """Iterate Folder logging sinks from GCP API.

        Args:
            folder_id (str): id of the folder to query.

        Yields:
            Tuple[dict, AssetMetadata]:Generator of folder logging
                sinks and asset metadata that defaults to None for all
                GCP clients.
        """
        for sink in self.stackdriver_logging.get_folder_sinks(folder_id):
            yield sink, None

    @create_lazy('stackdriver_logging', _create_stackdriver_logging)
    def iter_stackdriver_organization_sinks(self, org_id):
        """Iterate Organization logging sinks from GCP API.

        Args:
            org_id (str): id of the organization to query.

        Yields:
            Tuple[dict, AssetMetadata]:Generator of organization logging
                sinks and asset metadata that defaults to None for all
                GCP clients.
        """
        for sink in self.stackdriver_logging.get_organization_sinks(org_id):
            yield sink, None

    @create_lazy('stackdriver_logging', _create_stackdriver_logging)
    def iter_stackdriver_project_sinks(self, project_number):
        """Iterate Project logging sinks from GCP API.

        Args:
            project_number (str): number of the project to query.

        Yields:
            Tuple[dict, AssetMetadata]:Generator of project logging
                sinks and asset metadata that defaults to None for all
                GCP clients.
        """
        for sink in self.stackdriver_logging.get_project_sinks(project_number):
            yield sink, None

    @create_lazy('storage', _create_storage)
    def fetch_storage_bucket_acls(self, bucket_id, project_id, project_number):
        """Bucket Access Controls from GCP API.

        Args:
            bucket_id (str): id of the bucket to query.
            project_id (str): id of the project to query.
            project_number (str): number of the project to query.

        Returns:
            Tuple[list, AssetMetadata]: Bucket Access Controls
                and asset metadata that defaults to None for all
                GCP clients.
        """
        del project_id, project_number
        return self.storage.get_bucket_acls(bucket_id), None

    @create_lazy('storage', _create_storage)
    def fetch_storage_bucket_iam_policy(self, bucket_id):
        """Bucket IAM policy Iterator from gcp API call.

        Args:
            bucket_id (str): id of the bucket to query.

        Returns:
            Tuple[dict, AssetMetadata]: Bucket IAM policy
                and asset metadata that defaults to None for all
                GCP clients.
        """
        return self.storage.get_bucket_iam_policy(bucket_id), None

    @create_lazy('storage', _create_storage)
    def fetch_storage_object_iam_policy(self, bucket_name, object_name):
        """Object IAM policy Iterator for an object from gcp API call.

        Args:
            bucket_name (str): name of the bucket.
            object_name (str): name of the object.

        Returns:
            Tuple[dict, AssetMetadata]: Object IAM policy
                and asset metadata that defaults to None for all
                GCP clients.
        """
        return self.storage.get_storage_object_iam_policy(bucket_name,
                                                          object_name), None

    @create_lazy('storage', _create_storage)
    def iter_storage_buckets(self, project_number):
        """Iterate Buckets from GCP API.

        Args:
            project_number (str): number of the project to query.

        Yields:
            Tuple[dict, AssetMetadata]: Generator of buckets
                and asset metadata that defaults to None for all
                GCP clients.
        """
        for bucket in self.storage.get_buckets(project_number):
            yield bucket, None

    @create_lazy('storage', _create_storage)
    def iter_storage_objects(self, bucket_id):
        """Iterate Objects from GCP API.

        Args:
            bucket_id (str): id of the bucket to get.

        Yields:
            Tuple[dict, AssetMetadata]: Generator of objects
                and asset metadata that defaults to None for all
                GCP clients.
        """
        for gcs_object in self.storage.get_objects(bucket_name=bucket_id):
            yield gcs_object, None<|MERGE_RESOLUTION|>--- conflicted
+++ resolved
@@ -1401,7 +1401,6 @@
         Returns:
             Tuple[dict, AssetMetadata]: Compute project metadata resource and
                 asset metadata that defaults to None for all GCP clients.
-<<<<<<< HEAD
         """
         return self.compute.get_project(project_number), None
 
@@ -1416,10 +1415,8 @@
         """
         raise ResourceNotSupported('Compute Addresses are not supported by '
                                    'this API client')
-=======
         """
         return self.compute.get_project(project_number), None
->>>>>>> 619cac7f
 
     def iter_compute_autoscalers(self, project_number):
         """Iterate Autoscalers from GCP API.
@@ -1611,7 +1608,6 @@
         for instancetemplate in self.compute.get_instance_templates(
                 project_number):
             yield instancetemplate, None
-<<<<<<< HEAD
 
     def iter_compute_interconnects(self, project_number):
         """Iterate Interconnects from GCP API.
@@ -1636,8 +1632,6 @@
         """
         raise ResourceNotSupported('Compute Interconnect Attachments '
                                    'are not supported by this API client')
-=======
->>>>>>> 619cac7f
 
     def iter_compute_licenses(self, project_number):
         """Iterate Licenses from GCP API.
