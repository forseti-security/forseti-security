# Copyright 2017 The Forseti Security Authors. All rights reserved.
#
# Licensed under the Apache License, Version 2.0 (the "License");
# you may not use this file except in compliance with the License.
# You may obtain a copy of the License at
#
#    http://www.apache.org/licenses/LICENSE-2.0
#
# Unless required by applicable law or agreed to in writing, software
# distributed under the License is distributed on an "AS IS" BASIS,
# WITHOUT WARRANTIES OR CONDITIONS OF ANY KIND, either express or implied.
# See the License for the specific language governing permissions and
# limitations under the License.

"""Forseti Server program."""

# pylint: disable=line-too-long


from abc import ABCMeta, abstractmethod
from concurrent import futures
from multiprocessing.pool import ThreadPool

import argparse
import os
import sys
import threading
import time

import grpc

from google.cloud.forseti.common.util import file_loader
from google.cloud.forseti.common.util import logger
from google.cloud.forseti.services.client import ClientComposition
from google.cloud.forseti.services.dao import create_engine
from google.cloud.forseti.services.dao import ModelManager
from google.cloud.forseti.services.explain.service import GrpcExplainerFactory
from google.cloud.forseti.services import db
from google.cloud.forseti.services.inventory.service import GrpcInventoryFactory
from google.cloud.forseti.services.inventory.storage import Storage
from google.cloud.forseti.services.model.service import GrpcModellerFactory
from google.cloud.forseti.services.notifier.service import GrpcNotifierFactory
from google.cloud.forseti.services.scanner.service import GrpcScannerFactory
from google.cloud.forseti.services.server_config.service import GrpcServerConfigFactory


LOGGER = logger.get_logger(__name__)

SERVICE_MAP = {
    'explain': GrpcExplainerFactory,
    'inventory': GrpcInventoryFactory,
    'scanner': GrpcScannerFactory,
    'notifier': GrpcNotifierFactory,
    'model': GrpcModellerFactory,
    'server': GrpcServerConfigFactory
}


class AbstractServiceConfig(object):
    """Abstract base class for service configuration. This class
    is used to implement dependency injection for the gRPC services."""

    __metaclass__ = ABCMeta

    @abstractmethod
    def get_engine(self):
        """Get the database engine.

        Raises:
            NotImplementedError: Abstract.
        """

        raise NotImplementedError()

    @abstractmethod
    def scoped_session(self):
        """Get a scoped session.

        Raises:
            NotImplementedError: Abstract.
        """

        raise NotImplementedError()

    @abstractmethod
    def client(self):
        """Get an API client.

        Raises:
            NotImplementedError: Abstract.
        """

        raise NotImplementedError()

    @abstractmethod
    def run_in_background(self, func):
        """Runs a function in a thread pool in the background.

        Args:
            func (Function): Function to be executed.

        Raises:
            NotImplementedError: Abstract.
        """

        raise NotImplementedError()

    def get_storage_class(self):
        """Returns the class used for the inventory storage.

        Raises:
            NotImplementedError: Abstract.
        """

        raise NotImplementedError()


class AbstractInventoryConfig(dict):
    """Abstract base class for service configuration. This class
    is used to implement dependency injection for the gRPC services."""

    __metaclass__ = ABCMeta

    def get_root_resource_id(self):
        """Returns the root resource id.

        Raises:
            NotImplementedError: Abstract.
        """

        raise NotImplementedError()

    def get_gsuite_admin_email(self):
        """Returns gsuite admin email.

        Raises:
            NotImplementedError: Abstract.
        """

        raise NotImplementedError()

    def get_api_quota_configs(self):
        """Returns the per API quota configs.

        Raises:
            NotImplementedError: Abstract.
        """

        raise NotImplementedError()

    def get_retention_days_configs(self):
        """Returns the days of inventory data to retain.

        Raises:
            NotImplementedError: Abstract.
        """

        raise NotImplementedError()

    def get_retention_days_configs(self):
        """Returns the days of inventory data to retain.

        Raises:
            NotImplementedError: Abstract.
        """

        raise NotImplementedError()

    def get_service_config(self):
        """Returns the service config.

        Raises:
            NotImplementedError: Abstract.
        """

        raise NotImplementedError()


class InventoryConfig(AbstractInventoryConfig):
    """Implements composed dependency injection for the inventory."""

    def __init__(self,
                 root_resource_id,
                 gsuite_admin_email,
                 api_quota_configs,
                 retention_days,
                 *args,
                 **kwargs):
        """Initialize

        Args:
            root_resource_id (str): Root resource to start crawling from
            gsuite_admin_email (str): G Suite admin email
            api_quota_configs (dict): API quota configs
            retention_days (int): Days of inventory tables to retain.
            args: args when creating InventoryConfig
            kwargs: kwargs when creating InventoryConfig
        """

        super(InventoryConfig, self).__init__(*args, **kwargs)
        self.service_config = None
        self.root_resource_id = root_resource_id
        self.gsuite_admin_email = gsuite_admin_email
        self.api_quota_configs = api_quota_configs
        self.retention_days = retention_days

    def get_root_resource_id(self):
        """Return the configured root resource id.

        Returns:
            str: Root resource id.
        """

        return self.root_resource_id

    def get_gsuite_admin_email(self):
        """Return the gsuite admin email to use.

        Returns:
            str: Gsuite admin email.
        """

        return self.gsuite_admin_email

    def get_api_quota_configs(self):
        """Returns the per API quota configs.

        Returns:
            dict: The API quota configurations.
        """

        return self.api_quota_configs

    def get_retention_days_configs(self):
        """Returns the days of inventory data to retain.

        Returns:
            int: The days of inventory data to retain.
        """

        return self.retention_days

    def get_service_config(self):
        """Return the attached service configuration.

        Returns:
            object: Service configuration.
        """

        return self.service_config

    def set_service_config(self, service_config):
        """Attach a service configuration.

        Args:
            service_config (object): Service configuration.
        """

        self.service_config = service_config


# pylint: disable=too-many-instance-attributes
class ServiceConfig(AbstractServiceConfig):
    """Implements composed dependency injection to Forseti Server services."""

    def __init__(self,
                 forseti_config_file_path,
                 forseti_db_connect_string,
                 endpoint):
        """Initialize

        Args:
            forseti_config_file_path (str): Path to Forseti configuration file.
            forseti_db_connect_string (str): Forseti database string
            endpoint (str): server endpoint
        """

        super(ServiceConfig, self).__init__()
        self.thread_pool = ThreadPool()
        self.engine = create_engine(forseti_db_connect_string,
                                    pool_recycle=3600)
        self.model_manager = ModelManager(self.engine)
        self.sessionmaker = db.create_scoped_sessionmaker(self.engine)
        self.endpoint = endpoint

        self.forseti_config_file_path = forseti_config_file_path

        self.inventory_config = None
        self.scanner_config = None
        self.notifier_config = None
        self.global_config = None
        self.forseti_config = None

        self.update_lock = threading.RLock()

    def _read_from_config(self, config_file_path=None):
        """Read from the forseti configuration file.

        Args:
            config_file_path (str): Forseti server config file path.

        Returns:
            dict: Forseti server configuration.
            str: Error message.
        """

        # if config_file_path is not passed in, we will use the default
        # configuration path that was passed in during the initialization
        # of the server.
        forseti_config_path = config_file_path or self.forseti_config_file_path

        forseti_config = {}

        err_msg = ''

        try:
            forseti_config = file_loader.read_and_parse_file(
                forseti_config_path)
        except (AttributeError, IOError) as err:
            err_msg = ('Unable to open Forseti Security config file. '
                       'Please check your path and filename and try '
                       'again. Error: {}').format(err)
            LOGGER.error(err_msg)

        return forseti_config, err_msg

    def update_configuration(self, config_file_path=None):
        """Update the inventory, scanner, global and notifier configurations.

        Args:
            config_file_path (str): Forseti server config file path.

        Returns:
            bool: Whether or not configuration has been updated.
            str: Error message.
        """

        forseti_config, err_msg = self._read_from_config(config_file_path)

        if not forseti_config:
            # if forseti_config is empty, there is nothing to update.
            return False, err_msg

        with self.update_lock:
            # Lock before performing the update to avoid multiple updates
            # at the same time.

            self.forseti_config = forseti_config

            # Setting up individual configurations
            forseti_inventory_config = forseti_config.get('inventory', {})
            inventory_config = InventoryConfig(
                forseti_inventory_config.get('root_resource_id', ''),
                forseti_inventory_config.get('domain_super_admin_email', ''),
                forseti_inventory_config.get('api_quota', {}),
                forseti_inventory_config.get('retention_days', -1))

            # TODO: Create Config classes to store scanner and notifier configs.
            forseti_scanner_config = forseti_config.get('scanner', {})

            forseti_notifier_config = forseti_config.get('notifier', {})

            forseti_global_config = forseti_config.get('global', {})

            self.inventory_config = inventory_config
            self.inventory_config.set_service_config(self)

            self.scanner_config = forseti_scanner_config
            self.notifier_config = forseti_notifier_config

            self.global_config = forseti_global_config
        return True, err_msg

    def get_forseti_config(self):
        """Get the Forseti config.

        Returns:
            dict: Forseti config.
        """

        return self.forseti_config

    def get_inventory_config(self):
        """Get the inventory config.

        Returns:
            object: Inventory config.
        """

        return self.inventory_config

    def get_scanner_config(self):
        """Get the scanner config.

        Returns:
            dict: Scanner config.
        """

        return self.scanner_config

    def get_notifier_config(self):
        """Get the notifier config.

        Returns:
            dict: Notifier config.
        """

        return self.notifier_config

    def get_global_config(self):
        """Get the global config.

        Returns:
            dict: Global config.
        """

        return self.global_config

    def get_engine(self):
        """Get the database engine.

        Returns:
            object: Database engine object.
        """

        return self.engine

    def scoped_session(self):
        """Get a scoped session.

        Returns:
            object: A scoped session.
        """

        return self.sessionmaker()

    def client(self):
        """Get an API client.

        Returns:
            object: API client to use against services.
        """

        return ClientComposition(self.endpoint)

    def run_in_background(self, func):
        """Runs a function in a thread pool in the background.

        Args:
            func (Function): Function to be executed.
        """

        self.thread_pool.apply_async(func)

    def get_storage_class(self):
        """Returns the storage class used to access the inventory.

        Returns:
            class: Type of a storage implementation.
        """

        return Storage


# pylint: enable=too-many-instance-attributes
def serve(endpoint,
          services,
          forseti_db_connect_string,
          config_file_path,
          log_level,
          enable_console_log,
          max_workers=32,
          wait_shutdown_secs=3):
    """Instantiate the services and serves them via gRPC.

    Args:
        endpoint (str): the server channel endpoint
        services (list): services to register on the server
        forseti_db_connect_string (str): Forseti database string
        config_file_path (str): Path to Forseti configuration file.
        log_level (str): Sets the threshold for Forseti's logger.
        enable_console_log (bool): Enable console logging.
        max_workers (int): maximum number of workers for the crawler
        wait_shutdown_secs (int): seconds to wait before shutdown

    Raises:
        Exception: No services to start
    """

    # Configuring log level for the application
    logger.set_logger_level_from_config(log_level)

    if enable_console_log:
        logger.enable_console_log()

    factories = []
    for service in services:
        factories.append(SERVICE_MAP[service])

    if not factories:
        raise Exception('No services to start.')

<<<<<<< HEAD
    # Server config service is always started.
    factories.append(SERVICE_MAP['server'])
=======
    try:
        forseti_config = file_loader.read_and_parse_file(
            forseti_config_file_path)
    except (AttributeError, IOError) as err:
        LOGGER.error('Unable to open Forseti Security config file. '
                     'Please check your path and filename and try '
                     'again. Error: %s', err)

    # Setting up configurations
    forseti_inventory_config = forseti_config.get('inventory', {})
    inventory_config = InventoryConfig(
        forseti_inventory_config.get('root_resource_id', ''),
        forseti_inventory_config.get('gsuite_service_account_key_file', ''),
        forseti_inventory_config.get('domain_super_admin_email', ''),
        forseti_inventory_config.get('api_quota', {}),
        forseti_inventory_config.get('retention_days', -1))

    # TODO: Create Config classes to store scanner and notifier configs.
    forseti_scanner_config = forseti_config.get('scanner', {})

    forseti_notifier_config = forseti_config.get('notifier', {})

    forseti_global_config = forseti_config.get('global', {})
>>>>>>> ba83298c

    config = ServiceConfig(
        forseti_config_file_path=config_file_path,
        forseti_db_connect_string=forseti_db_connect_string,
        endpoint=endpoint)
    config.update_configuration()

    server = grpc.server(futures.ThreadPoolExecutor(max_workers))
    for factory in factories:
        factory(config).create_and_register_service(server)

    server.add_insecure_port(endpoint)
    server.start()
    while True:
        try:
            time.sleep(1)
        except KeyboardInterrupt:
            server.stop(wait_shutdown_secs).wait()
            return


def check_args(args):
    """Make sure the required args are present and valid.

    The exit codes are arbitrary and just serve the purpose of facilitating
    distinction betweeen the various error cases.

    Args:
        args (dict): the command line args

    Returns:
        tuple: 2-tuple with an exit code and error message.
    """
    if not args['services']:
        return (1, 'ERROR: please specify at least one service.')

    if not args['config_file_path']:
        return (2, 'ERROR: please specify the Forseti config file.')

    if not os.path.isfile(args['config_file_path']):
        return (3, 'ERROR: "%s" is not a file.' % args['config_file_path'])

    if not os.access(args['config_file_path'], os.R_OK):
        return(4, 'ERROR: "%s" is not readable.' % args['config_file_path'])

    if not args['forseti_db']:
        return(5, 'ERROR: please specify the Forseti database string.')

    return (0, 'All good!')


# pylint: enable=too-many-locals


def main():
    """Run."""
    parser = argparse.ArgumentParser()
    parser.add_argument(
        '--endpoint',
        default='[::]:50051',
        help='Server endpoint')
    parser.add_argument(
        '--forseti_db',
        help=('Forseti database string, formatted as '
              '"mysql://<db_user>@<db_host>:<db_port>/<db_name>"'))
    parser.add_argument(
        '--config_file_path',
        help='Path to Forseti configuration file.')
    services = sorted(SERVICE_MAP.keys())
    parser.add_argument(
        '--services',
        nargs='+',
        choices=services,
        help=('Forseti services i.e. at least one of: %s.' %
              ', '.join(services)))
    parser.add_argument(
        '--log_level',
        default='info',
        choices=['debug', 'info', 'warning', 'error'],
        help='Sets the threshold for Forseti\'s logger.'
             ' Logging messages which are less severe'
             ' than the level you set will be ignored.')
    parser.add_argument(
        '--enable_console_log',
        action='store_true',
        help='Print log to console.')

    args = vars(parser.parse_args())

<<<<<<< HEAD
    exit_code, error_msg = check_args(args)

    if exit_code:
        sys.stderr.write('%s\n\n' % error_msg)
        parser.print_usage()
        sys.exit(exit_code)

    serve(args['endpoint'],
          args['services'],
          args['forseti_db'],
          args['config_file_path'],
=======
    serve(args['endpoint'],
          args['services'],
          args['forseti_db'],
          args['forseti_config_file_path'],
>>>>>>> ba83298c
          args['log_level'],
          args['enable_console_log'])


if __name__ == '__main__':
    main()<|MERGE_RESOLUTION|>--- conflicted
+++ resolved
@@ -500,34 +500,8 @@
     if not factories:
         raise Exception('No services to start.')
 
-<<<<<<< HEAD
     # Server config service is always started.
     factories.append(SERVICE_MAP['server'])
-=======
-    try:
-        forseti_config = file_loader.read_and_parse_file(
-            forseti_config_file_path)
-    except (AttributeError, IOError) as err:
-        LOGGER.error('Unable to open Forseti Security config file. '
-                     'Please check your path and filename and try '
-                     'again. Error: %s', err)
-
-    # Setting up configurations
-    forseti_inventory_config = forseti_config.get('inventory', {})
-    inventory_config = InventoryConfig(
-        forseti_inventory_config.get('root_resource_id', ''),
-        forseti_inventory_config.get('gsuite_service_account_key_file', ''),
-        forseti_inventory_config.get('domain_super_admin_email', ''),
-        forseti_inventory_config.get('api_quota', {}),
-        forseti_inventory_config.get('retention_days', -1))
-
-    # TODO: Create Config classes to store scanner and notifier configs.
-    forseti_scanner_config = forseti_config.get('scanner', {})
-
-    forseti_notifier_config = forseti_config.get('notifier', {})
-
-    forseti_global_config = forseti_config.get('global', {})
->>>>>>> ba83298c
 
     config = ServiceConfig(
         forseti_config_file_path=config_file_path,
@@ -617,7 +591,6 @@
 
     args = vars(parser.parse_args())
 
-<<<<<<< HEAD
     exit_code, error_msg = check_args(args)
 
     if exit_code:
@@ -629,12 +602,6 @@
           args['services'],
           args['forseti_db'],
           args['config_file_path'],
-=======
-    serve(args['endpoint'],
-          args['services'],
-          args['forseti_db'],
-          args['forseti_config_file_path'],
->>>>>>> ba83298c
           args['log_level'],
           args['enable_console_log'])
 
