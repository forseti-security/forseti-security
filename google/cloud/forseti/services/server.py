# Copyright 2017 The Forseti Security Authors. All rights reserved.
#
# Licensed under the Apache License, Version 2.0 (the "License");
# you may not use this file except in compliance with the License.
# You may obtain a copy of the License at
#
#    http://www.apache.org/licenses/LICENSE-2.0
#
# Unless required by applicable law or agreed to in writing, software
# distributed under the License is distributed on an "AS IS" BASIS,
# WITHOUT WARRANTIES OR CONDITIONS OF ANY KIND, either express or implied.
# See the License for the specific language governing permissions and
# limitations under the License.

""" IAM Explain server program. """

# TODO: The next editor must remove this disable and correct issues.
# pylint: disable=line-too-long,useless-suppression
<<<<<<< HEAD
# pylint: disable=missing-param-doc,missing-type-doc,missing-raises-doc
=======
>>>>>>> 6e2a1924

from abc import ABCMeta, abstractmethod
from multiprocessing.pool import ThreadPool
import time
from concurrent import futures
import grpc

from google.cloud.forseti.services.client import ClientComposition
from google.cloud.forseti.services import db
from google.cloud.forseti.services.dao import ModelManager, create_engine
from google.cloud.forseti.services.explain.service import GrpcExplainerFactory
from google.cloud.forseti.services.playground.service import GrpcPlaygrounderFactory
from google.cloud.forseti.services.inventory.service import GrpcInventoryFactory
from google.cloud.forseti.services.scanner.service import GrpcScannerFactory
from google.cloud.forseti.services.model.service import GrpcModellerFactory
from google.cloud.forseti.services.inventory.storage import Storage


STATIC_SERVICE_MAPPING = {
    'explain': GrpcExplainerFactory,
    'playground': GrpcPlaygrounderFactory,
    'inventory': GrpcInventoryFactory,
    'scanner': GrpcScannerFactory,
    'model': GrpcModellerFactory,
}


class AbstractServiceConfig(object):
    """Abstract base class for service configuration. This class
    is used to implement dependency injection for the gRPC services."""

    __metaclass__ = ABCMeta

    @abstractmethod
    def get_engine(self):
        """Get the database engine.

        Raises:
            NotImplementedError: Abstract.
        """

        raise NotImplementedError()

    @abstractmethod
    def scoped_session(self):
        """Get a scoped session.

        Raises:
            NotImplementedError: Abstract.
        """

        raise NotImplementedError()

    @abstractmethod
    def client(self):
        """Get an API client.

        Raises:
            NotImplementedError: Abstract.
        """

        raise NotImplementedError()

    @abstractmethod
    def run_in_background(self, function):
        """Runs a function in a thread pool in the background.

        Raises:
            NotImplementedError: Abstract.
        """

        raise NotImplementedError()

    def get_storage_class(self):
        """Returns the class used for the inventory storage.

        Raises:
            NotImplementedError: Abstract.
        """

        raise NotImplementedError()


class AbstractInventoryConfig(dict):
    """Abstract base class for service configuration. This class
    is used to implement dependency injection for the gRPC services."""

    __metaclass__ = ABCMeta

    def get_root_resource_id(self):
        """Returns the root resource id.

        Raises:
            NotImplementedError: Abstract.
        """

        raise NotImplementedError()

    def get_gsuite_sa_path(self):
        """Returns gsuite service account path.

        Raises:
            NotImplementedError: Abstract.
        """

        raise NotImplementedError()

    def get_gsuite_admin_email(self):
        """Returns gsuite admin email.

        Raises:
            NotImplementedError: Abstract.
        """

        raise NotImplementedError()

    def get_service_config(self):
        """Returns the service config.

        Raises:
            NotImplementedError: Abstract.
        """

        raise NotImplementedError()


class InventoryConfig(AbstractInventoryConfig):
    """Implements composed dependency injection for the inventory."""

    def __init__(self,
                 root_resource_id,
                 gsuite_sa_path,
                 gsuite_admin_email,
                 record_file=None,
                 replay_file=None,
                 *args,
                 **kwargs):

        super(InventoryConfig, self).__init__(*args, **kwargs)
        self.service_config = None
        self.root_resource_id = root_resource_id
        self.gsuite_sa_path = gsuite_sa_path
        self.gsuite_admin_email = gsuite_admin_email
        self.record_file = record_file
        self.replay_file = replay_file

    def get_root_resource_id(self):
        """Return the configured root resource id.

        Returns:
            str: Root resource id.
        """

        return self.root_resource_id

    def get_gsuite_sa_path(self):
        """Return the gsuite service account path.

        Returns:
            str: Gsuite service account path.
        """

        return self.gsuite_sa_path

    def get_gsuite_admin_email(self):
        """Return the gsuite admin email to use.

        Returns:
            str: Gsuite admin email.
        """

        return self.gsuite_admin_email

    def get_service_config(self):
        """Return the attached service configuration.

        Returns:
            object: Service configuration.
        """

        return self.service_config

    def set_service_config(self, service_config):
        """Attach a service configuration.

        Args:
            service_config (object): Service configuration.
        """

        self.service_config = service_config

    def get_replay_file(self):
        """Return the replay file which is None most of the time.

        Returns:
            str: File to replay GCP API calls from.
        """

        return self.replay_file

    def get_record_file(self):
        """Return the record file which is None most of the time.

        Returns:
            str: File to record GCP API calls to.
        """

        return self.record_file


class ServiceConfig(AbstractServiceConfig):
    """Implements composed dependency injection to IAM Explain services."""

    def __init__(self,
                 inventory_config,
                 explain_connect_string,
                 endpoint):

        super(ServiceConfig, self).__init__()
        self.thread_pool = ThreadPool()
        self.engine = create_engine(explain_connect_string, pool_recycle=3600)
        self.model_manager = ModelManager(self.engine)
        self.sessionmaker = db.create_scoped_sessionmaker(self.engine)
        self.endpoint = endpoint

        self.inventory_config = inventory_config
        self.inventory_config.set_service_config(self)

    def get_inventory_config(self):
        """Get the inventory config.

        Returns:
            object: Inventory config.
        """

        return self.inventory_config

    def get_engine(self):
        """Get the database engine.

        Returns:
            object: Database engine object.
        """

        return self.engine

    def scoped_session(self):
        """Get a scoped session.

        Returns:
            object: A scoped session.
        """

        return self.sessionmaker()

    def client(self):
        """Get an API client.

        Returns:
            object: API client to use against services.
        """

        return ClientComposition(self.endpoint)

    def run_in_background(self, function):
        """Runs a function in a thread pool in the background."""

        self.thread_pool.apply_async(function)

    def get_storage_class(self):
        """Returns the storage class used to access the inventory.

        Returns:
            class: Type of a storage implementation.
        """

        return Storage


def serve(endpoint, services,
          explain_connect_string,
          gsuite_sa_path, gsuite_admin_email,
          root_resource_id, max_workers=32, wait_shutdown_secs=3):
    """Instantiate the services and serves them via gRPC."""

    factories = []
    for service in services:
        factories.append(STATIC_SERVICE_MAPPING[service])

    if not factories:
        raise Exception("No services to start")

    # Setting up configurations
    inventory_config = InventoryConfig(root_resource_id,
                                       gsuite_sa_path,
                                       gsuite_admin_email)
    config = ServiceConfig(inventory_config,
                           explain_connect_string,
                           endpoint)
    inventory_config.set_service_config(config)

    server = grpc.server(futures.ThreadPoolExecutor(max_workers))
    for factory in factories:
        factory(config).create_and_register_service(server)

    server.add_insecure_port(endpoint)
    server.start()
    while True:
        try:
            time.sleep(1)
        except KeyboardInterrupt:
            server.stop(wait_shutdown_secs).wait()
            return


if __name__ == "__main__":
    import sys
    EP = sys.argv[1] if len(sys.argv) > 1 else '[::]:50051'
    EXPLAIN_DB = sys.argv[2] if len(sys.argv) > 2 else ''
    GSUITE_SA = sys.argv[3] if len(sys.argv) > 3 else ''
    GSUITE_ADMIN_EMAIL = sys.argv[4] if len(sys.argv) > 4 else ''
    ROOT_RESOURCE_ID = sys.argv[5] if len(sys.argv) > 5 else ''
    SVCS = sys.argv[6:] if len(sys.argv) > 6 else []
    serve(EP, SVCS, EXPLAIN_DB, GSUITE_SA,
          GSUITE_ADMIN_EMAIL, ROOT_RESOURCE_ID)<|MERGE_RESOLUTION|>--- conflicted
+++ resolved
@@ -16,10 +16,6 @@
 
 # TODO: The next editor must remove this disable and correct issues.
 # pylint: disable=line-too-long,useless-suppression
-<<<<<<< HEAD
-# pylint: disable=missing-param-doc,missing-type-doc,missing-raises-doc
-=======
->>>>>>> 6e2a1924
 
 from abc import ABCMeta, abstractmethod
 from multiprocessing.pool import ThreadPool
