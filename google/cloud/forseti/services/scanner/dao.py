--- conflicted
+++ resolved
@@ -15,10 +15,7 @@
 """ Database access objects for Forseti Scanner. """
 
 from collections import defaultdict
-<<<<<<< HEAD
 from datetime import datetime
-=======
->>>>>>> ba0bae15
 import hashlib
 import json
 
@@ -62,15 +59,13 @@
         __tablename__ = violations_tablename
 
         id = Column(Integer, primary_key=True)
-<<<<<<< HEAD
         created_at = Column(DateTime())
-=======
->>>>>>> ba0bae15
         full_name = Column(String(1024))
         inventory_data = Column(Text(16777215))
         inventory_index_id = Column(String(256))
         resource_id = Column(String(256), nullable=False)
         resource_type = Column(String(256), nullable=False)
+        full_name = Column(String(1024))
         rule_name = Column(String(256))
         rule_index = Column(Integer, default=0)
         violation_data = Column(Text)
@@ -141,12 +136,8 @@
                         violation_data=json.dumps(
                             violation.get('violation_data')),
                         inventory_data=violation.get('inventory_data'),
-<<<<<<< HEAD
                         violation_hash=violation_hash,
                         created_at=datetime.utcnow()
-=======
-                        violation_hash=violation_hash
->>>>>>> ba0bae15
                     )
 
                     session.add(violation)
