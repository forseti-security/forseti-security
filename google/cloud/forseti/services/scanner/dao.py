--- conflicted
+++ resolved
@@ -36,35 +36,6 @@
 
 # pylint: disable=no-member
 
-<<<<<<< HEAD
-TIMESTAMP_FORMAT = string_formats.TIMESTAMP_TIMEZONE_NAME
-
-
-def _get_utc_now():
-    """Get a datetime object for utcnow()
-
-    Returns:
-          datetime: A datetime object representin utcnow().
-    """
-    return datetime.utcnow()
-
-
-def _get_utc_now_timestamp(str_format=TIMESTAMP_FORMAT):
-    """Get a str representing utcnow()
-
-    Args:
-        str_format (str): The requested format string.
-
-    Returns:
-          str: A timestamp in the classes default timestamp format.
-    """
-    utc_now = _get_utc_now()
-
-    return utc_now.strftime(str_format)
-
-
-=======
->>>>>>> 65a9a029
 def define_violation(dbengine):
     """Defines table class for violations.
 
