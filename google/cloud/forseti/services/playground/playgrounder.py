# Copyright 2017 The Forseti Security Authors. All rights reserved.
#
# Licensed under the Apache License, Version 2.0 (the "License");
# you may not use this file except in compliance with the License.
# You may obtain a copy of the License at
#
#    http://www.apache.org/licenses/LICENSE-2.0
#
# Unless required by applicable law or agreed to in writing, software
# distributed under the License is distributed on an "AS IS" BASIS,
# WITHOUT WARRANTIES OR CONDITIONS OF ANY KIND, either express or implied.
# See the License for the specific language governing permissions and
# limitations under the License.

""" Playground API. """

import json

from google.cloud.forseti.common.util import log_util

# TODO: The next editor must remove this disable and correct issues.
# pylint: disable=missing-type-doc,missing-return-type-doc,missing-return-doc
# pylint: disable=missing-param-doc

LOGGER = log_util.get_logger(__name__)

# pylint: disable=no-self-use
class Playgrounder(object):
    """Playground API implementation."""

    def __init__(self, config):
        self.config = config

    def set_iam_policy(self, model_name, resource, policy):
        """Sets the IAM policy for the resource."""

        LOGGER.info("Setting IAM policy, resource = %s, policy = %s,"
                    " model_name = %s", resource, policy, model_name)
        model_manager = self.config.model_manager
        scoped_session, data_access = model_manager.get(model_name)
        with scoped_session as session:
            model_manager.add_description(model_name, json.dumps({
                "pristine":False
                }), session)
            data_access.set_iam_policy(session, resource, policy)

    def get_iam_policy(self, model_name, resource):
        """Gets the IAM policy for the resource."""

        LOGGER.debug("Retrieving IAM policy, model_name = %s, resource = %s",
                     model_name, resource)
        model_manager = self.config.model_manager
        scoped_session, data_access = model_manager.get(model_name)
        with scoped_session as session:
            return data_access.get_iam_policy(session, resource)

    def check_iam_policy(self, model_name, resource, permission, identity):
        """Checks access according to IAM policy for the resource."""

        LOGGER.debug("Checking IAM policy, model_name = %s, resource = %s,"
                     " permission = %s, identity = %s",
                     model_name, resource, permission, identity)
        model_manager = self.config.model_manager
        scoped_session, data_access = model_manager.get(model_name)
        with scoped_session as session:
            return data_access.check_iam_policy(
                session, resource, permission, identity)

    def add_group_member(self, model_name, member_type_name, parent_type_names):
        """Adds a member to the model."""

        LOGGER.info("Adding group member to model, model_name = %s,"
                    " member_type_name = %s, parent_type_names = %s",
                    model_name, member_type_name, parent_type_names)
        model_manager = self.config.model_manager
        scoped_session, data_access = model_manager.get(model_name)
        with scoped_session as session:
            model_manager.add_description(model_name, json.dumps({
                "pristine":False
                }), session)
            return data_access.add_group_member(
                session, member_type_name, parent_type_names, denorm=True)

<<<<<<< HEAD
    def DeleteGroupMember(self, model_name, member_name, parent_name,
                          only_delete_relationship):
=======
    def delete_group_member(self, model_name, member_name, parent_name,
                            only_delete_relationship):
>>>>>>> cca9c701
        """Deletes a member from the model."""

        LOGGER.info("Deleting group member from model, member_name = %s,"
                    " model_name = %s, parent_name = %s",
                    member_name, model_name, parent_name)
        model_manager = self.config.model_manager
        scoped_session, data_access = model_manager.get(model_name)
        with scoped_session as session:
            model_manager.add_description(model_name, json.dumps({
                "pristine":False
                }), session)
            return data_access.delete_group_member(
                session,
                member_name,
                parent_name,
                only_delete_relationship,
                denorm=True)

    def list_group_members(self, model_name, member_name_prefix):
        """Lists a member from the model."""

        LOGGER.debug("Listing Group members, model_name = %s, "
                     "member_name_prefix = %s", model_name, member_name_prefix)
        model_manager = self.config.model_manager
        scoped_session, data_access = model_manager.get(model_name)
        with scoped_session as session:
            return data_access.list_group_members(session, member_name_prefix)

<<<<<<< HEAD
    def DeleteResource(self, model_name, resource_type_name):
=======
    def delete_resource(self, model_name, resource_type_name):
>>>>>>> cca9c701
        """Deletes a resource from the model."""

        LOGGER.info("Deleting resource from model, resource_type_name = %s, "
                    "model_name = %s", resource_type_name, model_name)
        model_manager = self.config.model_manager
        scoped_session, data_access = model_manager.get(model_name)
        LOGGER.debug("model_manager = %s, scoped_session = %s",
                     model_manager, scoped_session)
        with scoped_session as session:
            model_manager.add_description(model_name, json.dumps({
                "pristine":False
                }), session)
            data_access.delete_resource_by_name(session, resource_type_name)
            session.commit()

    def add_resource(self, model_name,
                     resource_type_name,
                     parent_type_name,
                     no_require_parent):
        """Adds a resource to the model."""

        LOGGER.info("Adding resource to model, resource_type_name = %s, "
                    "model_name = %s, parent_type_name = %s, "
                    "no_require_parent = %s", resource_type_name,
                    model_name, parent_type_name, no_require_parent)
        model_manager = self.config.model_manager
        scoped_session, data_access = model_manager.get(model_name)
        with scoped_session as session:
            data_access.add_resource_by_name(
                session,
                resource_type_name,
                parent_type_name,
                no_require_parent)
            session.commit()

    def list_resources(self, model_name, full_resource_name_prefix):
        """Lists resources by resource name prefix."""

        LOGGER.debug("Listing resources, model_name = %s,"
                     " full_resource_name_prefix = %s",
                     model_name, full_resource_name_prefix)
        model_manager = self.config.model_manager
        scoped_session, data_access = model_manager.get(model_name)
        with scoped_session as session:
            return data_access.list_resources_by_prefix(
                session, full_resource_name_prefix)

<<<<<<< HEAD
    def DeleteRole(self, model_name, role_name):
=======
    def delete_role(self, model_name, role_name):
>>>>>>> cca9c701
        """Deletes role from the model."""

        LOGGER.info("Deleting role from model, model_name = %s,"
                    " role_name = %s", model_name, role_name)
        model_manager = self.config.model_manager
        scoped_session, data_access = model_manager.get(model_name)
        with scoped_session as session:
            model_manager.add_description(model_name, json.dumps({
                "pristine":False
                }), session)
            data_access.delete_role_by_name(session, role_name)
            session.commit()

    def add_role(self, model_name, role_name, permission_names):
        """Adds a role to the model."""

        LOGGER.info("Adding role to model, model_name = %s, "
                    "role_name = %s, permission_names = %s",
                    model_name, role_name, permission_names)
        model_manager = self.config.model_manager
        scoped_session, data_access = model_manager.get(model_name)
        with scoped_session as session:
            model_manager.add_description(model_name, json.dumps({
                "pristine":False
                }), session)
            data_access.add_role_by_name(session, role_name, permission_names)
            session.commit()

    def list_roles(self, model_name, role_name_prefix):
        """Lists the role in the model matching the prefix."""

        LOGGER.info("Listing roles, model_name = %s,"
                    " role_name_prefix = %s", model_name, role_name_prefix)
        model_manager = self.config.model_manager
        scoped_session, data_access = model_manager.get(model_name)
        with scoped_session as session:
            return data_access.list_roles_by_prefix(session, role_name_prefix)


if __name__ == "__main__":
    class DummyConfig(object):
        """Dummy configuration for testing."""

        def run_in_background(self, function):
            """Dummy implementation."""

            function()

    e = Playgrounder(config=DummyConfig())<|MERGE_RESOLUTION|>--- conflicted
+++ resolved
@@ -81,13 +81,8 @@
             return data_access.add_group_member(
                 session, member_type_name, parent_type_names, denorm=True)
 
-<<<<<<< HEAD
-    def DeleteGroupMember(self, model_name, member_name, parent_name,
-                          only_delete_relationship):
-=======
     def delete_group_member(self, model_name, member_name, parent_name,
                             only_delete_relationship):
->>>>>>> cca9c701
         """Deletes a member from the model."""
 
         LOGGER.info("Deleting group member from model, member_name = %s,"
@@ -116,11 +111,7 @@
         with scoped_session as session:
             return data_access.list_group_members(session, member_name_prefix)
 
-<<<<<<< HEAD
-    def DeleteResource(self, model_name, resource_type_name):
-=======
     def delete_resource(self, model_name, resource_type_name):
->>>>>>> cca9c701
         """Deletes a resource from the model."""
 
         LOGGER.info("Deleting resource from model, resource_type_name = %s, "
@@ -167,12 +158,8 @@
         with scoped_session as session:
             return data_access.list_resources_by_prefix(
                 session, full_resource_name_prefix)
-
-<<<<<<< HEAD
-    def DeleteRole(self, model_name, role_name):
-=======
+          
     def delete_role(self, model_name, role_name):
->>>>>>> cca9c701
         """Deletes role from the model."""
 
         LOGGER.info("Deleting role from model, model_name = %s,"
