# Copyright 2017 The Forseti Security Authors. All rights reserved.
#
# Licensed under the Apache License, Version 2.0 (the "License");
# you may not use this file except in compliance with the License.
# You may obtain a copy of the License at
#
#    http://www.apache.org/licenses/LICENSE-2.0
#
# Unless required by applicable law or agreed to in writing, software
# distributed under the License is distributed on an "AS IS" BASIS,
# WITHOUT WARRANTIES OR CONDITIONS OF ANY KIND, either express or implied.
# See the License for the specific language governing permissions and
# limitations under the License.

""" Playground API. """

<<<<<<< HEAD
import json
=======
from google.cloud.forseti.common.util import log_util
>>>>>>> bc055af2

# TODO: The next editor must remove this disable and correct issues.
# pylint: disable=missing-type-doc,missing-return-type-doc,missing-return-doc
# pylint: disable=missing-param-doc

LOGGER = log_util.get_logger(__name__)

# pylint: disable=invalid-name,no-self-use
class Playgrounder(object):
    """Playground API implementation."""

    def __init__(self, config):
        self.config = config

    def SetIamPolicy(self, model_name, resource, policy):
        """Sets the IAM policy for the resource."""

        LOGGER.info("Setting IAM policy, resource = %s, policy = %s,"
                    " model_name = %s", resource, policy, model_name)
        model_manager = self.config.model_manager
        scoped_session, data_access = model_manager.get(model_name)
        with scoped_session as session:
            model_manager.add_description(model_name, json.dumps({
                "prestine":False
                }), session)
            data_access.set_iam_policy(session, resource, policy)

    def GetIamPolicy(self, model_name, resource):
        """Gets the IAM policy for the resource."""

        LOGGER.debug("Retrieving IAM policy, model_name = %s, resource = %s",
                     model_name, resource)
        model_manager = self.config.model_manager
        scoped_session, data_access = model_manager.get(model_name)
        with scoped_session as session:
            return data_access.get_iam_policy(session, resource)

    def CheckIamPolicy(self, model_name, resource, permission, identity):
        """Checks access according to IAM policy for the resource."""

        LOGGER.debug("Checking IAM policy, model_name = %s, resource = %s,"
                     " permission = %s, identity = %s",
                     model_name, resource, permission, identity)
        model_manager = self.config.model_manager
        scoped_session, data_access = model_manager.get(model_name)
        with scoped_session as session:
            return data_access.check_iam_policy(
                session, resource, permission, identity)

    def AddGroupMember(self, model_name, member_type_name, parent_type_names):
        """Adds a member to the model."""

        LOGGER.info("Adding group member to model, model_name = %s,"
                    " member_type_name = %s, parent_type_names = %s",
                    model_name, member_type_name, parent_type_names)
        model_manager = self.config.model_manager
        scoped_session, data_access = model_manager.get(model_name)
        with scoped_session as session:
            model_manager.add_description(model_name, json.dumps({
                "prestine":False
                }), session)
            return data_access.add_group_member(
                session, member_type_name, parent_type_names, denorm=True)

    def DelGroupMember(self, model_name, member_name, parent_name,
                       only_delete_relationship):
        """Deletes a member from the model."""

        LOGGER.info("Deleting group member from model, member_name = %s,"
                    " model_name = %s, parent_name = %s",
                    member_name, model_name, parent_name)
        model_manager = self.config.model_manager
        scoped_session, data_access = model_manager.get(model_name)
        with scoped_session as session:
            model_manager.add_description(model_name, json.dumps({
                "prestine":False
                }), session)
            return data_access.del_group_member(
                session,
                member_name,
                parent_name,
                only_delete_relationship,
                denorm=True)

    def ListGroupMembers(self, model_name, member_name_prefix):
        """Lists a member from the model."""

        LOGGER.debug("Listing Group members, model_name = %s, "
                     "member_name_prefix = %s", model_name, member_name_prefix)
        model_manager = self.config.model_manager
        scoped_session, data_access = model_manager.get(model_name)
        with scoped_session as session:
            return data_access.list_group_members(session, member_name_prefix)

    def DelResource(self, model_name, resource_type_name):
        """Deletes a resource from the model."""

        LOGGER.info("Deleting resource from model, resource_type_name = %s, "
                    "model_name = %s", resource_type_name, model_name)
        model_manager = self.config.model_manager
        scoped_session, data_access = model_manager.get(model_name)
        LOGGER.debug("model_manager = %s, scoped_session = %s",
                     model_manager, scoped_session)
        with scoped_session as session:
            model_manager.add_description(model_name, json.dumps({
                "prestine":False
                }), session)
            data_access.del_resource_by_name(session, resource_type_name)
            session.commit()

    def AddResource(self, model_name,
                    resource_type_name,
                    parent_type_name,
                    no_require_parent):
        """Adds a resource to the model."""

        LOGGER.info("Adding resource to model, resource_type_name = %s, "
                    "model_name = %s, parent_type_name = %s, "
                    "no_require_parent = %s", resource_type_name,
                    model_name, parent_type_name, no_require_parent)
        model_manager = self.config.model_manager
        scoped_session, data_access = model_manager.get(model_name)
        with scoped_session as session:
            data_access.add_resource_by_name(
                session,
                resource_type_name,
                parent_type_name,
                no_require_parent)
            session.commit()

    def ListResources(self, model_name, full_resource_name_prefix):
        """Lists resources by resource name prefix."""

        LOGGER.debug("Listing resources, model_name = %s,"
                     " full_resource_name_prefix = %s",
                     model_name, full_resource_name_prefix)
        model_manager = self.config.model_manager
        scoped_session, data_access = model_manager.get(model_name)
        with scoped_session as session:
            return data_access.list_resources_by_prefix(
                session, full_resource_name_prefix)

    def DelRole(self, model_name, role_name):
        """Deletes role from the model."""

        LOGGER.info("Deleting role from model, model_name = %s,"
                    " role_name = %s", model_name, role_name)
        model_manager = self.config.model_manager
        scoped_session, data_access = model_manager.get(model_name)
        with scoped_session as session:
            model_manager.add_description(model_name, json.dumps({
                "prestine":False
                }), session)
            data_access.del_role_by_name(session, role_name)
            session.commit()

    def AddRole(self, model_name, role_name, permission_names):
        """Adds a role to the model."""

        LOGGER.info("Adding role to model, model_name = %s, "
                    "role_name = %s, permission_names = %s",
                    model_name, role_name, permission_names)
        model_manager = self.config.model_manager
        scoped_session, data_access = model_manager.get(model_name)
        with scoped_session as session:
            model_manager.add_description(model_name, json.dumps({
                "prestine":False
                }), session)
            data_access.add_role_by_name(session, role_name, permission_names)
            session.commit()

    def ListRoles(self, model_name, role_name_prefix):
        """Lists the role in the model matching the prefix."""

        LOGGER.info("Listing roles, model_name = %s,"
                    " role_name_prefix = %s", model_name, role_name_prefix)
        model_manager = self.config.model_manager
        scoped_session, data_access = model_manager.get(model_name)
        with scoped_session as session:
            return data_access.list_roles_by_prefix(session, role_name_prefix)


if __name__ == "__main__":
    class DummyConfig(object):
        """Dummy configuration for testing."""

        def run_in_background(self, function):
            """Dummy implementation."""

            function()

    e = Playgrounder(config=DummyConfig())<|MERGE_RESOLUTION|>--- conflicted
+++ resolved
@@ -14,11 +14,9 @@
 
 """ Playground API. """
 
-<<<<<<< HEAD
 import json
-=======
+
 from google.cloud.forseti.common.util import log_util
->>>>>>> bc055af2
 
 # TODO: The next editor must remove this disable and correct issues.
 # pylint: disable=missing-type-doc,missing-return-type-doc,missing-return-doc
