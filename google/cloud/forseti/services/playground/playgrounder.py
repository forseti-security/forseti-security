# Copyright 2017 The Forseti Security Authors. All rights reserved.
#
# Licensed under the Apache License, Version 2.0 (the "License");
# you may not use this file except in compliance with the License.
# You may obtain a copy of the License at
#
#    http://www.apache.org/licenses/LICENSE-2.0
#
# Unless required by applicable law or agreed to in writing, software
# distributed under the License is distributed on an "AS IS" BASIS,
# WITHOUT WARRANTIES OR CONDITIONS OF ANY KIND, either express or implied.
# See the License for the specific language governing permissions and
# limitations under the License.

""" Playground API. """

from google.cloud.forseti.common.util import log_util

# TODO: The next editor must remove this disable and correct issues.
# pylint: disable=missing-type-doc,missing-return-type-doc,missing-return-doc
# pylint: disable=missing-param-doc
<<<<<<< HEAD
# pylint: disable=no-self-use
=======

LOGGER = log_util.get_logger(__name__)

# pylint: disable=invalid-name,no-self-use
>>>>>>> bc055af2
class Playgrounder(object):
    """Playground API implementation."""

    def __init__(self, config):
        self.config = config

    def set_iam_policy(self, model_name, resource, policy):
        """Sets the IAM policy for the resource."""

        LOGGER.info("Setting IAM policy, resource = %s, policy = %s,"
                    " model_name = %s", resource, policy, model_name)
        model_manager = self.config.model_manager
        scoped_session, data_access = model_manager.get(model_name)
        with scoped_session as session:
            data_access.set_iam_policy(session, resource, policy)

    def get_iam_policy(self, model_name, resource):
        """Gets the IAM policy for the resource."""

        LOGGER.debug("Retrieving IAM policy, model_name = %s, resource = %s",
                     model_name, resource)
        model_manager = self.config.model_manager
        scoped_session, data_access = model_manager.get(model_name)
        with scoped_session as session:
            return data_access.get_iam_policy(session, resource)

    def check_iam_policy(self, model_name, resource, permission, identity):
        """Checks access according to IAM policy for the resource."""

        LOGGER.debug("Checking IAM policy, model_name = %s, resource = %s,"
                     " permission = %s, identity = %s",
                     model_name, resource, permission, identity)
        model_manager = self.config.model_manager
        scoped_session, data_access = model_manager.get(model_name)
        with scoped_session as session:
            return data_access.check_iam_policy(
                session, resource, permission, identity)

    def add_group_member(self, model_name, member_type_name, parent_type_names):
        """Adds a member to the model."""

        LOGGER.info("Adding group member to model, model_name = %s,"
                    " member_type_name = %s, parent_type_names = %s",
                    model_name, member_type_name, parent_type_names)
        model_manager = self.config.model_manager
        scoped_session, data_access = model_manager.get(model_name)
        with scoped_session as session:
            return data_access.add_group_member(
                session, member_type_name, parent_type_names, denorm=True)

    def delete_group_member(self, model_name, member_name, parent_name,
                            only_delete_relationship):
        """Deletes a member from the model."""

        LOGGER.info("Deleting group member from model, member_name = %s,"
                    " model_name = %s, parent_name = %s",
                    member_name, model_name, parent_name)
        model_manager = self.config.model_manager
        scoped_session, data_access = model_manager.get(model_name)
        with scoped_session as session:
            return data_access.del_group_member(
                session,
                member_name,
                parent_name,
                only_delete_relationship,
                denorm=True)

    def list_group_members(self, model_name, member_name_prefix):
        """Lists a member from the model."""

        LOGGER.debug("Listing Group members, model_name = %s, "
                     "member_name_prefix = %s", model_name, member_name_prefix)
        model_manager = self.config.model_manager
        scoped_session, data_access = model_manager.get(model_name)
        with scoped_session as session:
            return data_access.list_group_members(session, member_name_prefix)

<<<<<<< HEAD
    def delete_resource(self, model_name, resource_type_name):
        """Deletes a member from the model."""
=======
    def DelResource(self, model_name, resource_type_name):
        """Deletes a resource from the model."""
>>>>>>> bc055af2

        LOGGER.info("Deleting resource from model, resource_type_name = %s, "
                    "model_name = %s", resource_type_name, model_name)
        model_manager = self.config.model_manager
        scoped_session, data_access = model_manager.get(model_name)
        LOGGER.debug("model_manager = %s, scoped_session = %s",
                     model_manager, scoped_session)
        with scoped_session as session:
            data_access.del_resource_by_name(session, resource_type_name)
            session.commit()

    def add_resource(self, model_name, resource_type_name, parent_type_name,
                     no_require_parent):
        """Adds a resource to the model."""

        LOGGER.info("Adding resource to model, resource_type_name = %s, "
                    "model_name = %s, parent_type_name = %s, "
                    "no_require_parent = %s", resource_type_name,
                    model_name, parent_type_name, no_require_parent)
        model_manager = self.config.model_manager
        scoped_session, data_access = model_manager.get(model_name)
        with scoped_session as session:
            data_access.add_resource_by_name(
                session,
                resource_type_name,
                parent_type_name,
                no_require_parent)
            session.commit()

    def list_resources(self, model_name, full_resource_name_prefix):
        """Lists resources by resource name prefix."""

        LOGGER.debug("Listing resources, model_name = %s,"
                     " full_resource_name_prefix = %s",
                     model_name, full_resource_name_prefix)
        model_manager = self.config.model_manager
        scoped_session, data_access = model_manager.get(model_name)
        with scoped_session as session:
            return data_access.list_resources_by_prefix(
                session, full_resource_name_prefix)

    def delete_role(self, model_name, role_name):
        """Deletes role from the model."""

        LOGGER.info("Deleting role from model, model_name = %s,"
                    " role_name = %s", model_name, role_name)
        model_manager = self.config.model_manager
        scoped_session, data_access = model_manager.get(model_name)
        with scoped_session as session:
            data_access.del_role_by_name(session, role_name)
            session.commit()

    def add_role(self, model_name, role_name, permission_names):
        """Adds a role to the model."""

        LOGGER.info("Adding role to model, model_name = %s, "
                    "role_name = %s, permission_names = %s",
                    model_name, role_name, permission_names)
        model_manager = self.config.model_manager
        scoped_session, data_access = model_manager.get(model_name)
        with scoped_session as session:
            data_access.add_role_by_name(session, role_name, permission_names)
            session.commit()

    def list_roles(self, model_name, role_name_prefix):
        """Lists the role in the model matching the prefix."""

        LOGGER.info("Listing roles, model_name = %s,"
                    " role_name_prefix = %s", model_name, role_name_prefix)
        model_manager = self.config.model_manager
        scoped_session, data_access = model_manager.get(model_name)
        with scoped_session as session:
            return data_access.list_roles_by_prefix(session, role_name_prefix)


if __name__ == "__main__":
    class DummyConfig(object):
        """Dummy configuration for testing."""

        def run_in_background(self, function):
            """Dummy implementation."""

            function()

    e = Playgrounder(config=DummyConfig())<|MERGE_RESOLUTION|>--- conflicted
+++ resolved
@@ -19,14 +19,11 @@
 # TODO: The next editor must remove this disable and correct issues.
 # pylint: disable=missing-type-doc,missing-return-type-doc,missing-return-doc
 # pylint: disable=missing-param-doc
-<<<<<<< HEAD
 # pylint: disable=no-self-use
-=======
 
 LOGGER = log_util.get_logger(__name__)
 
-# pylint: disable=invalid-name,no-self-use
->>>>>>> bc055af2
+
 class Playgrounder(object):
     """Playground API implementation."""
 
@@ -104,13 +101,8 @@
         with scoped_session as session:
             return data_access.list_group_members(session, member_name_prefix)
 
-<<<<<<< HEAD
     def delete_resource(self, model_name, resource_type_name):
         """Deletes a member from the model."""
-=======
-    def DelResource(self, model_name, resource_type_name):
-        """Deletes a resource from the model."""
->>>>>>> bc055af2
 
         LOGGER.info("Deleting resource from model, resource_type_name = %s, "
                     "model_name = %s", resource_type_name, model_name)
