# Copyright 2017 The Forseti Security Authors. All rights reserved.
#
# Licensed under the Apache License, Version 2.0 (the "License");
# you may not use this file except in compliance with the License.
# You may obtain a copy of the License at
#
#    http://www.apache.org/licenses/LICENSE-2.0
#
# Unless required by applicable law or agreed to in writing, software
# distributed under the License is distributed on an "AS IS" BASIS,
# WITHOUT WARRANTIES OR CONDITIONS OF ANY KIND, either express or implied.
# See the License for the specific language governing permissions and
# limitations under the License.

"""Forseti CLI."""

from argparse import ArgumentParser
import json
import os
import sys

import grpc
from google.protobuf.json_format import MessageToJson

from google.cloud.forseti.services import client as iam_client
from google.cloud.forseti.services.client import ModelNotSetError
from google.cloud.forseti.common.util import file_loader
from google.cloud.forseti.common.util import logger


LOGGER = logger.get_logger(__name__)


# pylint: disable=too-many-lines

class DefaultParser(ArgumentParser):
    """Default parser, when error is triggered, instead of printing
    error message, it will print the help message (-h).
    """

    def error(self, message=None):
        """This method will be triggered when error occurred.

        Args:
            message (str): Error message.
        """
        if message:
            sys.stderr.write('Argument error: %s.\n' % message)
        self.print_usage()
        sys.exit(2)


def define_inventory_parser(parent):
    """Define the inventory service parser.

    Args:
        parent (argparser): Parent parser to hook into.
    """

    service_parser = parent.add_parser('inventory', help='inventory service')
    action_subparser = service_parser.add_subparsers(
        title='action',
        dest='action')

    create_inventory_parser = action_subparser.add_parser(
        'create',
        help='Start a new inventory')
    create_inventory_parser.add_argument(
        '--import_as',
        metavar=('MODEL_NAME',),
        help='Import the inventory when complete, requires a model name')
    create_inventory_parser.add_argument(
        '--background',
        '-b',
        action='store_true',
        help='Execute inventory in background',
    )
    create_inventory_parser.add_argument(
        '--enable_debug',
        action='store_true',
        help='Emit additional information for debugging.',
    )

    delete_inventory_parser = action_subparser.add_parser(
        'delete',
        help='Delete an inventory')
    delete_inventory_parser.add_argument(
        'id',
        help='Inventory id to delete')

    purge_inventory_parser = action_subparser.add_parser(
        'purge',
        help='Purge all inventory data older than the retention days.')
    purge_inventory_parser.add_argument(
        'retention_days',
        default=None,
        nargs='?',
        help=('Optional.  Number of days to retain the data. If not '
              'specified, then the value in forseti config yaml file will '
              'be used.'))

    _ = action_subparser.add_parser(
        'list',
        help='List all inventory')

    get_inventory_parser = action_subparser.add_parser(
        'get',
        help='Get a particular inventory')
    get_inventory_parser.add_argument(
        'id',
        help='Inventory id to get')


def define_config_parser(parent):
    """Define the config service parser.

    Args:
        parent (argparser): Parent parser to hook into.
    """

    service_parser = parent.add_parser(
        'config',
        help=('config service, persist and modify the'
              'client configuration in ~/.forseti'))

    action_subparser = service_parser.add_subparsers(
        title='action',
        dest='action')

    _ = action_subparser.add_parser(
        'show',
        help='Show the config')

    _ = action_subparser.add_parser(
        'reset',
        help='Reset the config to its default values')

    delete_config_parser = action_subparser.add_parser(
        'delete',
        help='Deletes an item from the config')
    delete_config_parser.add_argument(
        'key',
        type=str,
        help='Key to delete from config')

    set_endpoint_config_parser = action_subparser.add_parser(
        'endpoint',
        help='Configure the client endpoint')
    set_endpoint_config_parser.add_argument(
        'hostport',
        type=str,
        help='Server endpoint in host:port format')

    set_model_config_parser = action_subparser.add_parser(
        'model',
        help='Configure the model to use')
    set_model_config_parser.add_argument(
        'name',
        type=str,
        help='Handle of the model to use, as hexlified sha1sum')

    set_format_config_parser = action_subparser.add_parser(
        'format',
        help='Configure the output format')
    set_format_config_parser.add_argument(
        'name',
        choices=['json'],
        help='Configure the CLI output format')


def define_server_parser(parent):
    """Define the server config service parser.

    Args:
        parent (argparser): Parent parser to hook into.
    """

    service_parser = parent.add_parser(
        'server',
        help='Server config service')

    action_subparser = service_parser.add_subparsers(
        title='action',
        dest='action')

    log_level_parser = action_subparser.add_parser(
        'log_level',
        help='Log level of the server.')

    log_level_subparser = log_level_parser.add_subparsers(
        title='subaction',
        dest='subaction')

    set_log_level = log_level_subparser.add_parser(
        'set',
        help='Set the log level of the server.'
    )

    set_log_level.add_argument(
        'log_level',
        choices=['debug', 'info', 'warning', 'error'])

    _ = log_level_subparser.add_parser(
        'get',
        help='Get the log level of the server.')

    config_parser = action_subparser.add_parser(
        'configuration',
        help='Server configuration.')

    config_subparser = config_parser.add_subparsers(
        title='subaction',
        dest='subaction')

    _ = config_subparser.add_parser(
        'get',
        help='Get the server configuration.'
    )

    reload_config = config_subparser.add_parser(
        'reload',
        help='Load the server configuration.'
    )

    reload_config.add_argument(
        'config_file_path',
        nargs='?',
        type=str,
        help=('Forseti configuration file path. If not specified, '
              'the default path will be used. Note: Please specify '
              'a path that the server has access to (e.g. a path in '
              'the server vm or a gcs path starts with gs://).')
    )


def define_model_parser(parent):
    """Define the model service parser.

    Args:
        parent (argparser): Parent parser to hook into.
    """

    service_parser = parent.add_parser('model', help='model service')
    action_subparser = service_parser.add_subparsers(
        title='action',
        dest='action')

    use_model_parser = action_subparser.add_parser(
        'use',
        help='Context switch into the model.')
    use_model_parser.add_argument(
        'model',
        help='Model to switch to, either handle or name'
    )

    _ = action_subparser.add_parser(
        'list',
        help='List all available models')

    get_model_parser = action_subparser.add_parser(
        'get',
        help='Get the details of a model by name or handle')
    get_model_parser.add_argument(
        'model',
        help='Model to get')

    delete_model_parser = action_subparser.add_parser(
        'delete',
        help='Deletes an entire model')
    delete_model_parser.add_argument(
        'model',
        help='Model to delete, either handle or name')

    create_model_parser = action_subparser.add_parser(
        'create',
        help='Create a model')
    create_model_parser.add_argument(
        'name',
        help='Human readable name for this model')
    create_model_parser.add_argument(
        '--inventory_index_id',
        default='',
        help='Inventory id to import from'
    )
    create_model_parser.add_argument(
        '--background',
        '-b',
        default=False,
        action='store_true',
        help='Run import in background'
    )


def define_scanner_parser(parent):
    """Define the scanner service parser.

    Args:
        parent (argparser): Parent parser to hook into.
    """

    service_parser = parent.add_parser('scanner', help='scanner service')

    action_subparser = service_parser.add_subparsers(
        title='action',
        dest='action')

    action_subparser.add_parser(
        'run',
        help='Run the scanner')


def define_notifier_parser(parent):
    """Define the notifier service parser.

    Args:
        parent (argparser): Parent parser to hook into.
    """

    service_parser = parent.add_parser('notifier', help='notifier service')

    action_subparser = service_parser.add_subparsers(
        title='action',
        dest='action')

    create_notifier_parser = action_subparser.add_parser(
        'run',
        help='Run the notifier')

    create_notifier_parser.add_argument(
        '--inventory_index_id',
        default=0,
        help=('Id of the inventory index to send violation notifications. '
              'If this is not specified, then the last inventory index id '
              'will be used.')
    )


# pylint: disable=too-many-locals
def define_explainer_parser(parent):
    """Define the explainer service parser.

    Args:
        parent (argparser): Parent parser to hook into.
    """

    service_parser = parent.add_parser('explainer', help='explain service')
    action_subparser = service_parser.add_subparsers(
        title='action',
        dest='action')

    list_resource_parser = action_subparser.add_parser(
        'list_resources',
        help='List resources')
    list_resource_parser.add_argument(
        '--prefix',
        default='',
        help='Resource full name prefix to filter for '
             '(e.g. organization/1234567890/folder/my-folder-id)')

    list_members_parser = action_subparser.add_parser(
        'list_members',
        help='List members by prefix')
    list_members_parser.add_argument(
        '--prefix',
        default='',
        help='Member prefix to filter for')

    list_roles_parser = action_subparser.add_parser(
        'list_roles',
        help='List roles by prefix')
    list_roles_parser.add_argument(
        '--prefix',
        default='',
        help='Role prefix to filter for')

    perms_by_roles_parser = action_subparser.add_parser(
        'list_permissions',
        help='List permissions by role(s)')
    perms_by_roles_parser.add_argument(
        '--roles',
        nargs='*',
        default=[],
        help='Role names')
    perms_by_roles_parser.add_argument(
        '--role_prefixes',
        nargs='*',
        default=[],
        help='Role prefixes')

    get_policy = action_subparser.add_parser(
        'get_policy',
        help='Get a resource\'s direct policy')
    get_policy.add_argument(
        'resource',
        help='Resource to get policy for')

    check_policy = action_subparser.add_parser(
        'check_policy',
        help='Check if a member has access to a resource')
    check_policy.add_argument(
        'resource',
        help='Resource to check on')
    check_policy.add_argument(
        'permission',
        help='Permissions to check on')
    check_policy.add_argument(
        'member',
        help='Member to check access for')

    explain_granted_parser = action_subparser.add_parser(
        'why_granted',
        help='Explain why a role or permission is'
             ' granted for a member on a resource')
    explain_granted_parser.add_argument(
        'member',
        help='Member to query')
    explain_granted_parser.add_argument(
        'resource',
        help='Resource to query')
    explain_granted_group = (
        explain_granted_parser.add_mutually_exclusive_group(required=True))
    explain_granted_group.add_argument(
        '--role',
        default=None,
        help='Query for a role')
    explain_granted_group.add_argument(
        '--permission',
        default=None,
        help='Query for a permission')

    explain_denied_parser = action_subparser.add_parser(
        'why_denied',
        help='Explain why a set of roles or permissions '
             'is denied for a member on a resource')
    explain_denied_parser.add_argument(
        'member',
        help='Member to query')
    explain_denied_parser.add_argument(
        'resources',
        nargs='+',
        help='Resource to query')
    explain_denied_group = (
        explain_denied_parser.add_mutually_exclusive_group(required=True))
    explain_denied_group.add_argument(
        '--roles',
        nargs='*',
        default=[],
        help='Query for roles')
    explain_denied_group.add_argument(
        '--permissions',
        nargs='*',
        default=[],
        help='Query for permissions')

    query_access_by_member = action_subparser.add_parser(
        'access_by_member',
        help='List access by member and permissions')
    query_access_by_member.add_argument(
        'member',
        help='Member to query')
    query_access_by_member.add_argument(
        'permissions',
        default=[],
        nargs='*',
        help='Permissions to query for')
    query_access_by_member.add_argument(
        '--expand_resources',
        action='store_true',
        help='Expand the resource hierarchy')

    query_access_by_authz = action_subparser.add_parser(
        'access_by_authz',
        help='List access by role or permission')
    query_access_by_authz.add_argument(
        '--permission',
        default=None,
        nargs='?',
        help='Permission to query')
    query_access_by_authz.add_argument(
        '--role',
        default=None,
        nargs='?',
        help='Role to query')
    query_access_by_authz.add_argument(
        '--expand_groups',
        action='store_true',
        help='Expand groups to their members')
    query_access_by_authz.add_argument(
        '--expand_resources',
        action='store_true',
        help='Expand resources to their children')

    query_access_by_resource = action_subparser.add_parser(
        'access_by_resource',
        help='List access by member and permissions')
    query_access_by_resource.add_argument(
        'resource',
        help='Resource to query')
    query_access_by_resource.add_argument(
        'permissions',
        default=[],
        nargs='*',
        help='Permissions to query for')
    query_access_by_resource.add_argument(
        '--expand_groups',
        action='store_true',
        help='Expand groups to their members')


def read_env(var_key, default):
    """Read an environment variable with a default value.

    Args:
        var_key (str): Environment key get.
        default (str): Default value if variable is not set.

    Returns:
        string: return environment value or default
    """

    var_value = os.environ[var_key] if var_key in os.environ else default

    LOGGER.info('reading environment variable %s = %s',
                var_key, var_value)

    return var_value


def define_parent_parser(parser_cls, config_env):
    """Define the parent parser.

    Args:
        parser_cls (type): Class to instantiate parser from.
        config_env (object): Configuration environment.

    Returns:
        argparser: The parent parser which has been defined.
    """

    LOGGER.debug('parser_cls = %s, config_env = %s',
                 parser_cls, config_env)

    parent_parser = parser_cls(prog='forseti')
    parent_parser.add_argument(
        '--endpoint',
        default=config_env['endpoint'],
        help='Server endpoint')
    parent_parser.add_argument(
        '--use_model',
        default=config_env['model'],
        help='Model to operate on')
    parent_parser.add_argument(
        '--out-format',
        default=config_env['format'],
        choices=['json'])
    return parent_parser


def create_parser(parser_cls, config_env):
    """Create argument parser hierarchy.

    Args:
        parser_cls (cls): Class to instantiate parser from.
        config_env (object): Configuration environment

    Returns:
        argparser: The argument parser hierarchy which is created.
    """

    main_parser = define_parent_parser(parser_cls, config_env)
    service_subparsers = main_parser.add_subparsers(
        title='service',
        dest='service')
    define_explainer_parser(service_subparsers)
    define_inventory_parser(service_subparsers)
    define_config_parser(service_subparsers)
    define_model_parser(service_subparsers)
    define_scanner_parser(service_subparsers)
    define_notifier_parser(service_subparsers)
    define_server_parser(service_subparsers)
    return main_parser


class Output(object):
    """Output base interface."""

    def write(self, obj):
        """Writes an object to the output channel.
            Args:
                obj (object): Object to write
            Raises:
                NotImplementedError: Always
        """
        raise NotImplementedError()


class JsonOutput(Output):
    """Raw output for result objects."""

    def write(self, obj):
        """Writes json representation.
            Args:
                obj (object): Object to write as json
        """
        print MessageToJson(obj)


def run_config(_, config, output, config_env):
    """Run config commands.
        Args:
            _ (iam_client.ClientComposition): Unused.
            config (object): argparser namespace to use.
            output (Output): output writer to use.
            config_env (object): Configuration environment.
    """
    del output  # unused argument.

    def do_show_config():
        """Show the current config."""
        print config_env

    def do_set_endpoint():
        """Set a config item."""
        config_env['endpoint'] = config.hostport
        DefaultConfigParser.persist(config_env)
        do_show_config()

    def do_set_model():
        """Set a config item."""
        config_env['model'] = config.name
        DefaultConfigParser.persist(config_env)
        do_show_config()

    def do_set_output():
        """Set a config item."""
        config_env['format'] = config.name
        DefaultConfigParser.persist(config_env)
        do_show_config()

    def do_delete_config():
        """Delete a config item."""
        del config_env[config.key]
        DefaultConfigParser.persist(config_env)
        do_show_config()

    def do_reset_config():
        """Reset the config to default values."""
        for key in config_env:
            del config_env[key]
        DefaultConfigParser.persist(config_env)
        do_show_config()

    actions = {
        'show': do_show_config,
        'model': do_set_model,
        'endpoint': do_set_endpoint,
        'format': do_set_output,
        'reset': do_reset_config,
        'delete': do_delete_config}

    actions[config.action]()


def run_scanner(client, config, output, _):
    """Run scanner commands.
        Args:
            client (iam_client.ClientComposition): client to use for requests.
            config (object): argparser namespace to use.
            output (Output): output writer to use.
            _ (object): Configuration environment.
    """

    client = client.scanner

    def do_run():
        """Run a scanner."""
        for progress in client.run():
            output.write(progress)

    actions = {
        'run': do_run}

    actions[config.action]()


def run_server(client, config, output, _):
    """Run scanner commands.
        Args:
            client (iam_client.ClientComposition): client to use for requests.
            config (object): argparser namespace to use.
            output (Output): output writer to use.
            _ (object): Configuration environment.
    """

    client = client.server_config

    def do_get_log_level():
        """Get the log level of the server."""
        output.write(client.get_log_level())

    def do_set_log_level():
        """Set the log level of the server."""
        output.write(client.set_log_level(config.log_level))

    def do_reload_configuration():
        """Reload the configuration of the server."""
        output.write(client.reload_server_configuration(
            config.config_file_path))

    def do_get_configuration():
        """Get the configuration of the server."""
        output.write(client.get_server_configuration())

    actions = {
        'log_level': {
            'get': do_get_log_level,
            'set': do_set_log_level
        },
        'configuration': {
            'get': do_get_configuration,
            'reload': do_reload_configuration
        }
    }

    actions[config.action][config.subaction]()


def run_notifier(client, config, output, _):
    """Run notifier commands.
        Args:
            client (iam_client.ClientComposition): client to use for requests.
            config (object): argparser namespace to use.
            output (Output): output writer to use.
            _ (object): Configuration environment.
    """

    client = client.notifier

    def do_run():
        """Run the notifier."""
        for progress in client.run(int(config.inventory_index_id)):
            output.write(progress)

    actions = {
        'run': do_run}

    actions[config.action]()


def run_model(client, config, output, config_env):
    """Run model commands.
        Args:
            client (iam_client.ClientComposition): client to use for requests.
            config (object): argparser namespace to use.
            output (Output): output writer to use.
            config_env (object): Configuration environment.
    """

    client = client.model

    def do_list_models():
        """List models."""
        for model in client.list_models():
            output.write(model)

    def do_get_model():
        """Get details of a model."""
        result = client.get_model(config.model)
        output.write(result)

    def do_delete_model():
        """Delete a model."""
        model = client.get_model(config.model)
        result = client.delete_model(model.handle)
        output.write(result)

    def do_create_model():
        """Create a model."""
        result = client.new_model('inventory',
                                  config.name,
                                  int(config.inventory_index_id),
                                  config.background)
        output.write(result)

    def do_use_model():
        """Use a model.

        Raises:
            Warning: When the specified model is not usable or not existed
        """
        model = client.get_model(config.model)
        if model and model.status in ['SUCCESS', 'PARTIAL_SUCCESS']:
            config_env['model'] = model.handle
        else:
            raise Warning('use_model failed, the specified model is '
                          'either not existed or not usable.')
        DefaultConfigParser.persist(config_env)

    actions = {
        'create': do_create_model,
        'list': do_list_models,
        'get': do_get_model,
        'delete': do_delete_model,
        'use': do_use_model}

    actions[config.action]()


def run_inventory(client, config, output, _):
    """Run inventory commands.
        Args:
            client (iam_client.ClientComposition): client to use for requests.
            config (object): argparser namespace to use.
            output (Output): output writer to use.
            _ (object): Unused.
    """

    client = client.inventory

    def do_create_inventory():
        """Create an inventory."""
        for progress in client.create(config.background,
                                      config.import_as,
                                      config.enable_debug):
            output.write(progress)

    def do_list_inventory():
        """List an inventory."""
        for inventory in client.list():
            output.write(inventory)

    def do_get_inventory():
        """Get an inventory."""
        result = client.get(int(config.id))
        output.write(result)

    def do_delete_inventory():
        """Delete an inventory."""
        result = client.delete(int(config.id))
        output.write(result)

    def do_purge_inventory():
        """Purge all inventory data older than the retention days."""
        result = client.purge(config.retention_days)
        output.write(result)

    actions = {
        'create': do_create_inventory,
        'list': do_list_inventory,
        'get': do_get_inventory,
        'delete': do_delete_inventory,
        'purge': do_purge_inventory}

    actions[config.action]()


def run_explainer(client, config, output, _):
    """Run explain commands.
        Args:
            client (iam_client.ClientComposition): client to use for requests.
            config (object): argparser namespace to use.
            output (Output): output writer to use.
            _ (object): Unused.
    """

    client = client.explain

    def do_list_resources():
        """List resources by prefix"""
        result = client.list_resources(config.prefix)
        output.write(result)

    def do_list_members():
        """List resources by prefix"""
        result = client.list_members(config.prefix)
        output.write(result)

    def do_list_roles():
        """List roles by prefix"""
        result = client.list_roles(config.prefix)
        output.write(result)

    def do_list_permissions():
        """List permissions by roles or role prefixes.

        Raises:
            ValueError: if neither a role nor a role prefix is set
        """
        if not any([config.roles, config.role_prefixes]):
            raise ValueError('please specify either a role or a role prefix')
        result = client.query_permissions_by_roles(config.roles,
                                                   config.role_prefixes)
        output.write(result)

    def do_get_policy():
        """Get access"""
        result = client.get_iam_policy(config.resource)
        output.write(result)

    def do_check_policy():
        """Check access"""
        result = client.check_iam_policy(config.resource,
                                         config.permission,
                                         config.member)
        output.write(result)

    def do_why_granted():
        """Explain why a permission or role is granted."""
        result = client.explain_granted(config.member,
                                        config.resource,
                                        config.role,
                                        config.permission)
        output.write(result)

    def do_why_not_granted():
        """Explain why a permission or a role is NOT granted."""
        result = client.explain_denied(config.member,
                                       config.resources,
                                       config.roles,
                                       config.permissions)
        output.write(result)

    def do_query_access_by_member():
        """Query access by member and permissions"""
        result = client.query_access_by_members(config.member,
                                                config.permissions,
                                                config.expand_resources)
        output.write(result)

    def do_query_access_by_resource():
        """Query access by resource and permissions"""
        result = client.query_access_by_resources(config.resource,
                                                  config.permissions,
                                                  config.expand_groups)
        output.write(result)

    def do_query_access_by_authz():
        """Query access by role or permission

        Raises:
            ValueError: if neither a role nor a permission is set
        """
        if not any([config.role, config.permission]):
            raise ValueError('please specify either a role or a permission')
        for access in (
                client.query_access_by_permissions(config.role,
                                                   config.permission,
                                                   config.expand_groups,
                                                   config.expand_resources)):
            output.write(access)

    actions = {
        'list_resources': do_list_resources,
        'list_members': do_list_members,
        'list_roles': do_list_roles,
        'get_policy': do_get_policy,
        'check_policy': do_check_policy,
        'why_granted': do_why_granted,
        'why_denied': do_why_not_granted,
        'list_permissions': do_list_permissions,
        'access_by_member': do_query_access_by_member,
        'access_by_resource': do_query_access_by_resource,
        'access_by_authz': do_query_access_by_authz}

    actions[config.action]()


OUTPUTS = {
    'json': JsonOutput,
}

SERVICES = {
    'explainer': run_explainer,
    'inventory': run_inventory,
    'config': run_config,
    'model': run_model,
    'scanner': run_scanner,
    'notifier': run_notifier,
    'server': run_server
}


class DefaultConfigParser(object):
    """Handles creation and persistence of DefaultConfig"""

    @classmethod
    def persist(cls, config):
        """Save a configuration file.

        Args:
            config (obj): Configuration to store.
        """

        with file(get_config_path(), 'w+') as outfile:
            json.dump(config, outfile)

    @classmethod
    def load(cls):
        """Open configuration file and create an instance from it.

        Returns:
            object: DefaultConfig.
        """

        try:
            with file(get_config_path()) as infile:
                return DefaultConfig(json.load(infile))
        except IOError:
            LOGGER.warn('IOError - trying to open configuration'
                        ' file located at %s', get_config_path())
            return DefaultConfig()


class DefaultConfig(dict):
    """Represents the configuration."""

    DEFAULT_ENDPOINT = 'localhost:50051'

    DEFAULT = {
        'endpoint': '',
        'model': '',
        'format': 'json',
    }

    def __init__(self, *args, **kwargs):
        """Constructor.

        Args:
            *args (list): Forwarded to base class.
            **kwargs (dict): Forwarded to base class.
        """
        super(DefaultConfig, self).__init__(*args, **kwargs)

        self.DEFAULT['endpoint'] = self.get_default_endpoint()

        # Initialize default values
        for key, value in self.DEFAULT.iteritems():
            if key not in self:
                self[key] = value

    def get_default_endpoint(self):
        """Get server address.

        Returns:
            str: Forseti server endpoint
        """
        default_env_variable = 'FORSETI_CLIENT_CONFIG'
        try:
            conf_path = os.environ[default_env_variable]
            configs = file_loader.read_and_parse_file(conf_path)
            server_ip = configs.get('server_ip')
            if server_ip:
                return '{}:50051'.format(server_ip)
        except KeyError:
            LOGGER.info('Unable to read environment variable: %s, will use '
                        'the default endpoint instead, endpoint: %s',
                        default_env_variable,
                        self.DEFAULT_ENDPOINT)
        except IOError:
            LOGGER.info('Unable to open file: %s, will use the default '
                        'endpoint instead, endpoint: %s',
                        conf_path,
                        self.DEFAULT_ENDPOINT)

        return self.DEFAULT_ENDPOINT

    def __getitem__(self, key):
        """Get item by key.

        Args:
            key (object): Key to get value for.

        Returns:
            object: Returns base classe setitem result.

        Raises:
            KeyError: If configuration key is unknown.
        """

        if key not in self.DEFAULT:
            error_message = 'Configuration key unknown: {}'.format(key)
            LOGGER.error(error_message)
            raise KeyError(error_message)
        return dict.__getitem__(self, key)

    def __setitem__(self, key, value):
        """Set item by key.

        Args:
            key (object): Key to set value for.
            value (object): Value to set.

        Returns:
            object: Returns base classe setitem result.

        Raises:
            KeyError: If configuration key is unknown.
        """

        if key not in self.DEFAULT:
            error_message = 'Configuration key unknown: {}'.format(key)
            LOGGER.error(error_message)
            raise KeyError(error_message)
        return dict.__setitem__(self, key, value)

    def __delitem__(self, key):
        """Delete item by key.

        Args:
            key (object): Key to delete value for

        Raises:
            KeyError: If configuration key is unknown.
        """

        if key not in self.DEFAULT:
            error_message = 'Configuration key unknown: {}'.format(key)
            LOGGER.error(error_message)
            raise KeyError(error_message)
        self[key] = self.DEFAULT[key]


def main(args=None,
         config_env=None,
         client=None,
         outputs=None,
         parser_cls=DefaultParser,
         services=None):
    """Main function.
    Args:
        args (list): CLI arguments.
        config_env (obj): Configuration environment.
        client (obj): API client to use.
        outputs (list): Supported output formats.
        parser_cls (type): Argument parser type to instantiate.
        services (list): Supported Forseti Server services.

    Returns:
        object: Environment configuration.
    """
    config_env = config_env or DefaultConfigParser.load()
    parser = create_parser(parser_cls, config_env)
    config = parser.parse_args(args)

    if not client:
        client = iam_client.ClientComposition(config.endpoint)
    client.switch_model(config.use_model)

    if not outputs:
        outputs = OUTPUTS
    if not services:
        services = SERVICES
    output = outputs[config.out_format]()
    try:
        services[config.service](client, config, output, config_env)
    except ValueError as e:
        parser.error(e.message)
    except grpc.RpcError as e:
<<<<<<< HEAD
        grpc_status_code = e.code()  # pylint: disable=no-member
=======
        grpc_status_code = e.code()
>>>>>>> f1cc2520
        if grpc_status_code == grpc.StatusCode.UNAVAILABLE:
            print('Error communicating to the Forseti server.\n'
                  'Please check the status of the server and make sure it\'s '
                  'running.\n'
                  'If you are accessing from a client VM, make sure the '
                  '`server_ip` field inside the client configuration file in '
                  'the Forseti client GCS bucket contains the right IP '
                  'address.\n')
        else:
            print 'Error occurred on the server side, message: {}'.format(e)
    except ModelNotSetError:
        print ('Model must be specified before running this command. '
               'You can specify a model to use with command '
               '"forseti model use <MODEL_NAME>".')
    return config


def get_config_path():
    """Get configuration file path.

    Returns:
        str: Configuration path.
    """

    default_path = os.path.join(os.getenv('HOME'), '.forseti')
    config_path = read_env('FORSETI_SERVER_CONFIG', default_path)
    return config_path


if __name__ == '__main__':
    main()<|MERGE_RESOLUTION|>--- conflicted
+++ resolved
@@ -1156,11 +1156,8 @@
     except ValueError as e:
         parser.error(e.message)
     except grpc.RpcError as e:
-<<<<<<< HEAD
-        grpc_status_code = e.code()  # pylint: disable=no-member
-=======
         grpc_status_code = e.code()
->>>>>>> f1cc2520
+
         if grpc_status_code == grpc.StatusCode.UNAVAILABLE:
             print('Error communicating to the Forseti server.\n'
                   'Please check the status of the server and make sure it\'s '
