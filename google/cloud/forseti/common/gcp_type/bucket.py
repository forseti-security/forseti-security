--- conflicted
+++ resolved
@@ -70,34 +70,23 @@
     @classmethod
     def from_json(cls, parent, json_string):
         """Create a bucket from a JSON string.
-<<<<<<< HEAD
-        Args:
-            parent (Resource): resource this bucket belongs to.
-            json_string(str): JSON string of a bucket GCP API response.
-=======
-
         Args:
             parent (Resource): resource this bucket belongs to.
             json_string(str): JSON string of a bucket GCP API response.
 
->>>>>>> 7275da11
         Returns:
             Bucket: bucket resource.
         """
         bucket_dict = json.loads(json_string)
-<<<<<<< HEAD
-=======
 
->>>>>>> 7275da11
         bucket_id = bucket_dict['id']
         return cls(
             parent=parent,
             bucket_id=bucket_id,
-<<<<<<< HEAD
-            name='buckets/' + bucket_id,
+            name=cls.RESOURCE_NAME_FMT % bucket_id,
             full_name='{}bucket/{}/'.format(parent.full_name, bucket_id),
             display_name=bucket_id,
-            # locations=[bucket_dict['location']],
+            locations=[bucket_dict['location']],
             data=json_string,
         )
 
@@ -109,12 +98,4 @@
         bucket_dict = json.loads(self.data)
         if 'lifecycle' in bucket_dict and 'rule' in bucket_dict['lifecycle']:
             return bucket_dict['lifecycle']['rule']
-        return None
-=======
-            name=cls.RESOURCE_NAME_FMT % bucket_id,
-            full_name='{}bucket/{}/'.format(parent.full_name, bucket_id),
-            display_name=bucket_id,
-            locations=[bucket_dict['location']],
-            data=json_string,
-        )
->>>>>>> 7275da11
+        return None