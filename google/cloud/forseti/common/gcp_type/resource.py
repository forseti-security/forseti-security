# Copyright 2017 The Forseti Security Authors. All rights reserved.
#
# Licensed under the Apache License, Version 2.0 (the "License");
# you may not use this file except in compliance with the License.
# You may obtain a copy of the License at
#
#    http://www.apache.org/licenses/LICENSE-2.0
#
# Unless required by applicable law or agreed to in writing, software
# distributed under the License is distributed on an "AS IS" BASIS,
# WITHOUT WARRANTIES OR CONDITIONS OF ANY KIND, either express or implied.
# See the License for the specific language governing permissions and
# limitations under the License.

"""GCP Resource.

For now, this only represents Organization resources. In the future, we may
need to separate the classes depending on implementation.
"""

import abc

from google.cloud.forseti.common.gcp_type import errors
from google.cloud.forseti.services.inventory.base import resources


class ResourceType(object):
    """Resource types."""

    # Org resources
    ORGANIZATION = resources.Organization.type()
<<<<<<< HEAD
=======
    BILLING_ACCOUNT = resources.BillingAccount.type()
>>>>>>> 037039c6
    FOLDER = resources.Folder.type()
    PROJECT = resources.Project.type()

    # Groups
    GROUP = resources.GsuiteGroup.type()

    # IAM
    SERVICE_ACCOUNT = resources.ServiceAccount.type()
    SERVICE_ACCOUNT_KEY = resources.ServiceAccountKey.type()

    # Compute engine
    BACKEND_SERVICE = resources.BackendService.type()
    FIREWALL_RULE = resources.Firewall.type()
    FORWARDING_RULE = resources.ForwardingRule.type()
    INSTANCE = resources.Instance.type()
    INSTANCE_GROUP = resources.InstanceGroup.type()
    INSTANCE_GROUP_MANAGER = resources.InstanceGroupManager.type()
    INSTANCE_TEMPLATE = resources.InstanceTemplate.type()

    # Data storage
    BIGQUERY = resources.DataSet.type()
    BUCKET = resources.GcsBucket.type()
    CLOUDSQL = resources.CloudSqlInstance.type()

    # AppEngine
    APPENGINE_APP = resources.AppEngineApp.type()
    APPENGINE_INSTANCE = resources.AppEngineInstance.type()
    APPENGINE_VERSION = resources.AppEngineVersion.type()

    # Kubernetes Engine
    KE_CLUSTER = resources.KubernetesCluster.type()

    # Logging
    LOG_SINK = resources.Sink.type()

    resource_types = frozenset([
        ORGANIZATION,
        BILLING_ACCOUNT,
        FOLDER,
        PROJECT,
        BUCKET,
        GROUP,
        FORWARDING_RULE,
        LOG_SINK,
    ])

    @classmethod
    def verify(cls, resource_type):
        """Verify if the resource type is recognized.

        Args:
            resource_type (str): The resource type.

        Returns:
            str: The resource type if it is recognized in the resource_types.

        Raises:
            InvalidResourceTypeError: If resource type is not recognized.
        """
        if resource_type not in cls.resource_types:
            raise errors.InvalidResourceTypeError(
                'Invalid resource type: {}'.format(resource_type))
        return resource_type


class LifecycleState(object):
    """Resource lifecycle state."""

    ACTIVE = 'ACTIVE'
    DELETED = 'DELETED'
    UNSPECIFIED = 'LIFECYCLE_STATE_UNSPECIFIED'


class Resource(object):
    """Represents a GCP resource."""
    __metaclass__ = abc.ABCMeta

    def __init__(
            self,
            resource_id,
            resource_type,
            name=None,
            display_name=None,
            parent=None,
            lifecycle_state=LifecycleState.UNSPECIFIED):
        """Initialize.

        Args:
            resource_id (str): The resource's unique id in GCP.
            resource_type (str): The resource type.
            name (str): The resource unique name,
                e.g. "{resource type}/{id}".
            display_name (str): The resource display name.
            parent (Resource): The parent Resource object.
            lifecycle_state (LifecycleState): The lifecycle state of the
                Resource.
        """
        self._resource_id = str(resource_id)
        self._resource_type = resource_type
        if name:
            self._name = name
        else:
            self._name = self.RESOURCE_NAME_FMT % resource_id
        self._display_name = display_name
        # TODO: maybe need assertion for parent type, e.g. assert that
        # organization has no parent, whereas projects and folders can
        # have either another folder or organization as a parent.
        self._parent = parent
        self._lifecycle_state = lifecycle_state

    def __eq__(self, other):
        """Test equality of Resource.

        Args:
            other (object): The other object.

        Returns:
            bool: Whether the objects are equal.
        """
        if not isinstance(other, type(self)):
            return NotImplemented
        return (self.id == other.id and
                self.type == self.type)

    def __ne__(self, other):
        """Test inequality of Resource.

        Args:
            other (object): The other object.

        Returns:
            bool: Whether the objects are equal.
        """
        return not self == other

    def __hash__(self):
        """Create a hash on the resource type and id.

        Returns:
            hash: The hash of the object.
        """
        return hash((self.type, self.id))

    def __repr__(self):
        """String representation of the Resource.

        Returns:
            str: The representation.
        """
        return '{}<id={},parent={}>'.format(
            self.type, self.id, self.parent)

    @property
    def id(self):
        """Resource id.

        Returns:
            str: The id.
        """
        return self._resource_id

    @property
    def type(self):
        """Resource type.

        Returns:
            str: The type.
        """
        return self._resource_type

    @property
    def name(self):
        """GCP name.

        Returns:
            str: The name.
        """
        return self._name

    @property
    def display_name(self):
        """Display name.

        Returns:
            str: The display name.
        """
        return self._display_name

    @property
    def parent(self):
        """Resource parent.

        Returns:
            Resource: The parent.
        """
        return self._parent

    @property
    def lifecycle_state(self):
        """Lifecycle state.

        Returns:
            LifecycleState: The LifecycleState.
        """
        return self._lifecycle_state<|MERGE_RESOLUTION|>--- conflicted
+++ resolved
@@ -29,10 +29,7 @@
 
     # Org resources
     ORGANIZATION = resources.Organization.type()
-<<<<<<< HEAD
-=======
     BILLING_ACCOUNT = resources.BillingAccount.type()
->>>>>>> 037039c6
     FOLDER = resources.Folder.type()
     PROJECT = resources.Project.type()
 
