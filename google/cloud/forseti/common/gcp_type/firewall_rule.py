--- conflicted
+++ resolved
@@ -516,16 +516,11 @@
                      other.direction is None)
         network = (self.network == other.network or
                    other.network is None)
-<<<<<<< HEAD
         source_tags = (set(self.source_tags).issubset(other.source_tags) or not
                        other.source_tags)
         target_tags = (set(self.target_tags).issubset(other.target_tags) or not
                        other.target_tags)
-=======
-        source_tags = set(self.source_tags).issubset(other.source_tags)
-        target_tags = set(self.target_tags).issubset(other.target_tags)
         firewall_action = self.firewall_action < other.firewall_action
->>>>>>> 395f7c3d
         source_ranges = ips_in_list(self.source_ranges, other.source_ranges)
         destination_ranges = ips_in_list(self.destination_ranges,
                                          other.destination_ranges)
