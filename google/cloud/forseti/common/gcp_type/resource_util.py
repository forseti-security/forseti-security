--- conflicted
+++ resolved
@@ -25,11 +25,8 @@
 from google.cloud.forseti.common.gcp_type import organization as org
 from google.cloud.forseti.common.gcp_type import project
 from google.cloud.forseti.common.gcp_type import resource
-<<<<<<< HEAD
 from google.cloud.forseti.common.gcp_type import role
-=======
 from google.cloud.forseti.common.gcp_type import table
->>>>>>> fe8d79f1
 from google.cloud.forseti.services import utils
 
 _RESOURCE_TYPE_MAP = {
@@ -83,20 +80,14 @@
         'plural': 'GKE Clusters',
         'can_create_resource': True,
     },
-<<<<<<< HEAD
     resource.ResourceType.ROLE: {
         'class': role.Role,
         'plural': 'Roles',
-=======
-    resource.ResourceType.DATASET: {
-        'class': dataset.Dataset,
-        'plural': 'Datasets',
         'can_create_resource': True,
     },
     resource.ResourceType.TABLE: {
         'class': table.Table,
         'plural': 'Tables',
->>>>>>> fe8d79f1
         'can_create_resource': True,
     },
 }
