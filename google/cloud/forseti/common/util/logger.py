--- conflicted
+++ resolved
@@ -84,7 +84,6 @@
     _map_logger(lambda logger: logger.setLevel(level))
 
 
-<<<<<<< HEAD
 def enable_console_log():
     """Enable console logging for all the new loggers and add console
     handlers to all the existing loggers."""
@@ -97,8 +96,6 @@
     _map_logger(lambda logger: logger.addHandler(console_handler))
 
 
-=======
->>>>>>> f725cbbc
 def set_logger_level_from_config(level_name):
     """Set the logger level from a config value.
 
