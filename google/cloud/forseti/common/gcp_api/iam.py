--- conflicted
+++ resolved
@@ -13,13 +13,10 @@
 # limitations under the License.
 
 """Wrapper for IAM API client."""
-<<<<<<< HEAD
 from builtins import object
-=======
 import json
 import re
 
->>>>>>> 87f9b2cc
 from googleapiclient import errors
 from httplib2 import HttpLib2Error
 
