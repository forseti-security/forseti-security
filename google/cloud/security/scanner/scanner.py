--- conflicted
+++ resolved
@@ -297,12 +297,8 @@
         return
 
     # Write the CSV for all the violations.
-<<<<<<< HEAD
     if scanner_configs.get('output_path'):
-=======
-    if FLAGS.output_path:
         LOGGER.info('Writing violations to csv...')
->>>>>>> 0adcddda
         output_csv_name = None
         with csv_writer.write_csv(
             resource_name=resource_name,
