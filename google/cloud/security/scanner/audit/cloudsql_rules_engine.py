--- conflicted
+++ resolved
@@ -216,11 +216,7 @@
             cloudsql_acl (:obj:`CloudsqlAccessControls`): CloudSQL ACL resource
 
         Returns:
-<<<<<<< HEAD
             namedtuple: Returns RuleViolation named tuple
-=======
-            tuple: A RuleViolation named tuple
->>>>>>> 371bbae8
         """
         filter_list = []
         if self.rules.instance_name != '^.+$':
