--- conflicted
+++ resolved
@@ -58,22 +58,6 @@
         """
         raise NotImplementedError('Implement in a child class.')
 
-<<<<<<< HEAD
-=======
-    def find_policy_violations(self, resource, policy, force_rebuild=False):
-        """Determine whether a policy violates rules.
-
-        Args:
-            resource (Resource): The resource to scan.
-            policy (dict): The policy to check.
-            force_rebuild (bool): Whether to force-rebuild the rule book.
-
-        Raises:
-            NotImplementedError: The method should be defined in subclass.
-        """
-        raise NotImplementedError('Implement in a child class.')
-
->>>>>>> 1ea004df
     def _load_rule_definitions(self):
         """Load the rule definitions file from GCS or local filesystem.
 
