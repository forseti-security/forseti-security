# Copyright 2017 Google Inc.
#
# Licensed under the Apache License, Version 2.0 (the "License");
# you may not use this file except in compliance with the License.
# You may obtain a copy of the License at
#
#    http://www.apache.org/licenses/LICENSE-2.0
#
# Unless required by applicable law or agreed to in writing, software
# distributed under the License is distributed on an "AS IS" BASIS,
# WITHOUT WARRANTIES OR CONDITIONS OF ANY KIND, either express or implied.
# See the License for the specific language governing permissions and
# limitations under the License.

"""Map of the requirements needed by the scanners."""

# TODO: Standardize the module and class names so that we can use reflection
# instead of maintaining them explicitly.
# Use the naming pattern foo_module.py, class FooModule
REQUIREMENTS_MAP = {
    'bigquery':
        {'module_name': 'bigquery_scanner',
         'class_name': 'BigqueryScanner',
         'rules_filename': 'bigquery_rules.yaml'},
    'bucket_acl':
        {'module_name': 'bucket_rules_scanner',
         'class_name': 'BucketsAclScanner',
         'rules_filename': 'bucket_rules.yaml'},
    'cloudsql_acl':
        {'module_name': 'cloudsql_rules_scanner',
         'class_name': 'CloudSqlAclScanner',
         'rules_filename': 'cloudsql_rules.yaml'},
    'forwarding_rule':
        {'module_name': 'forwarding_rule_scanner',
         'class_name': 'ForwardingRuleScanner',
         'rules_filename': 'forwarding_rules.yaml'},
    'group':
        {'module_name': 'groups_scanner',
         'class_name': 'GroupsScanner',
         'rules_filename': 'group_rules.yaml'},
    'iam_policy':
        {'module_name': 'iam_rules_scanner',
         'class_name': 'IamPolicyScanner',
         'rules_filename': 'iam_rules.yaml'},
<<<<<<< HEAD
    'instance_network_interface':
        {'module_name': 'instance_network_interface_scanner',
        'class_name': 'InstanceNetworkInterfaceScanner',
        'rules_filename': 'instance_network_interface_rules.yaml'},
=======
    'iap':
        {'module_name': 'iap_scanner',
         'class_name': 'IapScanner',
         'rules_filename': 'iap_rules.yaml'},
>>>>>>> 20dd453f
}<|MERGE_RESOLUTION|>--- conflicted
+++ resolved
@@ -42,15 +42,12 @@
         {'module_name': 'iam_rules_scanner',
          'class_name': 'IamPolicyScanner',
          'rules_filename': 'iam_rules.yaml'},
-<<<<<<< HEAD
     'instance_network_interface':
         {'module_name': 'instance_network_interface_scanner',
-        'class_name': 'InstanceNetworkInterfaceScanner',
-        'rules_filename': 'instance_network_interface_rules.yaml'},
-=======
+         'class_name': 'InstanceNetworkInterfaceScanner',
+         'rules_filename': 'instance_network_interface_rules.yaml'},
     'iap':
         {'module_name': 'iap_scanner',
          'class_name': 'IapScanner',
          'rules_filename': 'iap_rules.yaml'},
->>>>>>> 20dd453f
 }