# Copyright 2017 Google Inc.
#
# Licensed under the Apache License, Version 2.0 (the "License");
# you may not use this file except in compliance with the License.
# You may obtain a copy of the License at
#
#    http://www.apache.org/licenses/LICENSE-2.0
#
# Unless required by applicable law or agreed to in writing, software
# distributed under the License is distributed on an "AS IS" BASIS,
# WITHOUT WARRANTIES OR CONDITIONS OF ANY KIND, either express or implied.
# See the License for the specific language governing permissions and
# limitations under the License.

"""Map of the requirements needed by the scanners."""

# TODO: Standardize the module and class names so that we can use reflection
# instead of maintaining them explicitly.
# Use the naming pattern foo_module.py, class FooModule
REQUIREMENTS_MAP = {
    'bigquery':
        {'module_name': 'bigquery_scanner',
         'class_name': 'BigqueryScanner',
         'rules_filename': 'bigquery_rules.yaml'},
    'bucket_acl':
        {'module_name': 'bucket_rules_scanner',
         'class_name': 'BucketsAclScanner',
         'rules_filename': 'bucket_rules.yaml'},
    'cloudsql_acl':
        {'module_name': 'cloudsql_rules_scanner',
         'class_name': 'CloudSqlAclScanner',
         'rules_filename': 'cloudsql_rules.yaml'},
    'forwarding_rule':
        {'module_name': 'forwarding_rule_scanner',
         'class_name': 'ForwardingRuleScanner',
         'rules_filename': 'forwarding_rules.yaml'},
    'group':
        {'module_name': 'groups_scanner',
         'class_name': 'GroupsScanner',
         'rules_filename': 'group_rules.yaml'},
    'iam_policy':
        {'module_name': 'iam_rules_scanner',
         'class_name': 'IamPolicyScanner',
         'rules_filename': 'iam_rules.yaml'},
    'instance_network_interface':
        {'module_name': 'instance_network_interface_scanner',
         'class_name': 'InstanceNetworkInterfaceScanner',
         'rules_filename': 'instance_network_interface_rules.yaml'},
<<<<<<< HEAD
=======
    'iap':
        {'module_name': 'iap_scanner',
         'class_name': 'IapScanner',
         'rules_filename': 'iap_rules.yaml'},
>>>>>>> 87eed1a3
}<|MERGE_RESOLUTION|>--- conflicted
+++ resolved
@@ -46,11 +46,8 @@
         {'module_name': 'instance_network_interface_scanner',
          'class_name': 'InstanceNetworkInterfaceScanner',
          'rules_filename': 'instance_network_interface_rules.yaml'},
-<<<<<<< HEAD
-=======
     'iap':
         {'module_name': 'iap_scanner',
          'class_name': 'IapScanner',
          'rules_filename': 'iap_rules.yaml'},
->>>>>>> 87eed1a3
 }