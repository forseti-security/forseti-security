--- conflicted
+++ resolved
@@ -29,12 +29,8 @@
         """Initialization.
 
         Args:
-<<<<<<< HEAD
             global_configs (dict): Global configurations.
-            snapshot_timestamp: The snapshot timestamp
-=======
             snapshot_timestamp (str): The snapshot timestamp
->>>>>>> 0adcddda
         """
         super(CloudSqlAclScanner, self).__init__(
             global_configs,
@@ -42,15 +38,11 @@
         self.snapshot_timestamp = snapshot_timestamp
 
     def _get_project_policies(self):
-<<<<<<< HEAD
-        """Get projects from data source."""
-=======
         """Get projects from data source.
 
         Returns:
             dict: If successful returns a dictionary of project policies
         """
->>>>>>> 0adcddda
         project_policies = {}
         project_policies = (project_dao
                             .ProjectDao(self.global_configs)
