# Copyright 2017 Google Inc.
#
# Licensed under the Apache License, Version 2.0 (the "License");
# you may not use this file except in compliance with the License.
# You may obtain a copy of the License at
#
#    http://www.apache.org/licenses/LICENSE-2.0
#
# Unless required by applicable law or agreed to in writing, software
# distributed under the License is distributed on an "AS IS" BASIS,
# WITHOUT WARRANTIES OR CONDITIONS OF ANY KIND, either express or implied.
# See the License for the specific language governing permissions and
# limitations under the License.

"""Scanner for the IAM rules engine."""

from datetime import datetime
import itertools
import os
import shutil
import sys

from google.cloud.security.common.util import log_util
<<<<<<< HEAD
from google.cloud.security.common.gcp_api import storage
from google.cloud.security.common.data_access import csv_writer
from google.cloud.security.common.data_access import errors as db_errors
=======
from google.cloud.security.common.data_access import errors as da_errors
from google.cloud.security.common.data_access import folder_dao
>>>>>>> 00922316
from google.cloud.security.common.data_access import organization_dao
from google.cloud.security.common.data_access import project_dao
from google.cloud.security.common.gcp_type.resource import ResourceType
from google.cloud.security.notifier import notifier
from google.cloud.security.scanner.audit import iam_rules_engine
from google.cloud.security.scanner.scanners import base_scanner

<<<<<<< HEAD
# pylint: disable=arguments-differ
=======
>>>>>>> 00922316

LOGGER = log_util.get_logger(__name__)


class IamPolicyScanner(base_scanner.BaseScanner):
    """Scanner for IAM data."""

    SCANNER_OUTPUT_CSV_FMT = 'scanner_output.{}.csv'
    OUTPUT_TIMESTAMP_FMT = '%Y%m%dT%H%M%SZ'

    def __init__(self, global_configs, scanner_configs, snapshot_timestamp,
                 rules):
        """Initialization.

        Args:
            global_configs (dict): Global configurations.
<<<<<<< HEAD
            scanner_configs (dict): Scanner configurations.
            snapshot_timestamp (str): Timestamp, formatted as YYYYMMDDTHHMMSSZ.
            rules (str): Fully-qualified path and filename of the rules file.
=======
            snapshot_timestamp (str): String of timestamp, formatted as
>>>>>>> 00922316
        """
        super(IamPolicyScanner, self).__init__(
            global_configs,
            scanner_configs,
            snapshot_timestamp,
            rules)
        self.rules_engine = iam_rules_engine.IamRulesEngine(
            rules_file_path=self.rules,
            snapshot_timestamp=self.snapshot_timestamp)
        self.rules_engine.build_rule_book(self.global_configs)

<<<<<<< HEAD
    def _get_output_filename(self, now_utc):
        """Create the output filename.

        Args:
            now_utc (datetime): The datetime now in UTC. Generated at the top
                level to be consistent across the scan.

        Returns:
            str: The output filename for the csv, formatted with the now_utc
                timestamp.
=======
    def _get_org_iam_policies(self):
        """Get orgs IAM policies from data source.

        Returns:
            dict: The org policies.
>>>>>>> 00922316
        """

<<<<<<< HEAD
        output_timestamp = now_utc.strftime(self.OUTPUT_TIMESTAMP_FMT)
        output_filename = self.SCANNER_OUTPUT_CSV_FMT.format(output_timestamp)
        return output_filename

    def _upload_csv(self, output_path, now_utc, csv_name):
        """Upload CSV to Cloud Storage.

        Args:
            output_path (str): The output path for the csv.
            now_utc (datetime): The UTC timestamp of "now".
            csv_name (str): The csv_name.
        """
        output_filename = self._get_output_filename(now_utc)

        # If output path was specified, copy the csv temp file either to
        # a local file or upload it to Google Cloud Storage.
        full_output_path = os.path.join(output_path, output_filename)
        LOGGER.info('Output path: %s', full_output_path)

        if output_path.startswith('gs://'):
            # An output path for GCS must be the full
            # `gs://bucket-name/path/for/output`
            storage_client = storage.StorageClient()
            storage_client.put_text_file(
                csv_name, full_output_path)
        else:
            # Otherwise, just copy it to the output path.
            shutil.copy(csv_name, full_output_path)

    @staticmethod
    def _flatten_violations(violations):
        """Flatten RuleViolations into a dict for each RuleViolation member.

        Args:
            violations (list): The RuleViolations to flatten.

        Yields:
            dict: Iterator of RuleViolations as a dict per member.
=======
    def _get_folder_iam_policies(self):
        """Get folder IAM policies from data source.

        Returns:
            dict: The folder policies.
        """
        folder_policies = {}
        try:
            fdao = folder_dao.FolderDao(self.global_configs)
            folder_policies = fdao.get_folder_iam_policies(
                'folders', self.snapshot_timestamp)
        except da_errors.MySQLError as e:
            LOGGER.error('Error getting Folder IAM policies: %s', e)
        return folder_policies

    def _get_project_iam_policies(self):
        """Get project IAM policies from data source.

        Returns:
            dict: The project policies.
>>>>>>> 00922316
        """
        for violation in violations:
            for member in violation.members:
                violation_data = {}
                violation_data['role'] = violation.role
                violation_data['member'] = '%s:%s' % (member.type, member.name)

<<<<<<< HEAD
                yield {
                    'resource_id': violation.resource_id,
                    'resource_type': violation.resource_type,
                    'rule_index': violation.rule_index,
                    'rule_name': violation.rule_name,
                    'violation_type': violation.violation_type,
                    'violation_data': violation_data
                }

    def _output_results(self, all_violations, resource_counts):
        """Output results.
=======
    def run(self):
        """Runs the data collection.

        Returns:
            list: List of IAM policy data.
            dict: A dict of resource counts.
        """
        policy_data = []
        org_policies = self._get_org_iam_policies()
        folder_policies = self._get_folder_iam_policies()
        project_policies = self._get_project_iam_policies()

        if not any([org_policies, folder_policies, project_policies]):
            LOGGER.warn('No policies found. Exiting.')
            sys.exit(1)
        resource_counts = self._get_resource_count(
            org_iam_policies=org_policies,
            folder_iam_policies=folder_policies,
            project_iam_policies=project_policies)
        policy_data.append(org_policies.iteritems())
        policy_data.append(folder_policies.iteritems())
        policy_data.append(project_policies.iteritems())
>>>>>>> 00922316

        Args:
            all_violations (list): A list of violations
            resource_counts (dict): Resource count map.
        """
        resource_name = 'violations'

        all_violations = list(self._flatten_violations(all_violations))
        violation_errors = self._output_results_to_db(resource_name,
                                                      all_violations)

        # Write the CSV for all the violations.
        if self.scanner_configs.get('output_path'):
            LOGGER.info('Writing violations to csv...')
            output_csv_name = None
            with csv_writer.write_csv(
                resource_name=resource_name,
                data=all_violations,
                write_header=True) as csv_file:
                output_csv_name = csv_file.name
                LOGGER.info('CSV filename: %s', output_csv_name)

                # Scanner timestamp for output file and email.
                now_utc = datetime.utcnow()

                output_path = self.scanner_configs.get('output_path')
                if not output_path.startswith('gs://'):
                    if not os.path.exists(
                            self.scanner_configs.get('output_path')):
                        os.makedirs(output_path)
                    output_path = os.path.abspath(output_path)
                self._upload_csv(output_path, now_utc, output_csv_name)

                # Send summary email.
                # TODO: Untangle this email by looking for the csv content
                # from the saved copy.
                if self.global_configs.get('email_recipient') is not None:
                    payload = {
                        'email_sender':
                            self.global_configs.get('email_sender'),
                        'email_recipient':
                            self.global_configs.get('email_recipient'),
                        'sendgrid_api_key':
                            self.global_configs.get('sendgrid_api_key'),
                        'output_csv_name': output_csv_name,
                        'output_filename': self._get_output_filename(now_utc),
                        'now_utc': now_utc,
                        'all_violations': all_violations,
                        'resource_counts': resource_counts,
                        'violation_errors': violation_errors
                    }
                    message = {
                        'status': 'scanner_done',
                        'payload': payload
                    }
                    notifier.process(message)

    def _find_violations(self, policies):
        """Find violations in the policies.

        Args:
<<<<<<< HEAD
            policies (list): The list of policies to find violations in.

        Returns:
            list: A list of all violations
=======
            policies (list): The policies to find violations in.
            rules_engine (RuleEngine): The rules engine to run.

        Returns:
            list: A list of violations.
>>>>>>> 00922316
        """
        policies = itertools.chain(*policies)
        all_violations = []
        LOGGER.info('Finding policy violations...')
        for (resource, policy) in policies:
            LOGGER.debug('%s => %s', resource, policy)
            violations = self.rules_engine.find_policy_violations(
                resource, policy)
            all_violations.extend(violations)
        return all_violations

    @staticmethod
    def _get_resource_count(**kwargs):
        """Get resource count for IAM policies.

        Args:
<<<<<<< HEAD
            org_policies (dict): Org policies from inventory.
            project_policies (dict): Project policies from inventory.
=======
            kwargs: The policies to get resource counts for.
>>>>>>> 00922316

        Returns:
            dict: Resource count map.
        """
        resource_counts = {
            ResourceType.ORGANIZATION: len(kwargs.get('org_iam_policies', [])),
            ResourceType.FOLDER: len(kwargs.get('folder_iam_policies', [])),
            ResourceType.PROJECT: len(kwargs.get('project_iam_policies', [])),
        }

        return resource_counts

    def _get_org_policies(self):
        """Get orgs from data source.

        Returns:
            dict: Org policies from inventory.
        """
        org_policies = {}
        try:
            org_dao = organization_dao.OrganizationDao(self.global_configs)
            org_policies = org_dao.get_org_iam_policies(
                'organizations', self.snapshot_timestamp)
        except db_errors.MySQLError as e:
            LOGGER.error('Error getting Organization IAM policies: %s', e)
        return org_policies

    def _get_project_policies(self):
        """Get projects from data source.

        Returns:
            dict: Project policies from inventory.
        """
        project_policies = {}
        project_policies = (project_dao
                            .ProjectDao(self.global_configs)
                            .get_project_policies('projects',
                                                  self.snapshot_timestamp))
        return project_policies

    def _retrieve(self):
        """Retrieves the data for scanner.

        Returns:
            tuple: First element is list of IAM policy_data.  Second element
                is a dictionary of resource_counts.
        """
        policy_data = []
        org_policies = self._get_org_policies()
        project_policies = self._get_project_policies()

        if not org_policies and not project_policies:
            LOGGER.warn('No policies found. Exiting.')
            sys.exit(1)
        resource_counts = self._get_resource_count(org_policies,
                                                   project_policies)
        policy_data.append(org_policies.iteritems())
        policy_data.append(project_policies.iteritems())

        return policy_data, resource_counts

    def run(self):
        """Runs the data collection."""

        policy_data, resource_counts = self._retrieve()
        all_violations = self._find_violations(policy_data)
        self._output_results(all_violations, resource_counts)<|MERGE_RESOLUTION|>--- conflicted
+++ resolved
@@ -20,26 +20,20 @@
 import shutil
 import sys
 
-from google.cloud.security.common.util import log_util
-<<<<<<< HEAD
 from google.cloud.security.common.gcp_api import storage
 from google.cloud.security.common.data_access import csv_writer
 from google.cloud.security.common.data_access import errors as db_errors
-=======
-from google.cloud.security.common.data_access import errors as da_errors
 from google.cloud.security.common.data_access import folder_dao
->>>>>>> 00922316
 from google.cloud.security.common.data_access import organization_dao
 from google.cloud.security.common.data_access import project_dao
 from google.cloud.security.common.gcp_type.resource import ResourceType
+from google.cloud.security.common.util import log_util
 from google.cloud.security.notifier import notifier
 from google.cloud.security.scanner.audit import iam_rules_engine
 from google.cloud.security.scanner.scanners import base_scanner
 
-<<<<<<< HEAD
 # pylint: disable=arguments-differ
-=======
->>>>>>> 00922316
+
 
 LOGGER = log_util.get_logger(__name__)
 
@@ -56,13 +50,9 @@
 
         Args:
             global_configs (dict): Global configurations.
-<<<<<<< HEAD
             scanner_configs (dict): Scanner configurations.
             snapshot_timestamp (str): Timestamp, formatted as YYYYMMDDTHHMMSSZ.
             rules (str): Fully-qualified path and filename of the rules file.
-=======
-            snapshot_timestamp (str): String of timestamp, formatted as
->>>>>>> 00922316
         """
         super(IamPolicyScanner, self).__init__(
             global_configs,
@@ -74,7 +64,6 @@
             snapshot_timestamp=self.snapshot_timestamp)
         self.rules_engine.build_rule_book(self.global_configs)
 
-<<<<<<< HEAD
     def _get_output_filename(self, now_utc):
         """Create the output filename.
 
@@ -83,18 +72,9 @@
                 level to be consistent across the scan.
 
         Returns:
-            str: The output filename for the csv, formatted with the now_utc
-                timestamp.
-=======
-    def _get_org_iam_policies(self):
-        """Get orgs IAM policies from data source.
-
-        Returns:
-            dict: The org policies.
->>>>>>> 00922316
-        """
-
-<<<<<<< HEAD
+            str: The output filename for the csv, formatted with the
+                now_utc timestamp.
+        """
         output_timestamp = now_utc.strftime(self.OUTPUT_TIMESTAMP_FMT)
         output_filename = self.SCANNER_OUTPUT_CSV_FMT.format(output_timestamp)
         return output_filename
@@ -133,28 +113,6 @@
 
         Yields:
             dict: Iterator of RuleViolations as a dict per member.
-=======
-    def _get_folder_iam_policies(self):
-        """Get folder IAM policies from data source.
-
-        Returns:
-            dict: The folder policies.
-        """
-        folder_policies = {}
-        try:
-            fdao = folder_dao.FolderDao(self.global_configs)
-            folder_policies = fdao.get_folder_iam_policies(
-                'folders', self.snapshot_timestamp)
-        except da_errors.MySQLError as e:
-            LOGGER.error('Error getting Folder IAM policies: %s', e)
-        return folder_policies
-
-    def _get_project_iam_policies(self):
-        """Get project IAM policies from data source.
-
-        Returns:
-            dict: The project policies.
->>>>>>> 00922316
         """
         for violation in violations:
             for member in violation.members:
@@ -162,7 +120,6 @@
                 violation_data['role'] = violation.role
                 violation_data['member'] = '%s:%s' % (member.type, member.name)
 
-<<<<<<< HEAD
                 yield {
                     'resource_id': violation.resource_id,
                     'resource_type': violation.resource_type,
@@ -174,30 +131,6 @@
 
     def _output_results(self, all_violations, resource_counts):
         """Output results.
-=======
-    def run(self):
-        """Runs the data collection.
-
-        Returns:
-            list: List of IAM policy data.
-            dict: A dict of resource counts.
-        """
-        policy_data = []
-        org_policies = self._get_org_iam_policies()
-        folder_policies = self._get_folder_iam_policies()
-        project_policies = self._get_project_iam_policies()
-
-        if not any([org_policies, folder_policies, project_policies]):
-            LOGGER.warn('No policies found. Exiting.')
-            sys.exit(1)
-        resource_counts = self._get_resource_count(
-            org_iam_policies=org_policies,
-            folder_iam_policies=folder_policies,
-            project_iam_policies=project_policies)
-        policy_data.append(org_policies.iteritems())
-        policy_data.append(folder_policies.iteritems())
-        policy_data.append(project_policies.iteritems())
->>>>>>> 00922316
 
         Args:
             all_violations (list): A list of violations
@@ -259,18 +192,10 @@
         """Find violations in the policies.
 
         Args:
-<<<<<<< HEAD
             policies (list): The list of policies to find violations in.
 
         Returns:
             list: A list of all violations
-=======
-            policies (list): The policies to find violations in.
-            rules_engine (RuleEngine): The rules engine to run.
-
-        Returns:
-            list: A list of violations.
->>>>>>> 00922316
         """
         policies = itertools.chain(*policies)
         all_violations = []
@@ -287,12 +212,7 @@
         """Get resource count for IAM policies.
 
         Args:
-<<<<<<< HEAD
-            org_policies (dict): Org policies from inventory.
-            project_policies (dict): Project policies from inventory.
-=======
             kwargs: The policies to get resource counts for.
->>>>>>> 00922316
 
         Returns:
             dict: Resource count map.
@@ -305,7 +225,7 @@
 
         return resource_counts
 
-    def _get_org_policies(self):
+    def _get_org_iam_policies(self):
         """Get orgs from data source.
 
         Returns:
@@ -320,7 +240,22 @@
             LOGGER.error('Error getting Organization IAM policies: %s', e)
         return org_policies
 
-    def _get_project_policies(self):
+    def _get_folder_iam_policies(self):
+        """Get folder IAM policies from data source.
+
+        Returns:
+            dict: The folder policies.
+        """
+        folder_policies = {}
+        try:
+            fdao = folder_dao.FolderDao(self.global_configs)
+            folder_policies = fdao.get_folder_iam_policies(
+                'folders', self.snapshot_timestamp)
+        except da_errors.MySQLError as e:
+            LOGGER.error('Error getting Folder IAM policies: %s', e)
+        return folder_policies
+
+    def _get_project_iam_policies(self):
         """Get projects from data source.
 
         Returns:
@@ -337,19 +272,23 @@
         """Retrieves the data for scanner.
 
         Returns:
-            tuple: First element is list of IAM policy_data.  Second element
-                is a dictionary of resource_counts.
+            list: List of IAM policy data.
+            dict: A dict of resource counts.
         """
         policy_data = []
-        org_policies = self._get_org_policies()
-        project_policies = self._get_project_policies()
-
-        if not org_policies and not project_policies:
+        org_policies = self._get_org_iam_policies()
+        folder_policies = self._get_folder_iam_policies()
+        project_policies = self._get_project_iam_policies()
+
+        if not any([org_policies, folder_policies, project_policies]):
             LOGGER.warn('No policies found. Exiting.')
             sys.exit(1)
-        resource_counts = self._get_resource_count(org_policies,
-                                                   project_policies)
+        resource_counts = self._get_resource_count(
+            org_iam_policies=org_policies,
+            folder_iam_policies=folder_policies,
+            project_iam_policies=project_policies)
         policy_data.append(org_policies.iteritems())
+        policy_data.append(folder_policies.iteritems())
         policy_data.append(project_policies.iteritems())
 
         return policy_data, resource_counts
