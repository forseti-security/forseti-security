--- conflicted
+++ resolved
@@ -29,7 +29,32 @@
 class ProjectDao(dao.Dao):
     """Data access object (DAO)."""
 
-<<<<<<< HEAD
+    # pylint: disable=arguments-differ
+    @staticmethod
+    def map_row_to_object(row):
+        """Instantiate a Project from database row.
+
+        TODO: Make this go away when we start using an ORM.
+        ProjectDao has a special case because the database schema doesn't
+        match the GCP API fields.
+
+        Args:
+            row: The database row to map.
+
+        Returns:
+            A Project, created from the row.
+        """
+
+        return project.Project(
+            project_id=row['project_id'],
+            project_number=row['project_number'],
+            display_name=row['project_name'],
+            lifecycle_state=row['lifecycle_state'],
+            parent=resource_util.create_resource(
+                resource_id=row['parent_id'],
+                resource_type=row['parent_type']))
+    # pylint: enable=arguments-differ
+
     def retrieve_project_ids(self, resource_name, timestamp):
         """Select the project ids from a projects snapshot table.
 
@@ -46,35 +71,9 @@
 
         project_ids_sql = select_data.PROJECT_IDS.format(timestamp)
         rows = self.execute_sql_with_fetch(
-            resource_name, project_ids_sql, None)
+                resource_name, project_ids_sql, None)
 
         return [row['project_id'] for row in rows]
-=======
-    # pylint: disable=arguments-differ
-    @staticmethod
-    def map_row_to_object(row):
-        """Instantiate a Project from database row.
-
-        TODO: Make this go away when we start using an ORM.
-        ProjectDao has a special case because the database schema doesn't
-        match the GCP API fields.
-
-        Args:
-            row: The database row to map.
-
-        Returns:
-            A Project, created from the row.
-        """
-        return project.Project(
-            project_id=row['project_id'],
-            project_number=row['project_number'],
-            display_name=row['project_name'],
-            lifecycle_state=row['lifecycle_state'],
-            parent=resource_util.create_resource(
-                resource_id=row['parent_id'],
-                resource_type=row['parent_type']))
-    # pylint: enable=arguments-differ
->>>>>>> 81cd4b04
 
     def get_project_numbers(self, resource_name, timestamp):
         """Select the project numbers from a projects snapshot table.
@@ -107,6 +106,7 @@
         Raises:
             MySQLError if a MySQL error occurs.
         """
+
         projects_query = select_data.PROJECTS.format(timestamp)
         rows = self.execute_sql_with_fetch(
             resource.ResourceType.PROJECT, projects_query, ())
