--- conflicted
+++ resolved
@@ -18,12 +18,8 @@
 
 from google.cloud.security.common.data_access import dao
 from google.cloud.security.common.data_access.sql_queries import select_data
-<<<<<<< HEAD
-from google.cloud.security.common.gcp_type import project as gcp_project
-=======
 from google.cloud.security.common.gcp_type import project
 from google.cloud.security.common.gcp_type import resource
->>>>>>> 81cd4b04
 from google.cloud.security.common.gcp_type import resource_util
 from google.cloud.security.common.util import log_util
 
@@ -108,35 +104,6 @@
             and their iam policies (dict).
         """
         project_policies = {}
-<<<<<<< HEAD
-        try:
-            cursor = self.conn.cursor()
-            cursor.execute(
-                select_data.PROJECT_IAM_POLICIES_RAW.format(
-                    timestamp, timestamp))
-            rows = cursor.fetchall()
-            for row in rows:
-                try:
-                    proj_parent = None
-                    if row[5] and row[4]:
-                        proj_parent = (
-                            resource_util.ResourceUtil.create_resource(
-                                resource_id=row[5],
-                                resource_type=row[4]))
-                    proj = gcp_project.Project(
-                        project_id=row[1],
-                        project_number=row[0],
-                        display_name=row[2],
-                        lifecycle_state=row[3],
-                        parent=proj_parent)
-                    iam_policy = json.loads(row[6])
-                    project_policies[proj] = iam_policy
-                except ValueError:
-                    LOGGER.warn('Error parsing json:\n %s', row[6])
-        except (DataError, IntegrityError, InternalError, NotSupportedError,
-                OperationalError, ProgrammingError) as e:
-            LOGGER.error(errors.MySQLError(resource_name, e))
-=======
         query = select_data.PROJECT_IAM_POLICIES_RAW.format(
             timestamp, timestamp)
         rows = self.execute_sql_with_fetch(
@@ -147,5 +114,4 @@
                 project_policies[proj] = json.loads(row['iam_policy'])
             except ValueError:
                 LOGGER.warn('Error parsing json:\n %s', row['iam_policy'])
->>>>>>> 81cd4b04
         return project_policies