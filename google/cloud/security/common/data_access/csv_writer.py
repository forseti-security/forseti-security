# Copyright 2017 Google Inc.
#
# Licensed under the Apache License, Version 2.0 (the "License");
# you may not use this file except in compliance with the License.
# You may obtain a copy of the License at
#
#    http://www.apache.org/licenses/LICENSE-2.0
#
# Unless required by applicable law or agreed to in writing, software
# distributed under the License is distributed on an "AS IS" BASIS,
# WITHOUT WARRANTIES OR CONDITIONS OF ANY KIND, either express or implied.
# See the License for the specific language governing permissions and
# limitations under the License.

"""Writes the csv files for upload to Cloud SQL."""

from contextlib import contextmanager
import csv
import os
import tempfile

from google.cloud.security.common.data_access.errors import CSVFileError

<<<<<<< HEAD

=======
>>>>>>> 7107a11e
BIGQUERY_DATASET_FIELDNAMES = [
    'project_id',
    'dataset_id',
    'access_domain',
    'access_user_by_email',
    'access_special_group',
    'access_group_by_email',
    'role',
    'access_view_project_id',
    'access_view_table_id',
    'access_view_dataset_id',
    'raw_access_map'
]

BUCKETS_ACL_FIELDNAMES = [
    'bucket',
    'domain',
    'email',
    'entity',
    'entity_id',
    'acl_id',
    'kind',
    'project_team',  # TODO: flatten this
    'role',
    'bucket_acl_selflink',
    'raw_bucket_acl'
]

BUCKETS_ACL_VIOLATIONS = [
    'resource_type',
    'resource_id',
    'rule_name',
    'rule_index',
    'violation_type',
    'role',
    'entity',
    'email',
    'domain',
    'bucket'
]

# TODO: Add pydoc to describe the mapping of the custom field naming
# to the field names in the resource objects.
# https://cloud.google.com/storage/docs/json_api/v1/buckets#resource
BUCKETS_FIELDNAMES = [
    'project_number',
    'bucket_id',
    'bucket_name',
    'bucket_kind',
    'bucket_storage_class',
    'bucket_location',
    'bucket_create_time',
    'bucket_update_time',
    'bucket_selflink',
    'bucket_lifecycle_raw',
    'raw_bucket'
]

FIREWALL_RULES_FIELDNAMES = [
    'firewall_rule_id',
    'project_id',
    'firewall_rule_name',
    'firewall_rule_description',
    'firewall_rule_kind',
    'firewall_rule_network',
    'firewall_rule_priority',
    'firewall_rule_direction',
    'firewall_rule_source_ranges',
    'firewall_rule_destination_ranges',
    'firewall_rule_source_tags',
    'firewall_rule_target_tags',
    'firewall_rule_allowed',
    'firewall_rule_denied',
    'firewall_rule_self_link',
    'firewall_rule_create_time',
    'raw_firewall_rule'
]

FOLDERS_FIELDNAMES = [
    'folder_id',
    'name',
    'display_name',
    'lifecycle_state',
    'parent_type',
    'parent_id',
    'raw_folder',
    'create_time',
]

FORWARDING_RULES_FIELDNAMES = [
    'id',
    'project_id',
    'creation_timestamp',
    'name',
    'description',
    'region',
    'ip_address',
    'ip_protocol',
    'port_range',
    'ports', # json list
    'target',
    'load_balancing_scheme',
    'subnetwork',
    'network',
    'backend_service',
]

GROUP_MEMBERS_FIELDNAMES = [
    'group_id',
    'member_kind',
    'member_role',
    'member_type',
    'member_status',
    'member_id',
    'member_email',
    'raw_member'
]

GROUPS_FIELDNAMES = [
    'group_id',
    'group_email',
    'group_kind',
    'direct_member_count',
    'raw_group'
]

ORG_IAM_POLICIES_FIELDNAMES = [
    'org_id',
    'role',
    'member_type',
    'member_name',
    'member_domain'
]


ORGANIZATIONS_FIELDNAMES = [
    'org_id',
    'name',
    'display_name',
    'lifecycle_state',
    'raw_org',
    'creation_time',
]


POLICY_VIOLATION_FIELDNAMES = [
    'resource_id',
    'resource_type',
    'rule_index',
    'rule_name',
    'violation_type',
    'role',
    'member'
]

PROJECT_IAM_POLICIES_FIELDNAMES = [
    'project_number',
    'role',
    'member_type',
    'member_name',
    'member_domain'
]

PROJECTS_FIELDNAMES = [
    'project_number',
    'project_id',
    'project_name',
    'lifecycle_state',
    'parent_type',
    'parent_id',
    'raw_project',
    'create_time'
]

RAW_BUCKETS_FIELDNAMES = [
    'project_number',
    'buckets'
]

RAW_ORG_IAM_POLICIES_FIELDNAMES = [
    'org_id',
    'iam_policy'
]

RAW_PROJECT_IAM_POLICIES_FIELDNAMES = [
    'project_number',
    'iam_policy'
]

<<<<<<< HEAD
# TODO: Add pydoc to describe the mapping of the custom field naming
# to the field names in the resource objects.
# https://cloud.google.com/storage/docs/json_api/v1/buckets#resource
BUCKETS_FIELDNAMES = [
    'project_number',
    'bucket_id',
    'bucket_name',
    'bucket_kind',
    'bucket_storage_class',
    'bucket_location',
    'bucket_create_time',
    'bucket_update_time',
    'bucket_selflink',
    'bucket_lifecycle_raw',
    'raw_bucket'
]

RAW_BUCKETS_FIELDNAMES = [
    'project_number',
    'buckets'
]

BUCKETS_ACL_FIELDNAMES = [
    'bucket',
    'domain',
    'email',
    'entity',
    'entity_id',
    'acl_id',
    'kind',
    'project_team',  # TODO: flatten this
    'role',
    'bucket_acl_selflink',
    'raw_bucket_acl'
]

FORWARDING_RULES_FIELDNAMES = [
    'id',
    'project_id',
    'creation_timestamp',
    'name',
    'description',
    'region',
    'ip_address',
    'ip_protocol',
    'port_range',
    'ports', # json list
    'target',
    'load_balancing_scheme',
    'subnetwork',
    'network',
    'backend_service',
]

BUCKETS_ACL_VIOLATIONS = [
    'resource_type',
    'resource_id',
    'rule_name',
    'rule_index',
    'violation_type',
    'role',
    'entity',
    'email',
    'domain',
    'bucket',
]

CLOUDSQL_INSTANCES_FIELDNAMES = [
    'project_number',
    'name',
    'project',
    'backend_type',
    'connection_name',
    'current_disk_size',
    'database_version',
    'failover_replica_available',
    'failover_replica_name',
    'instance_type',
    'ipv6_address',
    'kind',
    'master_instance_name',
    'max_disk_size',
    'on_premises_configuration_host_port',
    'on_premises_configuration_kind',
    'region',
    'replica_configuration',
    'replica_names',
    'self_link',
    'server_ca_cert',
    'service_account_email_address',
    'settings_activation_policy',
    'settings_authorized_gae_applications',
    'settings_availability_type',
    'settings_backup_configuration_binary_log_enabled',
    'settings_backup_configuration_enabled',
    'settings_backup_configuration_kind',
    'settings_backup_configuration_start_time',
    'settings_crash_safe_replication_enabled',
    'settings_data_disk_size_gb',
    'settings_data_disk_type',
    'settings_database_flags',
    'settings_database_replication_enabled',
    'settings_ip_configuration_ipv4_enabled',
    'settings_ip_configuration_require_ssl',
    'settings_kind',
    'settings_labels',
    'settings_location_preference_follow_gae_application',
    'settings_location_preference_kind',
    'settings_location_preference_zone',
    'settings_maintenance_window',
    'settings_pricing_plan',
    'settings_replication_type',
    'settings_settings_version',
    'settings_storage_auto_resize',
    'settings_storage_auto_resize_limit',
    'settings_tier',
    'state',
    'suspension_reason',
]

CLOUDSQL_IPADDRESSES_FIELDNAMES = [
    'project_number',
    'instance_name',
    'type',
    'ip_address',
    'time_to_retire',
]

CLOUDSQL_IPCONFIGURATION_AUTHORIZEDNETWORKS_FIELDNAMES = [
    'project_number',
    'instance_name',
    'kind',
    'name',
    'value',
    'expiration_time',
]

CLOUDSQL_ACL_VIOLATIONS = [
    'resource_type',
    'resource_id',
    'rule_name',
    'rule_index',
    'violation_type',
    'instance_name',
    'authorized_networks',
    'ssl_enabled',
]

=======
>>>>>>> 7107a11e
CSV_FIELDNAME_MAP = {
    'bigquery_datasets': BIGQUERY_DATASET_FIELDNAMES,
    'buckets': BUCKETS_FIELDNAMES,
    'buckets_acl': BUCKETS_ACL_FIELDNAMES,
    'buckets_acl_violations': BUCKETS_ACL_VIOLATIONS,
<<<<<<< HEAD
    'cloudsql_instances': CLOUDSQL_INSTANCES_FIELDNAMES,
    'cloudsql_ipaddresses': CLOUDSQL_IPADDRESSES_FIELDNAMES,
    'cloudsql_ipconfiguration_authorizednetworks': \
        CLOUDSQL_IPCONFIGURATION_AUTHORIZEDNETWORKS_FIELDNAMES,
    'cloudsql_acl_violations': CLOUDSQL_ACL_VIOLATIONS,
=======
    'firewall_rules': FIREWALL_RULES_FIELDNAMES,
>>>>>>> 7107a11e
    'folders': FOLDERS_FIELDNAMES,
    'forwarding_rules': FORWARDING_RULES_FIELDNAMES,
    'group_members': GROUP_MEMBERS_FIELDNAMES,
    'groups': GROUPS_FIELDNAMES,
    'org_iam_policies': ORG_IAM_POLICIES_FIELDNAMES,
    'organizations': ORGANIZATIONS_FIELDNAMES,
    'policy_violations': POLICY_VIOLATION_FIELDNAMES,
    'project_iam_policies': PROJECT_IAM_POLICIES_FIELDNAMES,
    'projects': PROJECTS_FIELDNAMES,
    'raw_buckets': RAW_BUCKETS_FIELDNAMES,
    'raw_org_iam_policies': RAW_ORG_IAM_POLICIES_FIELDNAMES,
    'raw_project_iam_policies': RAW_PROJECT_IAM_POLICIES_FIELDNAMES,
}


@contextmanager
def write_csv(resource_name, data, write_header=False):
    """Start the csv writing flow.

    Args:
        resource_name: String of the resource name.
        data: An iterable of data to be written to csv.
        write_header: If True, write the header in the csv file.

    Returns:
       The CSV temporary file.
    """
    csv_file = tempfile.NamedTemporaryFile(delete=False)
    try:
        writer = csv.DictWriter(csv_file, doublequote=False, escapechar='\\',
                                quoting=csv.QUOTE_NONE,
                                fieldnames=CSV_FIELDNAME_MAP[resource_name])
        if write_header:
            writer.writeheader()

        for i in data:
            writer.writerow(i)

        # This must be closed before returned for loading.
        csv_file.close()
        yield csv_file

        # Remove the csv file after loading.
        os.remove(csv_file.name)
    except (IOError, OSError, csv.Error) as e:
        raise CSVFileError(resource_name, e)<|MERGE_RESOLUTION|>--- conflicted
+++ resolved
@@ -21,10 +21,7 @@
 
 from google.cloud.security.common.data_access.errors import CSVFileError
 
-<<<<<<< HEAD
-
-=======
->>>>>>> 7107a11e
+
 BIGQUERY_DATASET_FIELDNAMES = [
     'project_id',
     'dataset_id',
@@ -83,203 +80,15 @@
     'raw_bucket'
 ]
 
-FIREWALL_RULES_FIELDNAMES = [
-    'firewall_rule_id',
-    'project_id',
-    'firewall_rule_name',
-    'firewall_rule_description',
-    'firewall_rule_kind',
-    'firewall_rule_network',
-    'firewall_rule_priority',
-    'firewall_rule_direction',
-    'firewall_rule_source_ranges',
-    'firewall_rule_destination_ranges',
-    'firewall_rule_source_tags',
-    'firewall_rule_target_tags',
-    'firewall_rule_allowed',
-    'firewall_rule_denied',
-    'firewall_rule_self_link',
-    'firewall_rule_create_time',
-    'raw_firewall_rule'
-]
-
-FOLDERS_FIELDNAMES = [
-    'folder_id',
-    'name',
-    'display_name',
-    'lifecycle_state',
-    'parent_type',
-    'parent_id',
-    'raw_folder',
-    'create_time',
-]
-
-FORWARDING_RULES_FIELDNAMES = [
-    'id',
-    'project_id',
-    'creation_timestamp',
-    'name',
-    'description',
-    'region',
-    'ip_address',
-    'ip_protocol',
-    'port_range',
-    'ports', # json list
-    'target',
-    'load_balancing_scheme',
-    'subnetwork',
-    'network',
-    'backend_service',
-]
-
-GROUP_MEMBERS_FIELDNAMES = [
-    'group_id',
-    'member_kind',
-    'member_role',
-    'member_type',
-    'member_status',
-    'member_id',
-    'member_email',
-    'raw_member'
-]
-
-GROUPS_FIELDNAMES = [
-    'group_id',
-    'group_email',
-    'group_kind',
-    'direct_member_count',
-    'raw_group'
-]
-
-ORG_IAM_POLICIES_FIELDNAMES = [
-    'org_id',
-    'role',
-    'member_type',
-    'member_name',
-    'member_domain'
-]
-
-
-ORGANIZATIONS_FIELDNAMES = [
-    'org_id',
-    'name',
-    'display_name',
-    'lifecycle_state',
-    'raw_org',
-    'creation_time',
-]
-
-
-POLICY_VIOLATION_FIELDNAMES = [
-    'resource_id',
-    'resource_type',
-    'rule_index',
-    'rule_name',
-    'violation_type',
-    'role',
-    'member'
-]
-
-PROJECT_IAM_POLICIES_FIELDNAMES = [
-    'project_number',
-    'role',
-    'member_type',
-    'member_name',
-    'member_domain'
-]
-
-PROJECTS_FIELDNAMES = [
-    'project_number',
-    'project_id',
-    'project_name',
-    'lifecycle_state',
-    'parent_type',
-    'parent_id',
-    'raw_project',
-    'create_time'
-]
-
-RAW_BUCKETS_FIELDNAMES = [
-    'project_number',
-    'buckets'
-]
-
-RAW_ORG_IAM_POLICIES_FIELDNAMES = [
-    'org_id',
-    'iam_policy'
-]
-
-RAW_PROJECT_IAM_POLICIES_FIELDNAMES = [
-    'project_number',
-    'iam_policy'
-]
-
-<<<<<<< HEAD
-# TODO: Add pydoc to describe the mapping of the custom field naming
-# to the field names in the resource objects.
-# https://cloud.google.com/storage/docs/json_api/v1/buckets#resource
-BUCKETS_FIELDNAMES = [
-    'project_number',
-    'bucket_id',
-    'bucket_name',
-    'bucket_kind',
-    'bucket_storage_class',
-    'bucket_location',
-    'bucket_create_time',
-    'bucket_update_time',
-    'bucket_selflink',
-    'bucket_lifecycle_raw',
-    'raw_bucket'
-]
-
-RAW_BUCKETS_FIELDNAMES = [
-    'project_number',
-    'buckets'
-]
-
-BUCKETS_ACL_FIELDNAMES = [
-    'bucket',
-    'domain',
-    'email',
-    'entity',
-    'entity_id',
-    'acl_id',
-    'kind',
-    'project_team',  # TODO: flatten this
-    'role',
-    'bucket_acl_selflink',
-    'raw_bucket_acl'
-]
-
-FORWARDING_RULES_FIELDNAMES = [
-    'id',
-    'project_id',
-    'creation_timestamp',
-    'name',
-    'description',
-    'region',
-    'ip_address',
-    'ip_protocol',
-    'port_range',
-    'ports', # json list
-    'target',
-    'load_balancing_scheme',
-    'subnetwork',
-    'network',
-    'backend_service',
-]
-
-BUCKETS_ACL_VIOLATIONS = [
+CLOUDSQL_ACL_VIOLATIONS = [
     'resource_type',
     'resource_id',
     'rule_name',
     'rule_index',
     'violation_type',
-    'role',
-    'entity',
-    'email',
-    'domain',
-    'bucket',
+    'instance_name',
+    'authorized_networks',
+    'ssl_enabled',
 ]
 
 CLOUDSQL_INSTANCES_FIELDNAMES = [
@@ -352,33 +161,148 @@
     'expiration_time',
 ]
 
-CLOUDSQL_ACL_VIOLATIONS = [
+FIREWALL_RULES_FIELDNAMES = [
+    'firewall_rule_id',
+    'project_id',
+    'firewall_rule_name',
+    'firewall_rule_description',
+    'firewall_rule_kind',
+    'firewall_rule_network',
+    'firewall_rule_priority',
+    'firewall_rule_direction',
+    'firewall_rule_source_ranges',
+    'firewall_rule_destination_ranges',
+    'firewall_rule_source_tags',
+    'firewall_rule_target_tags',
+    'firewall_rule_allowed',
+    'firewall_rule_denied',
+    'firewall_rule_self_link',
+    'firewall_rule_create_time',
+    'raw_firewall_rule'
+]
+
+FOLDERS_FIELDNAMES = [
+    'folder_id',
+    'name',
+    'display_name',
+    'lifecycle_state',
+    'parent_type',
+    'parent_id',
+    'raw_folder',
+    'create_time',
+]
+
+FORWARDING_RULES_FIELDNAMES = [
+    'id',
+    'project_id',
+    'creation_timestamp',
+    'name',
+    'description',
+    'region',
+    'ip_address',
+    'ip_protocol',
+    'port_range',
+    'ports', # json list
+    'target',
+    'load_balancing_scheme',
+    'subnetwork',
+    'network',
+    'backend_service',
+]
+
+GROUP_MEMBERS_FIELDNAMES = [
+    'group_id',
+    'member_kind',
+    'member_role',
+    'member_type',
+    'member_status',
+    'member_id',
+    'member_email',
+    'raw_member'
+]
+
+GROUPS_FIELDNAMES = [
+    'group_id',
+    'group_email',
+    'group_kind',
+    'direct_member_count',
+    'raw_group'
+]
+
+ORG_IAM_POLICIES_FIELDNAMES = [
+    'org_id',
+    'role',
+    'member_type',
+    'member_name',
+    'member_domain'
+]
+
+
+ORGANIZATIONS_FIELDNAMES = [
+    'org_id',
+    'name',
+    'display_name',
+    'lifecycle_state',
+    'raw_org',
+    'creation_time',
+]
+
+
+POLICY_VIOLATION_FIELDNAMES = [
+    'resource_id',
     'resource_type',
-    'resource_id',
+    'rule_index',
     'rule_name',
-    'rule_index',
     'violation_type',
-    'instance_name',
-    'authorized_networks',
-    'ssl_enabled',
-]
-
-=======
->>>>>>> 7107a11e
+    'role',
+    'member'
+]
+
+PROJECT_IAM_POLICIES_FIELDNAMES = [
+    'project_number',
+    'role',
+    'member_type',
+    'member_name',
+    'member_domain'
+]
+
+PROJECTS_FIELDNAMES = [
+    'project_number',
+    'project_id',
+    'project_name',
+    'lifecycle_state',
+    'parent_type',
+    'parent_id',
+    'raw_project',
+    'create_time'
+]
+
+RAW_BUCKETS_FIELDNAMES = [
+    'project_number',
+    'buckets'
+]
+
+RAW_ORG_IAM_POLICIES_FIELDNAMES = [
+    'org_id',
+    'iam_policy'
+]
+
+RAW_PROJECT_IAM_POLICIES_FIELDNAMES = [
+    'project_number',
+    'iam_policy'
+]
+
 CSV_FIELDNAME_MAP = {
     'bigquery_datasets': BIGQUERY_DATASET_FIELDNAMES,
     'buckets': BUCKETS_FIELDNAMES,
     'buckets_acl': BUCKETS_ACL_FIELDNAMES,
     'buckets_acl_violations': BUCKETS_ACL_VIOLATIONS,
-<<<<<<< HEAD
+    'cloudsql_acl_violations': CLOUDSQL_ACL_VIOLATIONS,
     'cloudsql_instances': CLOUDSQL_INSTANCES_FIELDNAMES,
     'cloudsql_ipaddresses': CLOUDSQL_IPADDRESSES_FIELDNAMES,
     'cloudsql_ipconfiguration_authorizednetworks': \
         CLOUDSQL_IPCONFIGURATION_AUTHORIZEDNETWORKS_FIELDNAMES,
-    'cloudsql_acl_violations': CLOUDSQL_ACL_VIOLATIONS,
-=======
     'firewall_rules': FIREWALL_RULES_FIELDNAMES,
->>>>>>> 7107a11e
     'folders': FOLDERS_FIELDNAMES,
     'forwarding_rules': FORWARDING_RULES_FIELDNAMES,
     'group_members': GROUP_MEMBERS_FIELDNAMES,
