# Copyright 2017 Google Inc.
#
# Licensed under the Apache License, Version 2.0 (the "License");
# you may not use this file except in compliance with the License.
# You may obtain a copy of the License at
#
#    http://www.apache.org/licenses/LICENSE-2.0
#
# Unless required by applicable law or agreed to in writing, software
# distributed under the License is distributed on an "AS IS" BASIS,
# WITHOUT WARRANTIES OR CONDITIONS OF ANY KIND, either express or implied.
# See the License for the specific language governing permissions and
# limitations under the License.

"""Writes the csv files for upload to Cloud SQL."""

from contextlib import contextmanager
import csv
import os
import tempfile

from google.cloud.security.common.data_access.errors import CSVFileError

<<<<<<< HEAD
=======

# TODO: The next editor must remove this disable and correct issues.
# pylint: disable=missing-type-doc,redundant-returns-doc
# pylint: disable=missing-raises-doc,missing-yield-doc,missing-yield-type-doc


>>>>>>> 125b7c3e
APPENGINE_SERVICES_FIELDNAMES = [
    'project_id',
    'name',
    'app_id',
    'dispatch_rules',
    'auth_domain',
    'location_id',
    'code_bucket',
    'default_cookie_expiration',
    'serving_status',
    'default_hostname',
    'default_bucket',
    'iap',
    'gcr_domain',
    'raw_application'
]

BACKEND_SERVICES_FIELDNAMES = [
    'id',
    'project_id',
    'affinity_cookie_ttl_sec',
    'backends',
    'cdn_policy',
    'connection_draining',
    'creation_timestamp',
    'description',
    'enable_cdn',
    'health_checks',
    'iap',
    'load_balancing_scheme',
    'name',
    'port_name',
    'port',
    'protocol',
    'region',
    'session_affinity',
    'timeout_sec',
    'raw_backend_service'
]

BIGQUERY_DATASET_FIELDNAMES = [
    'project_id',
    'dataset_id',
    'access_domain',
    'access_user_by_email',
    'access_special_group',
    'access_group_by_email',
    'role',
    'access_view_project_id',
    'access_view_table_id',
    'access_view_dataset_id',
    'raw_access_map'
]

BUCKETS_ACL_FIELDNAMES = [
    'bucket',
    'domain',
    'email',
    'entity',
    'entity_id',
    'acl_id',
    'kind',
    'project_team',  # TODO: flatten this
    'role',
    'bucket_acl_selflink',
    'raw_bucket_acl'
]

BUCKETS_ACL_VIOLATIONS = [
    'resource_type',
    'resource_id',
    'rule_name',
    'rule_index',
    'violation_type',
    'role',
    'entity',
    'email',
    'domain',
    'bucket'
]

# TODO: Add pydoc to describe the mapping of the custom field naming
# to the field names in the resource objects.
# https://cloud.google.com/storage/docs/json_api/v1/buckets#resource
BUCKETS_FIELDNAMES = [
    'project_number',
    'bucket_id',
    'bucket_name',
    'bucket_kind',
    'bucket_storage_class',
    'bucket_location',
    'bucket_create_time',
    'bucket_update_time',
    'bucket_selflink',
    'bucket_lifecycle_raw',
    'raw_bucket'
]

CLOUDSQL_ACL_VIOLATIONS = [
    'resource_type',
    'resource_id',
    'rule_name',
    'rule_index',
    'violation_type',
    'instance_name',
    'authorized_networks',
    'ssl_enabled',
]

CLOUDSQL_INSTANCES_FIELDNAMES = [
    'project_number',
    'name',
    'project',
    'backend_type',
    'connection_name',
    'current_disk_size',
    'database_version',
    'failover_replica_available',
    'failover_replica_name',
    'instance_type',
    'ipv6_address',
    'kind',
    'master_instance_name',
    'max_disk_size',
    'on_premises_configuration_host_port',
    'on_premises_configuration_kind',
    'region',
    'replica_configuration',
    'replica_names',
    'self_link',
    'server_ca_cert',
    'service_account_email_address',
    'settings_activation_policy',
    'settings_authorized_gae_applications',
    'settings_availability_type',
    'settings_backup_configuration_binary_log_enabled',
    'settings_backup_configuration_enabled',
    'settings_backup_configuration_kind',
    'settings_backup_configuration_start_time',
    'settings_crash_safe_replication_enabled',
    'settings_data_disk_size_gb',
    'settings_data_disk_type',
    'settings_database_flags',
    'settings_database_replication_enabled',
    'settings_ip_configuration_ipv4_enabled',
    'settings_ip_configuration_require_ssl',
    'settings_kind',
    'settings_labels',
    'settings_location_preference_follow_gae_application',
    'settings_location_preference_kind',
    'settings_location_preference_zone',
    'settings_maintenance_window',
    'settings_pricing_plan',
    'settings_replication_type',
    'settings_settings_version',
    'settings_storage_auto_resize',
    'settings_storage_auto_resize_limit',
    'settings_tier',
    'state',
    'suspension_reason',
    'raw_cloudsql_instance',
]

CLOUDSQL_IPADDRESSES_FIELDNAMES = [
    'project_number',
    'instance_name',
    'type',
    'ip_address',
    'time_to_retire',
]

CLOUDSQL_IPCONFIGURATION_AUTHORIZEDNETWORKS_FIELDNAMES = [
    'project_number',
    'instance_name',
    'kind',
    'name',
    'value',
    'expiration_time',
]

FIREWALL_RULES_FIELDNAMES = [
    'firewall_rule_id',
    'project_id',
    'firewall_rule_name',
    'firewall_rule_description',
    'firewall_rule_kind',
    'firewall_rule_network',
    'firewall_rule_priority',
    'firewall_rule_direction',
    'firewall_rule_source_ranges',
    'firewall_rule_destination_ranges',
    'firewall_rule_source_tags',
    'firewall_rule_target_tags',
    'firewall_rule_allowed',
    'firewall_rule_denied',
    'firewall_rule_self_link',
    'firewall_rule_create_time',
    'raw_firewall_rule'
]

FOLDERS_FIELDNAMES = [
    'folder_id',
    'name',
    'display_name',
    'lifecycle_state',
    'parent_type',
    'parent_id',
    'raw_folder',
    'create_time',
]

FORWARDING_RULES_FIELDNAMES = [
    'id',
    'project_id',
    'creation_timestamp',
    'name',
    'description',
    'region',
    'ip_address',
    'ip_protocol',
    'port_range',
    'ports', # json list
    'target',
    'load_balancing_scheme',
    'subnetwork',
    'network',
    'backend_service',
    'raw_forwarding_rule',
]

GROUP_MEMBERS_FIELDNAMES = [
    'group_id',
    'member_kind',
    'member_role',
    'member_type',
    'member_status',
    'member_id',
    'member_email',
    'raw_member'
]

GROUPS_FIELDNAMES = [
    'group_id',
    'group_email',
    'group_kind',
    'direct_member_count',
    'raw_group'
]

INSTANCES_FIELDNAMES = [
    'id',
    'project_id',
    'can_ip_forward',
    'cpu_platform',
    'creation_timestamp',
    'description',
    'disks',
    'machine_type',
    'metadata',
    'name',
    'network_interfaces',
    'scheduling',
    'service_accounts',
    'status',
    'status_message',
    'tags',
    'zone',
    'raw_instance',
]

INSTANCE_GROUPS_FIELDNAMES = [
    'id',
    'project_id',
    'creation_timestamp',
    'description',
    'name',
    'named_ports',
    'network',
    'region',
    'size',
    'subnetwork',
    'zone',
    'raw_instance_group',
]

INSTANCE_TEMPLATES_FIELDNAMES = [
    'id',
    'project_id',
    'creation_timestamp',
    'description',
    'name',
    'properties',
    'raw_instance_template',
]

INSTANCE_GROUP_MANAGERS_FIELDNAMES = [
    'id',
    'project_id',
    'base_instance_name',
    'creation_timestamp',
    'current_actions',
    'description',
    'instance_group',
    'instance_template',
    'name',
    'named_ports',
    'region',
    'target_pools',
    'target_size',
    'zone',
    'raw_instance_group_manager',
]

ORG_IAM_POLICIES_FIELDNAMES = [
    'org_id',
    'role',
    'member_type',
    'member_name',
    'member_domain'
]


ORGANIZATIONS_FIELDNAMES = [
    'org_id',
    'name',
    'display_name',
    'lifecycle_state',
    'raw_org',
    'creation_time',
]


POLICY_VIOLATION_FIELDNAMES = [
    'resource_id',
    'resource_type',
    'rule_index',
    'rule_name',
    'violation_type',
    'role',
    'member'
]

PROJECT_IAM_POLICIES_FIELDNAMES = [
    'project_number',
    'role',
    'member_type',
    'member_name',
    'member_domain'
]

PROJECTS_FIELDNAMES = [
    'project_number',
    'project_id',
    'project_name',
    'lifecycle_state',
    'parent_type',
    'parent_id',
    'raw_project',
    'create_time'
]

RAW_BUCKETS_FIELDNAMES = [
    'project_number',
    'buckets'
]

RAW_ORG_IAM_POLICIES_FIELDNAMES = [
    'org_id',
    'iam_policy'
]

RAW_PROJECT_IAM_POLICIES_FIELDNAMES = [
    'project_number',
    'iam_policy'
]

CSV_FIELDNAME_MAP = {
    'appengine': APPENGINE_SERVICES_FIELDNAMES,
    'backend_services': BACKEND_SERVICES_FIELDNAMES,
    'bigquery_datasets': BIGQUERY_DATASET_FIELDNAMES,
    'buckets': BUCKETS_FIELDNAMES,
    'buckets_acl': BUCKETS_ACL_FIELDNAMES,
    'buckets_acl_violations': BUCKETS_ACL_VIOLATIONS,
    'cloudsql_acl_violations': CLOUDSQL_ACL_VIOLATIONS,
    'cloudsql_instances': CLOUDSQL_INSTANCES_FIELDNAMES,
    'cloudsql_ipaddresses': CLOUDSQL_IPADDRESSES_FIELDNAMES,
    'cloudsql_ipconfiguration_authorizednetworks': \
        CLOUDSQL_IPCONFIGURATION_AUTHORIZEDNETWORKS_FIELDNAMES,
    'firewall_rules': FIREWALL_RULES_FIELDNAMES,
    'folders': FOLDERS_FIELDNAMES,
    'forwarding_rules': FORWARDING_RULES_FIELDNAMES,
    'group_members': GROUP_MEMBERS_FIELDNAMES,
    'groups': GROUPS_FIELDNAMES,
    'instances': INSTANCES_FIELDNAMES,
    'instance_groups': INSTANCE_GROUPS_FIELDNAMES,
    'instance_templates': INSTANCE_TEMPLATES_FIELDNAMES,
    'instance_group_managers': INSTANCE_GROUP_MANAGERS_FIELDNAMES,
    'org_iam_policies': ORG_IAM_POLICIES_FIELDNAMES,
    'organizations': ORGANIZATIONS_FIELDNAMES,
    'policy_violations': POLICY_VIOLATION_FIELDNAMES,
    'project_iam_policies': PROJECT_IAM_POLICIES_FIELDNAMES,
    'projects': PROJECTS_FIELDNAMES,
    'raw_buckets': RAW_BUCKETS_FIELDNAMES,
    'raw_org_iam_policies': RAW_ORG_IAM_POLICIES_FIELDNAMES,
    'raw_project_iam_policies': RAW_PROJECT_IAM_POLICIES_FIELDNAMES,
}


@contextmanager
def write_csv(resource_name, data, write_header=False):
    """Start the csv writing flow.

    Args:
        resource_name: String of the resource name.
        data: An iterable of data to be written to csv.
        write_header: If True, write the header in the csv file.

    Returns:
       The CSV temporary file.
    """
    csv_file = tempfile.NamedTemporaryFile(delete=False)
    try:
        writer = csv.DictWriter(csv_file, doublequote=False, escapechar='\\',
                                quoting=csv.QUOTE_NONE,
                                fieldnames=CSV_FIELDNAME_MAP[resource_name])
        if write_header:
            writer.writeheader()

        for i in data:
            writer.writerow(i)

        # This must be closed before returned for loading.
        csv_file.close()
        yield csv_file

        # Remove the csv file after loading.
        os.remove(csv_file.name)
    except (IOError, OSError, csv.Error) as e:
        raise CSVFileError(resource_name, e)<|MERGE_RESOLUTION|>--- conflicted
+++ resolved
@@ -21,15 +21,12 @@
 
 from google.cloud.security.common.data_access.errors import CSVFileError
 
-<<<<<<< HEAD
-=======
 
 # TODO: The next editor must remove this disable and correct issues.
 # pylint: disable=missing-type-doc,redundant-returns-doc
 # pylint: disable=missing-raises-doc,missing-yield-doc,missing-yield-type-doc
 
 
->>>>>>> 125b7c3e
 APPENGINE_SERVICES_FIELDNAMES = [
     'project_id',
     'name',
