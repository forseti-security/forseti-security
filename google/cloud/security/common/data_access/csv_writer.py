# Copyright 2017 Google Inc.
#
# Licensed under the Apache License, Version 2.0 (the "License");
# you may not use this file except in compliance with the License.
# You may obtain a copy of the License at
#
#    http://www.apache.org/licenses/LICENSE-2.0
#
# Unless required by applicable law or agreed to in writing, software
# distributed under the License is distributed on an "AS IS" BASIS,
# WITHOUT WARRANTIES OR CONDITIONS OF ANY KIND, either express or implied.
# See the License for the specific language governing permissions and
# limitations under the License.

"""Writes the csv files for upload to Cloud SQL."""

import csv
import tempfile

from google.cloud.security.common.data_access.errors import CSVFileError


<<<<<<< HEAD
=======
LOGGER = LogUtil.setup_logging(__name__)

GROUPS_FIELDNAMES = [
    'group_id',
    'group_email'
]

>>>>>>> 71ee0130
ORG_IAM_POLICIES_FIELDNAMES = [
    'org_id',
    'role',
    'member_type',
    'member_name',
    'member_domain'
]


POLICY_VIOLATION_FIELDNAMES = [
    'resource_id',
    'resource_type',
    'rule_index',
    'rule_name',
    'violation_type',
    'role',
    'member'
]

PROJECTS_FIELDNAMES = [
    'project_number',
    'project_id',
    'project_name',
    'lifecycle_state',
    'parent_type',
    'parent_id',
    'raw_project',
    'create_time'
]

PROJECT_IAM_POLICIES_FIELDNAMES = [
    'project_number',
    'role',
    'member_type',
    'member_name',
    'member_domain'
]

RAW_ORG_IAM_POLICIES_FIELDNAMES = [
    'org_id',
    'iam_policy'
]

RAW_PROJECT_IAM_POLICIES_FIELDNAMES = [
    'project_number',
    'iam_policy'
]

CSV_FIELDNAME_MAP = {
    'groups': GROUPS_FIELDNAMES,
    'org_iam_policies': ORG_IAM_POLICIES_FIELDNAMES,
    'policy_violations': POLICY_VIOLATION_FIELDNAMES,
    'projects': PROJECTS_FIELDNAMES,
    'project_iam_policies': PROJECT_IAM_POLICIES_FIELDNAMES,
    'raw_org_iam_policies': RAW_ORG_IAM_POLICIES_FIELDNAMES,
    'raw_project_iam_policies': RAW_PROJECT_IAM_POLICIES_FIELDNAMES,
}


def write_csv(resource_name, data, write_header=False):
    """Start the csv writing flow.

    Args:
        resource_name: String of the resource name.
        data: An iterable of data to be written to csv.
        write_header: If True, write the header in the csv file.

    Returns:
       String of the csv filename; full path included.
    """
    csv_file = tempfile.NamedTemporaryFile(delete=False)
    try:
        writer = csv.DictWriter(csv_file, doublequote=False, escapechar='\\',
                                quoting=csv.QUOTE_NONE,
                                fieldnames=CSV_FIELDNAME_MAP[resource_name])
        if write_header:
            writer.writeheader()

        for i in data:
            writer.writerow(i)
        return csv_file.name
    except (IOError, OSError, csv.Error) as e:
        raise CSVFileError(resource_name, e)
    finally:
        csv_file.close()<|MERGE_RESOLUTION|>--- conflicted
+++ resolved
@@ -20,16 +20,11 @@
 from google.cloud.security.common.data_access.errors import CSVFileError
 
 
-<<<<<<< HEAD
-=======
-LOGGER = LogUtil.setup_logging(__name__)
-
 GROUPS_FIELDNAMES = [
     'group_id',
     'group_email'
 ]
 
->>>>>>> 71ee0130
 ORG_IAM_POLICIES_FIELDNAMES = [
     'org_id',
     'role',
