--- conflicted
+++ resolved
@@ -56,13 +56,8 @@
         """
         buckets_sql = select_data.BUCKETS_BY_PROJECT_ID.format(timestamp)
         rows = self.execute_sql_with_fetch(
-<<<<<<< HEAD
-            resource_name, buckets_sql, None)
-        return [row['bucket_id'] for row in rows]
-=======
             resource_name, buckets_sql, (project_number,))
         return [row['bucket_name'] for row in rows]
->>>>>>> 4b31f65a
 
     def get_buckets_acls(self, resource_name, timestamp):
         """Select the bucket acls from a bucket acls snapshot table.
@@ -102,28 +97,6 @@
             LOGGER.error(errors.MySQLError(resource_name, e))
         return bucket_acls
 
-<<<<<<< HEAD
-    def get_objects(self, resource_name, timestamp):
-        """Select the storage objects from the snapshot table.
-
-        Args:
-            resource_name (str): String of the resource name.
-            timestamp (str): String of timestamp, formatted as
-                YYYYMMDDTHHMMSSZ.
-
-        Returns:
-            list: List of storage objects.
-
-        Raises:
-            MySQLError: An error with MySQL has occurred.
-        """
-
-        storage_sql = select_data.SELECT_STORAGE_OBJECTS.format(
-            timestamp,
-            )
-        rows = self.execute_sql_with_fetch(resource_name, storage_sql, None)
-        return [row for row in rows]
-=======
     def get_raw_buckets(self, timestamp):
         """Select the bucket and its raw json.
 
@@ -137,5 +110,4 @@
         buckets_sql = select_data.RAW_BUCKETS.format(timestamp)
         rows = self.execute_sql_with_fetch(
             self.RESOURCE_RAW_BUCKETS, buckets_sql, None)
-        return rows
->>>>>>> 4b31f65a
+        return rows