# Copyright 2017 Google Inc.
#
# Licensed under the Apache License, Version 2.0 (the "License");
# you may not use this file except in compliance with the License.
# You may obtain a copy of the License at
#
#    http://www.apache.org/licenses/LICENSE-2.0
#
# Unless required by applicable law or agreed to in writing, software
# distributed under the License is distributed on an "AS IS" BASIS,
# WITHOUT WARRANTIES OR CONDITIONS OF ANY KIND, either express or implied.
# See the License for the specific language governing permissions and
# limitations under the License.

"""SQL queries to select data from snapshot tables."""

RECORD_COUNT = """
    SELECT COUNT(*) FROM {0}_{1};
"""

PROJECT_NUMBERS = """
    SELECT project_number from projects_{0};
"""

PROJECT_IAM_POLICIES = """SELECT p.project_number, p.project_id, p.project_name,
    p.lifecycle_state as proj_lifecycle, p.parent_type, p.parent_id,
    pol.role, pol.member_type, pol.member_name, pol.member_domain
    FROM projects_{0} p INNER JOIN project_iam_policies_{1} pol
    ON p.project_number = pol.project_number
    ORDER BY p.project_number, pol.role, pol.member_type,
    pol.member_domain, pol.member_name
"""

<<<<<<< HEAD
ORGANIZATIONS = """SELECT org_id, name, display_name, lifecycle_state,
    creation_time
    FROM organizations_{0}
    ORDER BY display_name
"""

ORGANIZATION_BY_ID = """SELECT org_id, name, display_name,
    lifecycle_state, creation_time
    FROM organizations_{0}
    WHERE org_id = %s
=======
PROJECT_IAM_POLICIES_RAW = """
    SELECT p.project_number, p.project_id, p.project_name, p.lifecycle_state,
    p.parent_type, p.parent_id, i.iam_policy
    FROM projects_{0} p INNER JOIN raw_project_iam_policies_{1} i
    ON p.project_number = i.project_number
    ORDER BY p.project_id
>>>>>>> 5c1510b5
"""

ORG_IAM_POLICIES = """SELECT org_id, iam_policy
    FROM raw_org_iam_policies_{0}
"""

LATEST_SNAPSHOT_TIMESTAMP = """SELECT max(cycle_timestamp)
    FROM snapshot_cycles
"""

GROUP_IDS = """
    SELECT group_id from groups_{0};
"""<|MERGE_RESOLUTION|>--- conflicted
+++ resolved
@@ -31,7 +31,6 @@
     pol.member_domain, pol.member_name
 """
 
-<<<<<<< HEAD
 ORGANIZATIONS = """SELECT org_id, name, display_name, lifecycle_state,
     creation_time
     FROM organizations_{0}
@@ -42,14 +41,14 @@
     lifecycle_state, creation_time
     FROM organizations_{0}
     WHERE org_id = %s
-=======
+"""
+
 PROJECT_IAM_POLICIES_RAW = """
     SELECT p.project_number, p.project_id, p.project_name, p.lifecycle_state,
     p.parent_type, p.parent_id, i.iam_policy
     FROM projects_{0} p INNER JOIN raw_project_iam_policies_{1} i
     ON p.project_number = i.project_number
     ORDER BY p.project_id
->>>>>>> 5c1510b5
 """
 
 ORG_IAM_POLICIES = """SELECT org_id, iam_policy
