# Copyright 2017 Google Inc.
#
# Licensed under the Apache License, Version 2.0 (the "License");
# you may not use this file except in compliance with the License.
# You may obtain a copy of the License at
#
#    http://www.apache.org/licenses/LICENSE-2.0
#
# Unless required by applicable law or agreed to in writing, software
# distributed under the License is distributed on an "AS IS" BASIS,
# WITHOUT WARRANTIES OR CONDITIONS OF ANY KIND, either express or implied.
# See the License for the specific language governing permissions and
# limitations under the License.

"""SQL queries to create Cloud SQL tables."""

CREATE_APPENGINE_TABLE = """
    CREATE TABLE `{0}` (
        `id` bigint(20) unsigned NOT NULL AUTO_INCREMENT,
        `project_id` varchar(255) DEFAULT NULL,
        `name` varchar(255) DEFAULT NULL,
        `app_id` varchar(255) DEFAULT NULL,
        `dispatch_rules` json DEFAULT NULL,
        `auth_domain` varchar(255) DEFAULT NULL,
        `location_id` varchar(255) DEFAULT NULL,
        `code_bucket` varchar(255) DEFAULT NULL,
        `default_cookie_expiration` varchar(255) DEFAULT NULL,
        `serving_status` varchar(255) DEFAULT NULL,
        `default_hostname` varchar(255) DEFAULT NULL,
        `default_bucket` varchar(255) DEFAULT NULL,
        `iap` json DEFAULT NULL,
        `gcr_domain` varchar(255) DEFAULT NULL,
        `raw_application` json DEFAULT NULL,
        PRIMARY KEY (`id`)
    ) ENGINE=InnoDB DEFAULT CHARSET=utf8;
"""

CREATE_BACKEND_SERVICES_TABLE = """
    CREATE TABLE `{0}` (
        `id` bigint(20) unsigned NOT NULL AUTO_INCREMENT,
        `project_id` varchar(255) DEFAULT NULL,
        `affinity_cookie_ttl_sec` int DEFAULT NULL,
        `backends` json DEFAULT NULL,
        `cdn_policy` json DEFAULT NULL,
        `connection_draining` json DEFAULT NULL,
        `creation_timestamp` datetime DEFAULT NULL,
        `description` varchar(512) DEFAULT NULL,
        `enable_cdn` bool DEFAULT NULL,
        `health_checks` json DEFAULT NULL,
        `iap` json DEFAULT NULL,
        `load_balancing_scheme` varchar(255) DEFAULT NULL,
        `name` varchar(255) DEFAULT NULL,
        `port_name` varchar(255) DEFAULT NULL,
        `port` int DEFAULT NULL,
        `protocol` varchar(255) DEFAULT NULL,
        `region` varchar(255) DEFAULT NULL,
        `session_affinity` varchar(255) DEFAULT NULL,
        `timeout_sec` varchar(255) DEFAULT NULL,
        `raw_backend_service` json DEFAULT NULL,
        PRIMARY KEY (`id`)
    ) ENGINE=InnoDB DEFAULT CHARSET=utf8;
"""

CREATE_BIGQUERY_DATASETS_TABLE = """
    CREATE TABLE `{0}` (
        `id` bigint(20) unsigned NOT NULL AUTO_INCREMENT,
        `project_id` varchar(255) DEFAULT NULL,
        `dataset_id` varchar(255) DEFAULT NULL,
        `access_domain` varchar(255) DEFAULT NULL,
        `access_user_by_email` varchar(255) DEFAULT NULL,
        `access_special_group` varchar(255) DEFAULT NULL,
        `access_group_by_email` varchar(255) DEFAULT NULL,
        `role` varchar(255) DEFAULT NULL,
        `access_view_project_id` varchar(255) DEFAULT NULL,
        `access_view_table_id` varchar(255) DEFAULT NULL,
        `access_view_dataset_id` varchar(255) DEFAULT NULL,
        `raw_access_map` json DEFAULT NULL,
        PRIMARY KEY (`id`)
    ) ENGINE=InnoDB DEFAULT CHARSET=utf8;
"""

CREATE_BUCKETS_ACL_TABLE = """
    CREATE TABLE `{0}` (
        `id` bigint(20) unsigned NOT NULL AUTO_INCREMENT,
        `bucket` varchar(255) DEFAULT NULL,
        `domain` varchar(255) DEFAULT NULL,
        `email` varchar(255) DEFAULT NULL,
        `entity` varchar(255) DEFAULT NULL,
        `entity_id` varchar(255) DEFAULT NULL,
        `acl_id` varchar(255) DEFAULT NULL,
        `kind` varchar(255) DEFAULT NULL,
        `project_team` json DEFAULT NULL,
        `role` varchar(255) DEFAULT NULL,
        `bucket_acl_selflink` varchar(255) DEFAULT NULL,
        `raw_bucket_acl` json DEFAULT NULL,
        PRIMARY KEY (`id`)
    ) ENGINE=InnoDB DEFAULT CHARSET=utf8;
"""


CREATE_BUCKETS_ACL_VIOLATIONS_TABLE = """
    CREATE TABLE `{0}` (
        `id` bigint(20) unsigned NOT NULL AUTO_INCREMENT,
        `resource_type` varchar(255) NOT NULL,
        `resource_id` varchar(255) NOT NULL,
        `rule_name` varchar(255) DEFAULT NULL,
        `rule_index` int DEFAULT NULL,
        `violation_type` enum('BUCKET_VIOLATION') NOT NULL,
        `role` varchar(255) DEFAULT NULL,
        `entity` varchar(255) DEFAULT NULL,
        `email` varchar(255) DEFAULT NULL,
        `domain` varchar(255) DEFAULT NULL,
        `bucket` varchar(255) DEFAULT NULL,
        PRIMARY KEY (`id`)
    ) ENGINE=InnoDB DEFAULT CHARSET=utf8;
"""

CREATE_BUCKETS_TABLE = """
    CREATE TABLE `{0}` (
        `id` bigint(20) unsigned NOT NULL AUTO_INCREMENT,
        `project_number` bigint(20) NOT NULL,
        `bucket_id` varchar(255) DEFAULT NULL,
        `bucket_name` varchar(255) DEFAULT NULL,
        `bucket_kind` varchar(255) DEFAULT NULL,
        `bucket_storage_class` varchar(255) DEFAULT NULL,
        `bucket_location` varchar(255) DEFAULT NULL,
        `bucket_create_time` datetime DEFAULT NULL,
        `bucket_update_time` datetime DEFAULT NULL,
        `bucket_selflink` varchar(255) DEFAULT NULL,
        `bucket_lifecycle_raw` json DEFAULT NULL,
        `raw_bucket` json DEFAULT NULL,
        PRIMARY KEY (`id`)
    ) ENGINE=InnoDB DEFAULT CHARSET=utf8;
"""

CREATE_CLOUDSQL_ACL_VIOLATIONS_TABLE = """
    CREATE TABLE `{0}` (
        `id` bigint(20) unsigned NOT NULL AUTO_INCREMENT,
        `resource_type` varchar(255) NOT NULL,
        `resource_id` varchar(255) NOT NULL,
        `rule_name` varchar(255) DEFAULT NULL,
        `rule_index` int DEFAULT NULL,
        `violation_type` enum('CLOUD_SQL_VIOLATION') NOT NULL,
        `instance_name` varchar(255) DEFAULT NULL,
        `authorized_networks` varchar(255) DEFAULT NULL,
        `ssl_enabled` varchar(255) DEFAULT NULL,
        PRIMARY KEY (`id`)
    ) ENGINE=InnoDB DEFAULT CHARSET=utf8;
"""

CREATE_CLOUDSQL_INSTANCES_TABLE = """
    CREATE TABLE {0} (
        `id` bigint(20) unsigned NOT NULL AUTO_INCREMENT,
        `project_number` bigint(20) NOT NULL,
        `name` varchar(255) DEFAULT NULL,
        `project` varchar(255) DEFAULT NULL,
        `backend_type` varchar(255) DEFAULT NULL,
        `connection_name` varchar(255) DEFAULT NULL,
        `current_disk_size` bigint DEFAULT NULL,
        `database_version` varchar(255) DEFAULT NULL,
        `failover_replica_available` varchar(255) DEFAULT NULL,
        `failover_replica_name` varchar(255) DEFAULT NULL,
        `instance_type` varchar(255) DEFAULT NULL,
        `ipv6_address` varchar(255) DEFAULT NULL,
        `kind` varchar(255) DEFAULT NULL,
        `master_instance_name` varchar(255) DEFAULT NULL,
        `max_disk_size` bigint DEFAULT NULL,
        `on_premises_configuration_host_port` varchar(255) DEFAULT NULL,
        `on_premises_configuration_kind` varchar(255) DEFAULT NULL,
        `region` varchar(255) DEFAULT NULL,
        `replica_configuration` json DEFAULT NULL,
        `replica_names` json DEFAULT NULL,
        `self_link` varchar(255) DEFAULT NULL,
        `server_ca_cert` json DEFAULT NULL,
        `service_account_email_address` varchar(255) DEFAULT NULL,
        `settings_activation_policy` varchar(255) DEFAULT NULL,
        `settings_authorized_gae_applications` json DEFAULT NULL,
        `settings_availability_type` varchar(255) DEFAULT NULL,
        `settings_backup_configuration_binary_log_enabled` varchar(255) DEFAULT NULL,
        `settings_backup_configuration_enabled` varchar(255) DEFAULT NULL,
        `settings_backup_configuration_kind` varchar(255) DEFAULT NULL,
        `settings_backup_configuration_start_time` varchar(255) DEFAULT NULL,
        `settings_crash_safe_replication_enabled` varchar(255) DEFAULT NULL,
        `settings_data_disk_size_gb` bigint DEFAULT NULL,
        `settings_data_disk_type` varchar(255) DEFAULT NULL,
        `settings_database_flags` json DEFAULT NULL,
        `settings_database_replication_enabled` varchar(255) DEFAULT NULL,
        `settings_ip_configuration_ipv4_enabled` varchar(255) DEFAULT NULL,
        `settings_ip_configuration_require_ssl` varchar(255) DEFAULT NULL,
        `settings_kind` varchar(255) DEFAULT NULL,
        `settings_labels` json DEFAULT NULL,
        `settings_location_preference_follow_gae_application` varchar(255) DEFAULT NULL,
        `settings_location_preference_kind` varchar(255) DEFAULT NULL,
        `settings_location_preference_zone` varchar(255) DEFAULT NULL,
        `settings_maintenance_window` json DEFAULT NULL,
        `settings_pricing_plan` varchar(255) DEFAULT NULL,
        `settings_replication_type` varchar(255) DEFAULT NULL,
        `settings_settings_version` bigint DEFAULT NULL,
        `settings_storage_auto_resize` varchar(255) DEFAULT NULL,
        `settings_storage_auto_resize_limit` bigint DEFAULT NULL,
        `settings_tier` varchar(255) DEFAULT NULL,
        `state` varchar(255) DEFAULT NULL,
        `suspension_reason` json DEFAULT NULL,
        `raw_cloudsql_instance` json DEFAULT NULL,
        PRIMARY KEY (id)
    ) ENGINE=InnoDB DEFAULT CHARSET=utf8;
"""

CREATE_CLOUDSQL_IPADDRESSES_TABLE = """
    CREATE TABLE {0} (
        `id` bigint(20) unsigned NOT NULL AUTO_INCREMENT,
        `project_number` bigint(20) NOT NULL,
        `instance_name` varchar(255) DEFAULT NULL,
        `type` varchar(255) DEFAULT NULL,
        `ip_address` varchar(255) DEFAULT NULL,
        `time_to_retire` datetime DEFAULT NULL,
        PRIMARY KEY (`id`)
    ) ENGINE=InnoDB DEFAULT CHARSET=utf8;
"""

CREATE_CLOUDSQL_IPCONFIGURATION_AUTHORIZEDNETWORKS = """
    CREATE TABLE {0} (
        `id` bigint(20) unsigned NOT NULL AUTO_INCREMENT,
        `project_number` bigint(20) NOT NULL,
        `instance_name` varchar(255) DEFAULT NULL,
        `kind` varchar(255) DEFAULT NULL,
        `name` varchar(255) DEFAULT NULL,
        `value` varchar(255) DEFAULT NULL,
        `expiration_time` datetime DEFAULT NULL,
        PRIMARY KEY (`id`)
    ) ENGINE=InnoDB DEFAULT CHARSET=utf8;
"""

CREATE_FIREWALL_RULES_TABLE = """
    CREATE TABLE `{0}` (
        `id` bigint(20) unsigned NOT NULL AUTO_INCREMENT,
        `firewall_rule_id` bigint(20) unsigned NOT NULL,
        `project_id` varchar(255) NOT NULL,
        `firewall_rule_name` varchar(255) DEFAULT NULL,
        `firewall_rule_description` varchar(512) DEFAULT NULL,
        `firewall_rule_kind` varchar(255) DEFAULT NULL,
        `firewall_rule_network` varchar(255) DEFAULT NULL,
        `firewall_rule_priority` smallint(5) unsigned,
        `firewall_rule_direction` varchar(255) DEFAULT NULL,
        `firewall_rule_source_ranges` json DEFAULT NULL,
        `firewall_rule_destination_ranges` json DEFAULT NULL,
        `firewall_rule_source_tags` json DEFAULT NULL,
        `firewall_rule_target_tags` json DEFAULT NULL,
        `firewall_rule_allowed` json DEFAULT NULL,
        `firewall_rule_denied` json DEFAULT NULL,
        `firewall_rule_self_link` varchar(255) DEFAULT NULL,
        `firewall_rule_create_time` datetime(3) DEFAULT NULL,
        `raw_firewall_rule` json DEFAULT NULL,
        PRIMARY KEY (`id`)
    ) ENGINE=InnoDB DEFAULT CHARSET=utf8;
"""

CREATE_FOLDER_IAM_POLICIES_TABLE = """
    CREATE TABLE `{0}` (
        `id` bigint(20) unsigned NOT NULL AUTO_INCREMENT,
        `folder_id` bigint(20) DEFAULT NULL,
        `role` varchar(255) DEFAULT NULL,
        `member_type` varchar(255) DEFAULT NULL,
        `member_name` varchar(255) DEFAULT NULL,
        `member_domain` varchar(255) DEFAULT NULL,
        PRIMARY KEY (`id`)
    ) ENGINE=InnoDB DEFAULT CHARSET=utf8;
"""

CREATE_FOLDERS_TABLE = """
    CREATE TABLE `{0}` (
        `folder_id` bigint(20) unsigned NOT NULL,
        `name` varchar(255) NOT NULL,
        `display_name` varchar(255) DEFAULT NULL,
        `lifecycle_state` enum('ACTIVE','DELETE_REQUESTED',
            'DELETED','LIFECYCLE_STATE_UNSPECIFIED') DEFAULT NULL,
        `parent_type` varchar(255) DEFAULT NULL,
        `parent_id` varchar(255) DEFAULT NULL,
        `raw_folder` json DEFAULT NULL,
        `create_time` datetime DEFAULT NULL,
        PRIMARY KEY (`folder_id`)
    ) ENGINE=InnoDB DEFAULT CHARSET=utf8;
"""

CREATE_FORWARDING_RULES_TABLE = """
    CREATE TABLE `{0}` (
        `id` bigint(20) unsigned NOT NULL,
        `project_id` varchar(255) NOT NULL,
        `creation_timestamp` datetime DEFAULT NULL,
        `name` varchar(255) DEFAULT NULL,
        `description` varchar(512) DEFAULT NULL,
        `region` varchar(255) DEFAULT NULL,
        `ip_address` varchar(255) DEFAULT NULL,
        `ip_protocol` enum('TCP','UDP','ESP','AH','SCTP','ICMP') DEFAULT NULL,
        `port_range` varchar(255) DEFAULT NULL,
        `ports` json DEFAULT NULL,
        `target` varchar(255) DEFAULT NULL,
        `load_balancing_scheme` enum('INTERNAL','EXTERNAL') DEFAULT NULL,
        `subnetwork` varchar(255) DEFAULT NULL,
        `network` varchar(255) DEFAULT NULL,
        `backend_service` varchar(255) DEFAULT NULL,
        `raw_forwarding_rule` json DEFAULT NULL,
        PRIMARY KEY (`id`)
    ) ENGINE=InnoDB DEFAULT CHARSET=utf8;
"""

# TODO: Add a RAW_GROUP_MEMBERS_TABLE.
CREATE_GROUP_MEMBERS_TABLE = """
    CREATE TABLE `{0}` (
        `id` bigint(20) unsigned NOT NULL AUTO_INCREMENT,
        `group_id` varchar(255) DEFAULT NULL,
        `member_kind` varchar(255) DEFAULT NULL,
        `member_role` varchar(255) DEFAULT NULL,
        `member_type` varchar(255) DEFAULT NULL,
        `member_status` varchar(255) DEFAULT NULL,
        `member_id` varchar(255) DEFAULT NULL,
        `member_email` varchar(255) DEFAULT NULL,
        `raw_member` json DEFAULT NULL,
        PRIMARY KEY (`id`)
    ) ENGINE=InnoDB DEFAULT CHARSET=utf8;
"""

CREATE_GROUPS_TABLE = """
    CREATE TABLE `{0}` (
        `id` bigint(20) unsigned NOT NULL AUTO_INCREMENT,
        `group_id` varchar(255) DEFAULT NULL,
        `group_email` varchar(255) DEFAULT NULL,
        `group_kind` varchar(255) DEFAULT NULL,
        `direct_member_count` bigint(20) DEFAULT NULL,
        `raw_group` json DEFAULT NULL,
        PRIMARY KEY (`id`)
    ) ENGINE=InnoDB DEFAULT CHARSET=utf8;
"""

CREATE_GROUPS_VIOLATIONS_TABLE = """
    CREATE TABLE `{0}` (
        `id` bigint(20) unsigned NOT NULL AUTO_INCREMENT,
        `member_email` varchar(255) NOT NULL,
        `group_email` varchar(255) NOT NULL,
        `rule_name` json DEFAULT NULL,
        PRIMARY KEY (`id`)
    ) ENGINE=InnoDB DEFAULT CHARSET=utf8;
"""

CREATE_INSTANCES_TABLE = """
    CREATE TABLE `{0}` (
        `id` bigint(20) unsigned NOT NULL AUTO_INCREMENT,
        `project_id` varchar(255) DEFAULT NULL,
        `can_ip_forward` bool DEFAULT NULL,
        `cpu_platform` varchar(255) DEFAULT NULL,
        `creation_timestamp` datetime DEFAULT NULL,
        `description` varchar(512) DEFAULT NULL,
        `disks` json DEFAULT NULL,
        `machine_type` varchar(255) DEFAULT NULL,
        `metadata` json DEFAULT NULL,
        `name` varchar(255) DEFAULT NULL,
        `network_interfaces` json DEFAULT NULL,
        `scheduling` json DEFAULT NULL,
        `service_accounts` json DEFAULT NULL,
        `status` varchar(255) DEFAULT NULL,
        `status_message` varchar(255) DEFAULT NULL,
        `tags` json DEFAULT NULL,
        `zone` varchar(255) DEFAULT NULL,
        `raw_instance` json DEFAULT NULL,
        PRIMARY KEY (`id`)
    ) ENGINE=InnoDB DEFAULT CHARSET=utf8;
"""

CREATE_INSTANCE_GROUPS_TABLE = """
    CREATE TABLE `{0}` (
        `id` bigint(20) unsigned NOT NULL AUTO_INCREMENT,
        `project_id` varchar(255) DEFAULT NULL,
        `creation_timestamp` datetime DEFAULT NULL,
<<<<<<< HEAD
        `description` varchar(255) DEFAULT NULL,
        `instance_urls` json DEFAULT NULL,
=======
        `description` varchar(512) DEFAULT NULL,
>>>>>>> f0eab3b3
        `name` varchar(255) DEFAULT NULL,
        `named_ports` json DEFAULT NULL,
        `network` varchar(255) DEFAULT NULL,
        `region` varchar(255) DEFAULT NULL,
        `size` int DEFAULT NULL,
        `subnetwork` varchar(255) DEFAULT NULL,
        `zone` varchar(255) DEFAULT NULL,
        `raw_instance_group` json DEFAULT NULL,
        PRIMARY KEY (`id`)
    ) ENGINE=InnoDB DEFAULT CHARSET=utf8;
"""

CREATE_INSTANCE_TEMPLATES_TABLE = """
    CREATE TABLE `{0}` (
        `id` bigint(20) unsigned NOT NULL AUTO_INCREMENT,
        `project_id` varchar(255) DEFAULT NULL,
        `creation_timestamp` datetime DEFAULT NULL,
        `description` varchar(512) DEFAULT NULL,
        `name` varchar(255) DEFAULT NULL,
        `properties` json DEFAULT NULL,
        `raw_instance_template` json DEFAULT NULL,
        PRIMARY KEY (`id`)
    ) ENGINE=InnoDB DEFAULT CHARSET=utf8;
"""

CREATE_INSTANCE_GROUP_MANAGERS_TABLE = """
    CREATE TABLE `{0}` (
        `id` bigint(20) unsigned NOT NULL AUTO_INCREMENT,
        `project_id` varchar(255) DEFAULT NULL,
        `base_instance_name` varchar(255) DEFAULT NULL,
        `creation_timestamp` datetime DEFAULT NULL,
        `current_actions` json DEFAULT NULL,
        `description` varchar(512) DEFAULT NULL,
        `instance_group` varchar(255) DEFAULT NULL,
        `instance_template` varchar(255) DEFAULT NULL,
        `name` varchar(255) DEFAULT NULL,
        `named_ports` json DEFAULT NULL,
        `region` varchar(255) DEFAULT NULL,
        `target_pools` json DEFAULT NULL,
        `target_size` int DEFAULT NULL,
        `zone` varchar(255) DEFAULT NULL,
        `raw_instance_group_manager` json DEFAULT NULL,
        PRIMARY KEY (`id`)
    ) ENGINE=InnoDB DEFAULT CHARSET=utf8;
"""

CREATE_ORG_IAM_POLICIES_TABLE = """
    CREATE TABLE `{0}` (
        `id` bigint(20) unsigned NOT NULL AUTO_INCREMENT,
        `org_id` bigint(20) DEFAULT NULL,
        `role` varchar(255) DEFAULT NULL,
        `member_type` varchar(255) DEFAULT NULL,
        `member_name` varchar(255) DEFAULT NULL,
        `member_domain` varchar(255) DEFAULT NULL,
        PRIMARY KEY (`id`)
    ) ENGINE=InnoDB DEFAULT CHARSET=utf8;
"""

CREATE_ORGANIZATIONS_TABLE = """
    CREATE TABLE `{0}` (
        `org_id` bigint(20) unsigned NOT NULL,
        `name` varchar(255) NOT NULL,
        `display_name` varchar(255) DEFAULT NULL,
        `lifecycle_state` enum('LIFECYCLE_STATE_UNSPECIFIED','ACTIVE',
            'DELETE_REQUESTED', 'DELETED') NOT NULL,
        `raw_org` json DEFAULT NULL,
        `creation_time` datetime DEFAULT NULL,
        PRIMARY KEY (`org_id`)
    ) ENGINE=InnoDB DEFAULT CHARSET=utf8;
"""

CREATE_PROJECT_IAM_POLICIES_TABLE = """
    CREATE TABLE `{0}` (
        `id` bigint(20) unsigned NOT NULL AUTO_INCREMENT,
        `project_number` bigint(20) DEFAULT NULL,
        `role` varchar(255) DEFAULT NULL,
        `member_type` varchar(255) DEFAULT NULL,
        `member_name` varchar(255) DEFAULT NULL,
        `member_domain` varchar(255) DEFAULT NULL,
        PRIMARY KEY (`id`)
    ) ENGINE=InnoDB DEFAULT CHARSET=utf8;
"""

CREATE_PROJECT_TABLE = """
    CREATE TABLE `{0}` (
        `id` bigint(20) unsigned NOT NULL AUTO_INCREMENT,
        `project_number` bigint(20) NOT NULL,
        `project_id` varchar(255) NOT NULL,
        `project_name` varchar(255) DEFAULT NULL,
        `lifecycle_state` enum('LIFECYCLE_STATE_UNSPECIFIED','ACTIVE',
            'DELETE_REQUESTED','DELETED') NOT NULL,
        `parent_type` varchar(255) DEFAULT NULL,
        `parent_id` varchar(255) DEFAULT NULL,
        `raw_project` json DEFAULT NULL,
        `create_time` datetime DEFAULT NULL,
        PRIMARY KEY (`id`),
        UNIQUE KEY `project_id_UNIQUE` (`project_id`),
        UNIQUE KEY `project_number_UNIQUE` (`project_number`)
    ) ENGINE=InnoDB DEFAULT CHARSET=utf8;
"""

CREATE_RAW_BUCKETS_TABLE = """
    CREATE TABLE `{0}` (
        `id` bigint(20) unsigned NOT NULL AUTO_INCREMENT,
        `project_number` bigint(20) DEFAULT NULL,
        `buckets` json DEFAULT NULL,
        PRIMARY KEY (`id`)
    ) ENGINE=InnoDB DEFAULT CHARSET=utf8;
"""

CREATE_RAW_FOLDER_IAM_POLICIES_TABLE = """
    CREATE TABLE `{0}` (
        `id` bigint(20) unsigned NOT NULL AUTO_INCREMENT,
        `folder_id` bigint(20) DEFAULT NULL,
        `iam_policy` json DEFAULT NULL,
        PRIMARY KEY (`id`)
    ) ENGINE=InnoDB DEFAULT CHARSET=utf8;
"""

CREATE_RAW_ORG_IAM_POLICIES_TABLE = """
    CREATE TABLE `{0}` (
        `id` bigint(20) unsigned NOT NULL AUTO_INCREMENT,
        `org_id` bigint(20) DEFAULT NULL,
        `iam_policy` json DEFAULT NULL,
        PRIMARY KEY (`id`)
    ) ENGINE=InnoDB DEFAULT CHARSET=utf8;
"""

CREATE_RAW_PROJECT_IAM_POLICIES_TABLE = """
    CREATE TABLE `{0}` (
        `id` bigint(20) unsigned NOT NULL AUTO_INCREMENT,
        `project_number` bigint(20) DEFAULT NULL,
        `iam_policy` json DEFAULT NULL,
        PRIMARY KEY (`id`)
    ) ENGINE=InnoDB DEFAULT CHARSET=utf8;
"""

CREATE_VIOLATIONS_TABLE = """
    CREATE TABLE `{0}` (
        `id` bigint(20) unsigned NOT NULL AUTO_INCREMENT,
        `resource_type` varchar(255) NOT NULL,
        `resource_id` varchar(255) NOT NULL,
        `rule_name` varchar(255) DEFAULT NULL,
        `rule_index` int DEFAULT NULL,
        `violation_type` enum('UNSPECIFIED','ADDED','REMOVED') NOT NULL,
        `role` varchar(255) DEFAULT NULL,
        `member` varchar(255) DEFAULT NULL,
        PRIMARY KEY (`id`)
    ) ENGINE=InnoDB DEFAULT CHARSET=utf8;
"""<|MERGE_RESOLUTION|>--- conflicted
+++ resolved
@@ -371,12 +371,8 @@
         `id` bigint(20) unsigned NOT NULL AUTO_INCREMENT,
         `project_id` varchar(255) DEFAULT NULL,
         `creation_timestamp` datetime DEFAULT NULL,
-<<<<<<< HEAD
-        `description` varchar(255) DEFAULT NULL,
+        `description` varchar(512) DEFAULT NULL,
         `instance_urls` json DEFAULT NULL,
-=======
-        `description` varchar(512) DEFAULT NULL,
->>>>>>> f0eab3b3
         `name` varchar(255) DEFAULT NULL,
         `named_ports` json DEFAULT NULL,
         `network` varchar(255) DEFAULT NULL,
