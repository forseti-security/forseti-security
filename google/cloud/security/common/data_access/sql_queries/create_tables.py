# Copyright 2017 Google Inc.
#
# Licensed under the Apache License, Version 2.0 (the "License");
# you may not use this file except in compliance with the License.
# You may obtain a copy of the License at
#
#    http://www.apache.org/licenses/LICENSE-2.0
#
# Unless required by applicable law or agreed to in writing, software
# distributed under the License is distributed on an "AS IS" BASIS,
# WITHOUT WARRANTIES OR CONDITIONS OF ANY KIND, either express or implied.
# See the License for the specific language governing permissions and
# limitations under the License.

"""SQL queries to create Cloud SQL tables."""

CREATE_PROJECT_TABLE = """
    CREATE TABLE `{0}` (
        `id` bigint(20) unsigned NOT NULL AUTO_INCREMENT,
        `project_number` bigint(20) NOT NULL,
        `project_id` varchar(255) NOT NULL,
        `project_name` varchar(255) DEFAULT NULL,
        `lifecycle_state` enum('LIFECYCLE_STATE_UNSPECIFIED','ACTIVE',
            'DELETE_REQUESTED','DELETED') NOT NULL,
        `parent_type` varchar(255) DEFAULT NULL,
        `parent_id` varchar(255) DEFAULT NULL,
        `raw_project` json DEFAULT NULL,
        `create_time` datetime DEFAULT NULL,
        PRIMARY KEY (`id`),
        UNIQUE KEY `project_id_UNIQUE` (`project_id`),
        UNIQUE KEY `project_number_UNIQUE` (`project_number`)
    ) ENGINE=InnoDB DEFAULT CHARSET=utf8;
"""

CREATE_PROJECT_IAM_POLICIES_TABLE = """
    CREATE TABLE `{0}` (
        `id` bigint(20) unsigned NOT NULL AUTO_INCREMENT,
        `project_number` bigint(20) DEFAULT NULL,
        `role` varchar(255) DEFAULT NULL,
        `member_type` varchar(255) DEFAULT NULL,
        `member_name` varchar(255) DEFAULT NULL,
        `member_domain` varchar(255) DEFAULT NULL,
        PRIMARY KEY (`id`)
    ) ENGINE=InnoDB DEFAULT CHARSET=utf8;
"""

CREATE_RAW_PROJECT_IAM_POLICIES_TABLE = """
    CREATE TABLE `{0}` (
        `id` bigint(20) unsigned NOT NULL AUTO_INCREMENT,
        `project_number` bigint(20) DEFAULT NULL,
        `iam_policy` json DEFAULT NULL,
        PRIMARY KEY (`id`)
    ) ENGINE=InnoDB DEFAULT CHARSET=utf8;
"""

CREATE_ORGANIZATIONS_TABLE = """
    CREATE TABLE `{0}` (
        `org_id` bigint(20) unsigned NOT NULL,
        `name` varchar(255) NOT NULL,
        `display_name` varchar(255) DEFAULT NULL,
        `lifecycle_state` enum('LIFECYCLE_STATE_UNSPECIFIED','ACTIVE',
            'DELETE_REQUESTED', 'DELETED') NOT NULL,
        `raw_org` json DEFAULT NULL,
        `creation_time` datetime DEFAULT NULL,
        PRIMARY KEY (`org_id`)
    ) ENGINE=InnoDB DEFAULT CHARSET=utf8;
"""

CREATE_ORG_IAM_POLICIES_TABLE = """
    CREATE TABLE `{0}` (
        `id` bigint(20) unsigned NOT NULL AUTO_INCREMENT,
        `org_id` bigint(20) DEFAULT NULL,
        `role` varchar(255) DEFAULT NULL,
        `member_type` varchar(255) DEFAULT NULL,
        `member_name` varchar(255) DEFAULT NULL,
        `member_domain` varchar(255) DEFAULT NULL,
        PRIMARY KEY (`id`)
    ) ENGINE=InnoDB DEFAULT CHARSET=utf8;
"""

CREATE_RAW_ORG_IAM_POLICIES_TABLE = """
    CREATE TABLE `{0}` (
        `id` bigint(20) unsigned NOT NULL AUTO_INCREMENT,
        `org_id` bigint(20) DEFAULT NULL,
        `iam_policy` json DEFAULT NULL,
        PRIMARY KEY (`id`)
    ) ENGINE=InnoDB DEFAULT CHARSET=utf8;
"""

CREATE_GROUPS_TABLE = """
    CREATE TABLE `{0}` (
        `id` bigint(20) unsigned NOT NULL AUTO_INCREMENT,
        `group_id` varchar(255) DEFAULT NULL,
        `group_email` varchar(255) DEFAULT NULL,
        `group_kind` varchar(255) DEFAULT NULL,
        `direct_member_count` bigint(20) DEFAULT NULL,
        `raw_group` json DEFAULT NULL,
        PRIMARY KEY (`id`)
    ) ENGINE=InnoDB DEFAULT CHARSET=utf8;
"""

CREATE_GROUP_MEMBERS_TABLE = """
    CREATE TABLE `{0}` (
        `id` bigint(20) unsigned NOT NULL AUTO_INCREMENT,
        `group_id` varchar(255) DEFAULT NULL,
        `member_kind` varchar(255) DEFAULT NULL,
        `member_role` varchar(255) DEFAULT NULL,
        `member_type` varchar(255) DEFAULT NULL,
        `member_status` varchar(255) DEFAULT NULL,
        `member_id` varchar(255) DEFAULT NULL,
        `member_email` varchar(255) DEFAULT NULL,
        `raw_member` json DEFAULT NULL,
        PRIMARY KEY (`id`)
    ) ENGINE=InnoDB DEFAULT CHARSET=utf8;
"""

# TODO: Add a RAW_GROUP_MEMBERS_TABLE.

<<<<<<< HEAD
CREATE_BUCKETS_TABLE = """
    CREATE TABLE `{0}` (
        `id` bigint(20) unsigned NOT NULL AUTO_INCREMENT,
        `project_number` bigint(20) NOT NULL,
        `bucket_id` varchar(255) DEFAULT NULL,
        `bucket_name` varchar(255) DEFAULT NULL,
        `bucket_kind` varchar(255) DEFAULT NULL,
        `bucket_storage_class` varchar(255) DEFAULT NULL,
        `bucket_location` varchar(255) DEFAULT NULL,
        `bucket_create_time` datetime DEFAULT NULL,
        `bucket_update_time` datetime DEFAULT NULL,
        `bucket_selflink` varchar(255) DEFAULT NULL,
        `bucket_lifecycle_raw` json DEFAULT NULL,
        `raw_bucket` json DEFAULT NULL,
        PRIMARY KEY (`id`)
    ) ENGINE=InnoDB DEFAULT CHARSET=utf8;
"""

CREATE_RAW_BUCKETS_TABLE = """
    CREATE TABLE `{0}` (
        `id` bigint(20) unsigned NOT NULL AUTO_INCREMENT,
        `project_number` bigint(20) DEFAULT NULL,
        `buckets` json DEFAULT NULL,
=======
CREATE_VIOLATIONS_TABLE = """
    CREATE TABLE `{0}` (
        `id` bigint(20) unsigned NOT NULL AUTO_INCREMENT,
        `resource_type` varchar(255) NOT NULL,
        `resource_id` varchar(255) NOT NULL,
        `rule_name` varchar(255) DEFAULT NULL,
        `rule_index` int DEFAULT NULL,
        `violation_type` enum('UNSPECIFIED','ADDED','REMOVED') NOT NULL,
        `role` varchar(255) DEFAULT NULL,
        `member` varchar(255) DEFAULT NULL,
>>>>>>> 6ef79258
        PRIMARY KEY (`id`)
    ) ENGINE=InnoDB DEFAULT CHARSET=utf8;
"""<|MERGE_RESOLUTION|>--- conflicted
+++ resolved
@@ -116,7 +116,6 @@
 
 # TODO: Add a RAW_GROUP_MEMBERS_TABLE.
 
-<<<<<<< HEAD
 CREATE_BUCKETS_TABLE = """
     CREATE TABLE `{0}` (
         `id` bigint(20) unsigned NOT NULL AUTO_INCREMENT,
@@ -140,7 +139,10 @@
         `id` bigint(20) unsigned NOT NULL AUTO_INCREMENT,
         `project_number` bigint(20) DEFAULT NULL,
         `buckets` json DEFAULT NULL,
-=======
+        PRIMARY KEY (`id`)
+    ) ENGINE=InnoDB DEFAULT CHARSET=utf8;
+"""
+
 CREATE_VIOLATIONS_TABLE = """
     CREATE TABLE `{0}` (
         `id` bigint(20) unsigned NOT NULL AUTO_INCREMENT,
@@ -151,7 +153,6 @@
         `violation_type` enum('UNSPECIFIED','ADDED','REMOVED') NOT NULL,
         `role` varchar(255) DEFAULT NULL,
         `member` varchar(255) DEFAULT NULL,
->>>>>>> 6ef79258
         PRIMARY KEY (`id`)
     ) ENGINE=InnoDB DEFAULT CHARSET=utf8;
 """