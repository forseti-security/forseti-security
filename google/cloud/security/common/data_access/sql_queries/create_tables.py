--- conflicted
+++ resolved
@@ -98,10 +98,6 @@
         `raw_member` json DEFAULT NULL,
         PRIMARY KEY (`id`)
     ) ENGINE=InnoDB DEFAULT CHARSET=utf8;
-<<<<<<< HEAD
-"""
-=======
 """
 
-# TODO: Add a RAW_GROUP_MEMBERS_TABLE.
->>>>>>> de6301d4
+# TODO: Add a RAW_GROUP_MEMBERS_TABLE.