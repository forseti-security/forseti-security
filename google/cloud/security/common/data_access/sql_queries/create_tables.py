# Copyright 2017 Google Inc.
#
# Licensed under the Apache License, Version 2.0 (the "License");
# you may not use this file except in compliance with the License.
# You may obtain a copy of the License at
#
#    http://www.apache.org/licenses/LICENSE-2.0
#
# Unless required by applicable law or agreed to in writing, software
# distributed under the License is distributed on an "AS IS" BASIS,
# WITHOUT WARRANTIES OR CONDITIONS OF ANY KIND, either express or implied.
# See the License for the specific language governing permissions and
# limitations under the License.

"""SQL queries to create Cloud SQL tables."""

CREATE_BACKEND_SERVICES_TABLE = """
    CREATE TABLE `{0}` (
        `id` bigint(20) unsigned NOT NULL AUTO_INCREMENT,
        `project_id` varchar(255) DEFAULT NULL,
        `affinity_cookie_ttl_sec` int DEFAULT NULL,
        `backends` json DEFAULT NULL,
        `cdn_policy` json DEFAULT NULL,
        `connection_draining` json DEFAULT NULL,
        `creation_timestamp` datetime DEFAULT NULL,
        `description` varchar(255) DEFAULT NULL,
        `enable_cdn` bool DEFAULT NULL,
        `health_checks` json DEFAULT NULL,
        `iap` json DEFAULT NULL,
        `load_balancing_scheme` varchar(255) DEFAULT NULL,
        `name` varchar(255) DEFAULT NULL,
        `port_name` varchar(255) DEFAULT NULL,
        `port` int DEFAULT NULL,
        `protocol` varchar(255) DEFAULT NULL,
        `region` varchar(255) DEFAULT NULL,
        `session_affinity` varchar(255) DEFAULT NULL,
        `timeout_sec` varchar(255) DEFAULT NULL,
        PRIMARY KEY (`id`)
    ) ENGINE=InnoDB DEFAULT CHARSET=utf8;
"""

CREATE_BIGQUERY_DATASETS_TABLE = """
    CREATE TABLE `{0}` (
        `id` bigint(20) unsigned NOT NULL AUTO_INCREMENT,
        `project_id` varchar(255) DEFAULT NULL,
        `dataset_id` varchar(255) DEFAULT NULL,
        `access_domain` varchar(255) DEFAULT NULL,
        `access_user_by_email` varchar(255) DEFAULT NULL,
        `access_special_group` varchar(255) DEFAULT NULL,
        `access_group_by_email` varchar(255) DEFAULT NULL,
        `role` varchar(255) DEFAULT NULL,
        `access_view_project_id` varchar(255) DEFAULT NULL,
        `access_view_table_id` varchar(255) DEFAULT NULL,
        `access_view_dataset_id` varchar(255) DEFAULT NULL,
        `raw_access_map` json DEFAULT NULL,
        PRIMARY KEY (`id`)
    ) ENGINE=InnoDB DEFAULT CHARSET=utf8;
"""

CREATE_BUCKETS_ACL_TABLE = """
    CREATE TABLE `{0}` (
        `id` bigint(20) unsigned NOT NULL AUTO_INCREMENT,
        `bucket` varchar(255) DEFAULT NULL,
        `domain` varchar(255) DEFAULT NULL,
        `email` varchar(255) DEFAULT NULL,
        `entity` varchar(255) DEFAULT NULL,
        `entity_id` varchar(255) DEFAULT NULL,
        `acl_id` varchar(255) DEFAULT NULL,
        `kind` varchar(255) DEFAULT NULL,
        `project_team` json DEFAULT NULL,
        `role` varchar(255) DEFAULT NULL,
        `bucket_acl_selflink` varchar(255) DEFAULT NULL,
        `raw_bucket_acl` json DEFAULT NULL,
        PRIMARY KEY (`id`)
    ) ENGINE=InnoDB DEFAULT CHARSET=utf8;
"""


CREATE_BUCKETS_ACL_VIOLATIONS_TABLE = """
    CREATE TABLE `{0}` (
        `id` bigint(20) unsigned NOT NULL AUTO_INCREMENT,
        `resource_type` varchar(255) NOT NULL,
        `resource_id` varchar(255) NOT NULL,
        `rule_name` varchar(255) DEFAULT NULL,
        `rule_index` int DEFAULT NULL,
        `violation_type` enum('BUCKET_VIOLATION') NOT NULL,
        `role` varchar(255) DEFAULT NULL,
        `entity` varchar(255) DEFAULT NULL,
        `email` varchar(255) DEFAULT NULL,
        `domain` varchar(255) DEFAULT NULL,
        `bucket` varchar(255) DEFAULT NULL,
        PRIMARY KEY (`id`)
    ) ENGINE=InnoDB DEFAULT CHARSET=utf8;
"""

CREATE_BUCKETS_TABLE = """
    CREATE TABLE `{0}` (
        `id` bigint(20) unsigned NOT NULL AUTO_INCREMENT,
        `project_number` bigint(20) NOT NULL,
        `bucket_id` varchar(255) DEFAULT NULL,
        `bucket_name` varchar(255) DEFAULT NULL,
        `bucket_kind` varchar(255) DEFAULT NULL,
        `bucket_storage_class` varchar(255) DEFAULT NULL,
        `bucket_location` varchar(255) DEFAULT NULL,
        `bucket_create_time` datetime DEFAULT NULL,
        `bucket_update_time` datetime DEFAULT NULL,
        `bucket_selflink` varchar(255) DEFAULT NULL,
        `bucket_lifecycle_raw` json DEFAULT NULL,
        `raw_bucket` json DEFAULT NULL,
        PRIMARY KEY (`id`)
    ) ENGINE=InnoDB DEFAULT CHARSET=utf8;
"""

CREATE_CLOUDSQL_ACL_VIOLATIONS_TABLE = """
    CREATE TABLE `{0}` (
        `id` bigint(20) unsigned NOT NULL AUTO_INCREMENT,
        `resource_type` varchar(255) NOT NULL,
        `resource_id` varchar(255) NOT NULL,
        `rule_name` varchar(255) DEFAULT NULL,
        `rule_index` int DEFAULT NULL,
        `violation_type` enum('CLOUD_SQL_VIOLATION') NOT NULL,
        `instance_name` varchar(255) DEFAULT NULL,
        `authorized_networks` varchar(255) DEFAULT NULL,
        `ssl_enabled` varchar(255) DEFAULT NULL,
        PRIMARY KEY (`id`)
    ) ENGINE=InnoDB DEFAULT CHARSET=utf8;
"""

CREATE_CLOUDSQL_INSTANCES_TABLE = """
    CREATE TABLE {0} (
        `id` bigint(20) unsigned NOT NULL AUTO_INCREMENT,
        `project_number` bigint(20) NOT NULL,
        `name` varchar(255) DEFAULT NULL,
        `project` varchar(255) DEFAULT NULL,
        `backend_type` varchar(255) DEFAULT NULL,
        `connection_name` varchar(255) DEFAULT NULL,
        `current_disk_size` bigint DEFAULT NULL,
        `database_version` varchar(255) DEFAULT NULL,
        `failover_replica_available` varchar(255) DEFAULT NULL, 
        `failover_replica_name` varchar(255) DEFAULT NULL,
        `instance_type` varchar(255) DEFAULT NULL,
        `ipv6_address` varchar(255) DEFAULT NULL,
        `kind` varchar(255) DEFAULT NULL,
        `master_instance_name` varchar(255) DEFAULT NULL,
        `max_disk_size` bigint DEFAULT NULL,
        `on_premises_configuration_host_port` varchar(255) DEFAULT NULL,
        `on_premises_configuration_kind` varchar(255) DEFAULT NULL,
        `region` varchar(255) DEFAULT NULL,
        `replica_configuration` json DEFAULT NULL,
        `replica_names` json DEFAULT NULL,
        `self_link` varchar(255) DEFAULT NULL,
        `server_ca_cert` json DEFAULT NULL,
        `service_account_email_address` varchar(255) DEFAULT NULL,
        `settings_activation_policy` varchar(255) DEFAULT NULL,
        `settings_authorized_gae_applications` json DEFAULT NULL,
        `settings_availability_type` varchar(255) DEFAULT NULL,
        `settings_backup_configuration_binary_log_enabled` varchar(255) DEFAULT NULL,
        `settings_backup_configuration_enabled` varchar(255) DEFAULT NULL,
        `settings_backup_configuration_kind` varchar(255) DEFAULT NULL,
        `settings_backup_configuration_start_time` varchar(255) DEFAULT NULL,
        `settings_crash_safe_replication_enabled` varchar(255) DEFAULT NULL,
        `settings_data_disk_size_gb` bigint DEFAULT NULL,
        `settings_data_disk_type` varchar(255) DEFAULT NULL,
        `settings_database_flags` json DEFAULT NULL,
        `settings_database_replication_enabled` varchar(255) DEFAULT NULL,
        `settings_ip_configuration_ipv4_enabled` varchar(255) DEFAULT NULL,
        `settings_ip_configuration_require_ssl` varchar(255) DEFAULT NULL,
        `settings_kind` varchar(255) DEFAULT NULL,
        `settings_labels` json DEFAULT NULL,
        `settings_location_preference_follow_gae_application` varchar(255) DEFAULT NULL,
        `settings_location_preference_kind` varchar(255) DEFAULT NULL,
        `settings_location_preference_zone` varchar(255) DEFAULT NULL,
        `settings_maintenance_window` json DEFAULT NULL,
        `settings_pricing_plan` varchar(255) DEFAULT NULL,
        `settings_replication_type` varchar(255) DEFAULT NULL,
        `settings_settings_version` bigint DEFAULT NULL,
        `settings_storage_auto_resize` varchar(255) DEFAULT NULL,
        `settings_storage_auto_resize_limit` bigint DEFAULT NULL,
        `settings_tier` varchar(255) DEFAULT NULL,
        `state` varchar(255) DEFAULT NULL,
        `suspension_reason` json DEFAULT NULL,
        PRIMARY KEY (id)
    ) ENGINE=InnoDB DEFAULT CHARSET=utf8;
"""

CREATE_CLOUDSQL_IPADDRESSES_TABLE = """
    CREATE TABLE {0} (
        `id` bigint(20) unsigned NOT NULL AUTO_INCREMENT,
        `project_number` bigint(20) NOT NULL,    
        `instance_name` varchar(255) DEFAULT NULL,
        `type` varchar(255) DEFAULT NULL,
        `ip_address` varchar(255) DEFAULT NULL,
        `time_to_retire` datetime DEFAULT NULL,
        PRIMARY KEY (`id`)
    ) ENGINE=InnoDB DEFAULT CHARSET=utf8;
"""

CREATE_CLOUDSQL_IPCONFIGURATION_AUTHORIZEDNETWORKS = """
    CREATE TABLE {0} (
        `id` bigint(20) unsigned NOT NULL AUTO_INCREMENT,    
        `project_number` bigint(20) NOT NULL,    
        `instance_name` varchar(255) DEFAULT NULL,
        `kind` varchar(255) DEFAULT NULL,
        `name` varchar(255) DEFAULT NULL,
        `value` varchar(255) DEFAULT NULL,
        `expiration_time` datetime DEFAULT NULL,
        PRIMARY KEY (`id`)
    ) ENGINE=InnoDB DEFAULT CHARSET=utf8;
"""

CREATE_FIREWALL_RULES_TABLE = """
    CREATE TABLE `{0}` (
        `id` bigint(20) unsigned NOT NULL AUTO_INCREMENT,
        `firewall_rule_id` bigint(20) unsigned NOT NULL,
        `project_id` varchar(255) NOT NULL,
        `firewall_rule_name` varchar(255) DEFAULT NULL,
        `firewall_rule_description` varchar(255) DEFAULT NULL,
        `firewall_rule_kind` varchar(255) DEFAULT NULL,
        `firewall_rule_network` varchar(255) DEFAULT NULL,
        `firewall_rule_priority` smallint(5) unsigned,
        `firewall_rule_direction` varchar(255) DEFAULT NULL,
        `firewall_rule_source_ranges` json DEFAULT NULL,
        `firewall_rule_destination_ranges` json DEFAULT NULL,
        `firewall_rule_source_tags` json DEFAULT NULL,
        `firewall_rule_target_tags` json DEFAULT NULL,
        `firewall_rule_allowed` json DEFAULT NULL,
        `firewall_rule_denied` json DEFAULT NULL,
        `firewall_rule_self_link` varchar(255) DEFAULT NULL,
        `firewall_rule_create_time` datetime(3) DEFAULT NULL,
        `raw_firewall_rule` json DEFAULT NULL,
        PRIMARY KEY (`id`)
    ) ENGINE=InnoDB DEFAULT CHARSET=utf8;
"""

CREATE_FOLDER_IAM_POLICIES_TABLE = """
    CREATE TABLE `{0}` (
        `id` bigint(20) unsigned NOT NULL AUTO_INCREMENT,
        `folder_id` bigint(20) DEFAULT NULL,
        `role` varchar(255) DEFAULT NULL,
        `member_type` varchar(255) DEFAULT NULL,
        `member_name` varchar(255) DEFAULT NULL,
        `member_domain` varchar(255) DEFAULT NULL,
        PRIMARY KEY (`id`)
    ) ENGINE=InnoDB DEFAULT CHARSET=utf8;
"""

CREATE_FOLDERS_TABLE = """
    CREATE TABLE `{0}` (
        `folder_id` bigint(20) unsigned NOT NULL,
        `name` varchar(255) NOT NULL,
        `display_name` varchar(255) DEFAULT NULL,
        `lifecycle_state` enum('ACTIVE','DELETE_REQUESTED',
            'DELETED','LIFECYCLE_STATE_UNSPECIFIED') DEFAULT NULL,
        `parent_type` varchar(255) DEFAULT NULL,
        `parent_id` varchar(255) DEFAULT NULL,
        `raw_folder` json DEFAULT NULL,
        `create_time` datetime DEFAULT NULL,
        PRIMARY KEY (`folder_id`)
    ) ENGINE=InnoDB DEFAULT CHARSET=utf8;
"""

CREATE_FORWARDING_RULES_TABLE = """
    CREATE TABLE `{0}` (
        `id` bigint(20) unsigned NOT NULL,
        `project_id` varchar(255) NOT NULL,
        `creation_timestamp` datetime DEFAULT NULL,
        `name` varchar(255) DEFAULT NULL,
        `description` varchar(255) DEFAULT NULL,
        `region` varchar(255) DEFAULT NULL,
        `ip_address` varchar(255) DEFAULT NULL,
        `ip_protocol` enum('TCP','UDP','ESP','AH','SCTP','ICMP') DEFAULT NULL,
        `port_range` varchar(255) DEFAULT NULL,
        `ports` json DEFAULT NULL,
        `target` varchar(255) DEFAULT NULL,
        `load_balancing_scheme` enum('INTERNAL','EXTERNAL') DEFAULT NULL,
        `subnetwork` varchar(255) DEFAULT NULL,
        `network` varchar(255) DEFAULT NULL,
        `backend_service` varchar(255) DEFAULT NULL,
        PRIMARY KEY (`id`)
    ) ENGINE=InnoDB DEFAULT CHARSET=utf8;
"""

# TODO: Add a RAW_GROUP_MEMBERS_TABLE.
CREATE_GROUP_MEMBERS_TABLE = """
    CREATE TABLE `{0}` (
        `id` bigint(20) unsigned NOT NULL AUTO_INCREMENT,
        `group_id` varchar(255) DEFAULT NULL,
        `member_kind` varchar(255) DEFAULT NULL,
        `member_role` varchar(255) DEFAULT NULL,
        `member_type` varchar(255) DEFAULT NULL,
        `member_status` varchar(255) DEFAULT NULL,
        `member_id` varchar(255) DEFAULT NULL,
        `member_email` varchar(255) DEFAULT NULL,
        `raw_member` json DEFAULT NULL,
        PRIMARY KEY (`id`)
    ) ENGINE=InnoDB DEFAULT CHARSET=utf8;
"""

CREATE_GROUPS_TABLE = """
    CREATE TABLE `{0}` (
        `id` bigint(20) unsigned NOT NULL AUTO_INCREMENT,
        `group_id` varchar(255) DEFAULT NULL,
        `group_email` varchar(255) DEFAULT NULL,
        `group_kind` varchar(255) DEFAULT NULL,
        `direct_member_count` bigint(20) DEFAULT NULL,
        `raw_group` json DEFAULT NULL,
        PRIMARY KEY (`id`)
    ) ENGINE=InnoDB DEFAULT CHARSET=utf8;
"""

<<<<<<< HEAD
CREATE_INSTANCES_TABLE = """
    CREATE TABLE `{0}` (
        `id` bigint(20) unsigned NOT NULL AUTO_INCREMENT,
        `project_id` varchar(255) DEFAULT NULL,
        `can_ip_forward` bool DEFAULT NULL,
        `cpu_platform` varchar(255) DEFAULT NULL,
        `creation_timestamp` datetime DEFAULT NULL,
        `description` varchar(255) DEFAULT NULL,
        `disks` json DEFAULT NULL,
        `machine_type` varchar(255) DEFAULT NULL,
        `metadata` json DEFAULT NULL,
        `name` varchar(255) DEFAULT NULL,
        `network_interfaces` json DEFAULT NULL,
        `scheduling` json DEFAULT NULL,
        `service_accounts` json DEFAULT NULL,
        `status` varchar(255) DEFAULT NULL,
        `status_message` varchar(255) DEFAULT NULL,
        `tags` json DEFAULT NULL,
        `zone` varchar(255) DEFAULT NULL,
        PRIMARY KEY (`id`)
    ) ENGINE=InnoDB DEFAULT CHARSET=utf8;
"""

CREATE_INSTANCE_GROUPS_TABLE = """
    CREATE TABLE `{0}` (
        `id` bigint(20) unsigned NOT NULL AUTO_INCREMENT,
        `project_id` varchar(255) DEFAULT NULL,
        `creation_timestamp` datetime DEFAULT NULL,
        `description` varchar(255) DEFAULT NULL,
        `name` varchar(255) DEFAULT NULL,
        `named_ports` json DEFAULT NULL,
        `network` varchar(255) DEFAULT NULL,
        `region` varchar(255) DEFAULT NULL,
        `size` int DEFAULT NULL,
        `subnetwork` varchar(255) DEFAULT NULL,
        `zone` varchar(255) DEFAULT NULL,
        PRIMARY KEY (`id`)
    ) ENGINE=InnoDB DEFAULT CHARSET=utf8;
"""

CREATE_INSTANCE_TEMPLATES_TABLE = """
    CREATE TABLE `{0}` (
        `id` bigint(20) unsigned NOT NULL AUTO_INCREMENT,
        `project_id` varchar(255) DEFAULT NULL,
        `creation_timestamp` datetime DEFAULT NULL,
        `description` varchar(255) DEFAULT NULL,
        `name` varchar(255) DEFAULT NULL,
        `properties` json DEFAULT NULL,
        PRIMARY KEY (`id`)
    ) ENGINE=InnoDB DEFAULT CHARSET=utf8;
"""

CREATE_INSTANCE_GROUP_MANAGERS_TABLE = """
    CREATE TABLE `{0}` (
        `id` bigint(20) unsigned NOT NULL AUTO_INCREMENT,
        `project_id` varchar(255) DEFAULT NULL,
        `base_instance_name` varchar(255) DEFAULT NULL,
        `creation_timestamp` datetime DEFAULT NULL,
        `current_actions` json DEFAULT NULL,
        `description` varchar(255) DEFAULT NULL,
        `instance_group` varchar(255) DEFAULT NULL,
        `instance_template` varchar(255) DEFAULT NULL,
        `name` varchar(255) DEFAULT NULL,
        `named_ports` json DEFAULT NULL,
        `region` varchar(255) DEFAULT NULL,
        `target_pools` json DEFAULT NULL,
        `target_size` int DEFAULT NULL,
        `zone` varchar(255) DEFAULT NULL,
=======
CREATE_GROUPS_VIOLATIONS_TABLE = """
    CREATE TABLE `{0}` (
        `id` bigint(20) unsigned NOT NULL AUTO_INCREMENT,
        `member_email` varchar(255) NOT NULL,
        `group_email` varchar(255) NOT NULL,
        `rule_name` json DEFAULT NULL,
>>>>>>> 33693e15
        PRIMARY KEY (`id`)
    ) ENGINE=InnoDB DEFAULT CHARSET=utf8;
"""

CREATE_ORG_IAM_POLICIES_TABLE = """
    CREATE TABLE `{0}` (
        `id` bigint(20) unsigned NOT NULL AUTO_INCREMENT,
        `org_id` bigint(20) DEFAULT NULL,
        `role` varchar(255) DEFAULT NULL,
        `member_type` varchar(255) DEFAULT NULL,
        `member_name` varchar(255) DEFAULT NULL,
        `member_domain` varchar(255) DEFAULT NULL,
        PRIMARY KEY (`id`)
    ) ENGINE=InnoDB DEFAULT CHARSET=utf8;
"""

CREATE_ORGANIZATIONS_TABLE = """
    CREATE TABLE `{0}` (
        `org_id` bigint(20) unsigned NOT NULL,
        `name` varchar(255) NOT NULL,
        `display_name` varchar(255) DEFAULT NULL,
        `lifecycle_state` enum('LIFECYCLE_STATE_UNSPECIFIED','ACTIVE',
            'DELETE_REQUESTED', 'DELETED') NOT NULL,
        `raw_org` json DEFAULT NULL,
        `creation_time` datetime DEFAULT NULL,
        PRIMARY KEY (`org_id`)
    ) ENGINE=InnoDB DEFAULT CHARSET=utf8;
"""

CREATE_PROJECT_IAM_POLICIES_TABLE = """
    CREATE TABLE `{0}` (
        `id` bigint(20) unsigned NOT NULL AUTO_INCREMENT,
        `project_number` bigint(20) DEFAULT NULL,
        `role` varchar(255) DEFAULT NULL,
        `member_type` varchar(255) DEFAULT NULL,
        `member_name` varchar(255) DEFAULT NULL,
        `member_domain` varchar(255) DEFAULT NULL,
        PRIMARY KEY (`id`)
    ) ENGINE=InnoDB DEFAULT CHARSET=utf8;
"""

CREATE_PROJECT_TABLE = """
    CREATE TABLE `{0}` (
        `id` bigint(20) unsigned NOT NULL AUTO_INCREMENT,
        `project_number` bigint(20) NOT NULL,
        `project_id` varchar(255) NOT NULL,
        `project_name` varchar(255) DEFAULT NULL,
        `lifecycle_state` enum('LIFECYCLE_STATE_UNSPECIFIED','ACTIVE',
            'DELETE_REQUESTED','DELETED') NOT NULL,
        `parent_type` varchar(255) DEFAULT NULL,
        `parent_id` varchar(255) DEFAULT NULL,
        `raw_project` json DEFAULT NULL,
        `create_time` datetime DEFAULT NULL,
        PRIMARY KEY (`id`),
        UNIQUE KEY `project_id_UNIQUE` (`project_id`),
        UNIQUE KEY `project_number_UNIQUE` (`project_number`)
    ) ENGINE=InnoDB DEFAULT CHARSET=utf8;
"""

CREATE_RAW_BUCKETS_TABLE = """
    CREATE TABLE `{0}` (
        `id` bigint(20) unsigned NOT NULL AUTO_INCREMENT,
        `project_number` bigint(20) DEFAULT NULL,
        `buckets` json DEFAULT NULL,
        PRIMARY KEY (`id`)
    ) ENGINE=InnoDB DEFAULT CHARSET=utf8;
"""

CREATE_RAW_FOLDER_IAM_POLICIES_TABLE = """
    CREATE TABLE `{0}` (
        `id` bigint(20) unsigned NOT NULL AUTO_INCREMENT,
        `folder_id` bigint(20) DEFAULT NULL,
        `iam_policy` json DEFAULT NULL,
        PRIMARY KEY (`id`)
    ) ENGINE=InnoDB DEFAULT CHARSET=utf8;
"""

CREATE_RAW_ORG_IAM_POLICIES_TABLE = """
    CREATE TABLE `{0}` (
        `id` bigint(20) unsigned NOT NULL AUTO_INCREMENT,
        `org_id` bigint(20) DEFAULT NULL,
        `iam_policy` json DEFAULT NULL,
        PRIMARY KEY (`id`)
    ) ENGINE=InnoDB DEFAULT CHARSET=utf8;
"""

CREATE_RAW_PROJECT_IAM_POLICIES_TABLE = """
    CREATE TABLE `{0}` (
        `id` bigint(20) unsigned NOT NULL AUTO_INCREMENT,
        `project_number` bigint(20) DEFAULT NULL,
        `iam_policy` json DEFAULT NULL,
        PRIMARY KEY (`id`)
    ) ENGINE=InnoDB DEFAULT CHARSET=utf8;
"""

CREATE_VIOLATIONS_TABLE = """
    CREATE TABLE `{0}` (
        `id` bigint(20) unsigned NOT NULL AUTO_INCREMENT,
        `resource_type` varchar(255) NOT NULL,
        `resource_id` varchar(255) NOT NULL,
        `rule_name` varchar(255) DEFAULT NULL,
        `rule_index` int DEFAULT NULL,
        `violation_type` enum('UNSPECIFIED','ADDED','REMOVED') NOT NULL,
        `role` varchar(255) DEFAULT NULL,
        `member` varchar(255) DEFAULT NULL,
        PRIMARY KEY (`id`)
    ) ENGINE=InnoDB DEFAULT CHARSET=utf8;
"""<|MERGE_RESOLUTION|>--- conflicted
+++ resolved
@@ -308,7 +308,15 @@
     ) ENGINE=InnoDB DEFAULT CHARSET=utf8;
 """
 
-<<<<<<< HEAD
+CREATE_GROUPS_VIOLATIONS_TABLE = """
+    CREATE TABLE `{0}` (
+        `id` bigint(20) unsigned NOT NULL AUTO_INCREMENT,
+        `member_email` varchar(255) NOT NULL,
+        `group_email` varchar(255) NOT NULL,
+        `rule_name` json DEFAULT NULL,
+        PRIMARY KEY (`id`)
+    ) ENGINE=InnoDB DEFAULT CHARSET=utf8;
+
 CREATE_INSTANCES_TABLE = """
     CREATE TABLE `{0}` (
         `id` bigint(20) unsigned NOT NULL AUTO_INCREMENT,
@@ -377,14 +385,6 @@
         `target_pools` json DEFAULT NULL,
         `target_size` int DEFAULT NULL,
         `zone` varchar(255) DEFAULT NULL,
-=======
-CREATE_GROUPS_VIOLATIONS_TABLE = """
-    CREATE TABLE `{0}` (
-        `id` bigint(20) unsigned NOT NULL AUTO_INCREMENT,
-        `member_email` varchar(255) NOT NULL,
-        `group_email` varchar(255) NOT NULL,
-        `rule_name` json DEFAULT NULL,
->>>>>>> 33693e15
         PRIMARY KEY (`id`)
     ) ENGINE=InnoDB DEFAULT CHARSET=utf8;
 """
