--- conflicted
+++ resolved
@@ -16,16 +16,13 @@
 
 import json
 
-<<<<<<< HEAD
-def format_violation(violation):
-=======
 
 # TODO: The next editor must remove this disable and correct issues.
 # pylint: disable=missing-type-doc,missing-yield-type-doc
 
 
 def format_policy_violation(violation):
->>>>>>> 2571e343
+
     """Format the policy violation data into a tuple.
 
     Also flattens the RuleViolation, since it consists of the resource,
