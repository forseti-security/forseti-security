--- conflicted
+++ resolved
@@ -24,14 +24,8 @@
 from google.cloud.security.common.data_access.errors import MySQLError
 from google.cloud.security.common.util.log_util import LogUtil
 
-
-<<<<<<< HEAD
-=======
 LOGGER = LogUtil.setup_logging(__name__)
 
-# TODO: Reference this by an absolute path so that it works locally
-# and on GCE.
->>>>>>> 5cc4d062
 CONFIGS_FILE = os.path.abspath(
     os.path.join(os.environ.get(FORSETI_SECURITY_HOME_ENV_VAR),
                  'config', 'db.yaml'))
