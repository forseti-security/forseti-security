--- conflicted
+++ resolved
@@ -215,14 +215,6 @@
         """
         with csv_writer.write_csv(resource_name, data) as csv_file:
             try:
-<<<<<<< HEAD
-#                snapshot_table_name = self._get_snapshot_table(
-#                    resource_name, timestamp)
-                
-=======
-                snapshot_table_name = self._create_snapshot_table_name(
-                    resource_name, timestamp)
->>>>>>> b6e181bc
                 load_data_sql = load_data_sql_provider.provide_load_data_sql(
                     'inventory', csv_file.name, 'inventory_' + timestamp)
                 LOGGER.debug('SQL: %s', load_data_sql)
