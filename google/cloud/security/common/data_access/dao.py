# Copyright 2017 Google Inc.
#
# Licensed under the Apache License, Version 2.0 (the "License");
# you may not use this file except in compliance with the License.
# You may obtain a copy of the License at
#
#    http://www.apache.org/licenses/LICENSE-2.0
#
# Unless required by applicable law or agreed to in writing, software
# distributed under the License is distributed on an "AS IS" BASIS,
# WITHOUT WARRANTIES OR CONDITIONS OF ANY KIND, either express or implied.
# See the License for the specific language governing permissions and
# limitations under the License.

"""Provides the data access object (DAO)."""

from MySQLdb import DataError
from MySQLdb import IntegrityError
from MySQLdb import InternalError
from MySQLdb import NotSupportedError
from MySQLdb import OperationalError
from MySQLdb import ProgrammingError
from MySQLdb import cursors

from google.cloud.security.common.data_access import _db_connector
from google.cloud.security.common.data_access import csv_writer
from google.cloud.security.common.data_access import load_data_sql_provider
from google.cloud.security.common.data_access.errors import MySQLError
from google.cloud.security.common.data_access.errors import NoResultsError
from google.cloud.security.common.data_access.sql_queries import create_tables
from google.cloud.security.common.data_access.sql_queries import select_data

CREATE_TABLE_MAP = {
<<<<<<< HEAD
    'bigquery_datasets': create_tables.CREATE_BIGQUERY_DATASETS_TABLE,
    'buckets': create_tables.CREATE_BUCKETS_TABLE,
    'buckets_acl': create_tables.CREATE_BUCKETS_ACL_TABLE,
=======
    # buckets
    'buckets': create_tables.CREATE_BUCKETS_TABLE,
    'raw_buckets': create_tables.CREATE_RAW_BUCKETS_TABLE,
    'buckets_acl': create_tables.CREATE_BUCKETS_ACL_TABLE,

    # folders
    'folders': create_tables.CREATE_FOLDERS_TABLE,
    'folder_iam_policies': create_tables.CREATE_FOLDER_IAM_POLICIES_TABLE,
    'raw_folder_iam_policies': (
        create_tables.CREATE_RAW_FOLDER_IAM_POLICIES_TABLE),

    # load balancer
>>>>>>> ff21527a
    'forwarding_rules': create_tables.CREATE_FORWARDING_RULES_TABLE,

    # groups
    'groups': create_tables.CREATE_GROUPS_TABLE,
    'group_members': create_tables.CREATE_GROUP_MEMBERS_TABLE,

    # organizations
    'organizations': create_tables.CREATE_ORGANIZATIONS_TABLE,
    'org_iam_policies': create_tables.CREATE_ORG_IAM_POLICIES_TABLE,
    'raw_org_iam_policies': create_tables.CREATE_RAW_ORG_IAM_POLICIES_TABLE,

    # projects
    'projects': create_tables.CREATE_PROJECT_TABLE,
    'project_iam_policies': create_tables.CREATE_PROJECT_IAM_POLICIES_TABLE,
    'raw_buckets': create_tables.CREATE_RAW_BUCKETS_TABLE,
    'raw_project_iam_policies':
        create_tables.CREATE_RAW_PROJECT_IAM_POLICIES_TABLE,
<<<<<<< HEAD
    'raw_org_iam_policies': create_tables.CREATE_RAW_ORG_IAM_POLICIES_TABLE,
=======

    # rule violations
    'buckets_acl_violations':
        create_tables.CREATE_BUCKETS_ACL_VIOLATIONS_TABLE,
>>>>>>> ff21527a
    'violations': create_tables.CREATE_VIOLATIONS_TABLE,
}

SNAPSHOT_STATUS_FILTER_CLAUSE = ' where status in ({})'


class Dao(_db_connector.DbConnector):
    """Data access object (DAO)."""

    @staticmethod
    def map_row_to_object(object_class, row):
        """Instantiate an object from database row.

        TODO: Make this go away when we start using an ORM.

        Args:
            object_class: The object class to create.
            row: The database row to map.

        Returns:
            A new "obj_class", created from the row.
        """
        return object_class(**row)

    def _create_snapshot_table(self, resource_name, timestamp):
        """Creates a snapshot table.

        Args:
            resource_name: String of the resource name.
            timestamp: String of timestamp, formatted as YYYYMMDDTHHMMSSZ.

        Returns:
            snapshot_table_name: String of the created snapshot table.
        """
        snapshot_table_name = self._create_snapshot_table_name(
            resource_name, timestamp)
        create_table_sql = CREATE_TABLE_MAP[resource_name]
        create_snapshot_sql = create_table_sql.format(snapshot_table_name)
        cursor = self.conn.cursor()
        cursor.execute(create_snapshot_sql)
        return snapshot_table_name

    @staticmethod
    def _create_snapshot_table_name(resource_name, timestamp):
        """Create the snapshot table if it doesn't exist.

        Args:
            resource_name: String of the resource name.
            timestamp: String of timestamp, formatted as YYYYMMDDTHHMMSSZ.

        Returns:
            String of the created snapshot table name.
        """
        return resource_name + '_' + timestamp

    def _get_snapshot_table(self, resource_name, timestamp):
        """Returns a snapshot table name.

        Args:
            resource_name: String of the resource name.
            timestamp: String of timestamp, formatted as YYYYMMDDTHHMMSSZ.

        Returns:
            snapshot_table_name: String of the created snapshot table.
        """
        try:
            snapshot_table_name = self._create_snapshot_table(
                resource_name, timestamp)
        except OperationalError:
            # TODO: find a better way to handle this. I want this method
            # to be resilient when the table has already been created
            # so that it can support inserting new data. This will catch
            # a sql 'table already exist' error and alter the flow.
            snapshot_table_name = self._create_snapshot_table_name(
                resource_name, timestamp)
        return snapshot_table_name

    def load_data(self, resource_name, timestamp, data):
        """Load data into a snapshot table.

        Args:
            resource_name: String of the resource name.
            timestamp: String of timestamp, formatted as YYYYMMDDTHHMMSSZ.
            data: An iterable or a list of data to be uploaded.

        Returns:
            None

        Raises:
            MySQLError: An error with MySQL has occurred.
        """
        with csv_writer.write_csv(resource_name, data) as csv_file:
            try:
                snapshot_table_name = self._get_snapshot_table(
                    resource_name, timestamp)
                load_data_sql = load_data_sql_provider.provide_load_data_sql(
                    resource_name, csv_file.name, snapshot_table_name)
                cursor = self.conn.cursor()
                cursor.execute(load_data_sql)
                self.conn.commit()
                # TODO: Return the snapshot table name so that it can be tracked
                # in the main snapshot table.
            except (DataError, IntegrityError, InternalError, NotSupportedError,
                    OperationalError, ProgrammingError) as e:
                raise MySQLError(resource_name, e)

    def select_record_count(self, resource_name, timestamp):
        """Select the record count from a snapshot table.

        Args:
            resource_name: String of the resource name, which is embedded in
                the table name.
            timestamp: String of timestamp, formatted as YYYYMMDDTHHMMSSZ.

        Returns:
             Integer of the record count in a snapshot table.

        Raises:
            MySQLError: An error with MySQL has occurred.
        """
        try:
            record_count_sql = select_data.RECORD_COUNT.format(
                resource_name, timestamp)
            cursor = self.conn.cursor()
            cursor.execute(record_count_sql)
            return cursor.fetchone()[0]
        except (DataError, IntegrityError, InternalError, NotSupportedError,
                OperationalError, ProgrammingError) as e:
            raise MySQLError(resource_name, e)

    def select_group_ids(self, resource_name, timestamp):
        """Select the group ids from a snapshot table.

        Args:
            resource_name: String of the resource name.
            timestamp: String of timestamp, formatted as YYYYMMDDTHHMMSSZ.

        Returns:
             A list of group ids.

        Raises:
            MySQLError: An error with MySQL has occurred.
        """
        try:
            group_ids_sql = select_data.GROUP_IDS.format(timestamp)
            cursor = self.conn.cursor(cursorclass=cursors.DictCursor)
            cursor.execute(group_ids_sql)
            rows = cursor.fetchall()
            return [row['group_id'] for row in rows]
        except (DataError, IntegrityError, InternalError, NotSupportedError,
                OperationalError, ProgrammingError) as e:
            raise MySQLError(resource_name, e)

    def execute_sql_with_fetch(self, resource_name, sql, values):
        """Executes a provided sql statement with fetch.

        Args:
            resource_name: String of the resource name.
            sql: String of the sql statement.
            values: Tuple of string for sql placeholder values.

        Returns:
             A list of tuples representing rows of sql query result.

        Raises:
            MySQLError: An error with MySQL has occurred.
        """
        try:
            cursor = self.conn.cursor(cursorclass=cursors.DictCursor)
            cursor.execute(sql, values)
            return cursor.fetchall()
        except (DataError, IntegrityError, InternalError, NotSupportedError,
                OperationalError, ProgrammingError) as e:
            raise MySQLError(resource_name, e)

    def execute_sql_with_commit(self, resource_name, sql, values):
        """Executes a provided sql statement with commit.

        Args:
            resource_name: String of the resource name.
            sql: String of the sql statement.
            values: Tuple of string for sql placeholder values.

        Returns:
             None

        Raises:
            MySQLError: An error with MySQL has occurred.
        """
        try:
            cursor = self.conn.cursor()
            cursor.execute(sql, values)
            self.conn.commit()
        except (DataError, IntegrityError, InternalError, NotSupportedError,
                OperationalError, ProgrammingError) as e:
            raise MySQLError(resource_name, e)

    def get_latest_snapshot_timestamp(self, statuses):
        """Select the latest timestamp of the completed snapshot.

        Args:
            statuses: The tuple of snapshot statuses to filter on.

        Returns:
             The string timestamp of the latest complete snapshot.

        Raises:
            MySQLError (NoResultsError) if no rows are found.
        """
        # Build a dynamic parameterized query string for filtering the
        # snapshot statuses
        if not isinstance(statuses, tuple):
            statuses = ('SUCCESS',)

        status_params = ','.join(['%s']*len(statuses))
        filter_clause = SNAPSHOT_STATUS_FILTER_CLAUSE.format(status_params)
        try:
            cursor = self.conn.cursor()
            cursor.execute(
                select_data.LATEST_SNAPSHOT_TIMESTAMP + filter_clause, statuses)
            row = cursor.fetchone()
            if row:
                return row[0]
            raise NoResultsError('No snapshot cycle found.')
        except (DataError, IntegrityError, InternalError, NotSupportedError,
                OperationalError, ProgrammingError, NoResultsError) as e:
            raise MySQLError('snapshot_cycles', e)<|MERGE_RESOLUTION|>--- conflicted
+++ resolved
@@ -31,11 +31,9 @@
 from google.cloud.security.common.data_access.sql_queries import select_data
 
 CREATE_TABLE_MAP = {
-<<<<<<< HEAD
+    # bigquery
     'bigquery_datasets': create_tables.CREATE_BIGQUERY_DATASETS_TABLE,
-    'buckets': create_tables.CREATE_BUCKETS_TABLE,
-    'buckets_acl': create_tables.CREATE_BUCKETS_ACL_TABLE,
-=======
+
     # buckets
     'buckets': create_tables.CREATE_BUCKETS_TABLE,
     'raw_buckets': create_tables.CREATE_RAW_BUCKETS_TABLE,
@@ -48,7 +46,8 @@
         create_tables.CREATE_RAW_FOLDER_IAM_POLICIES_TABLE),
 
     # load balancer
->>>>>>> ff21527a
+    'buckets': create_tables.CREATE_BUCKETS_TABLE,
+    'buckets_acl': create_tables.CREATE_BUCKETS_ACL_TABLE,
     'forwarding_rules': create_tables.CREATE_FORWARDING_RULES_TABLE,
 
     # groups
@@ -63,17 +62,12 @@
     # projects
     'projects': create_tables.CREATE_PROJECT_TABLE,
     'project_iam_policies': create_tables.CREATE_PROJECT_IAM_POLICIES_TABLE,
-    'raw_buckets': create_tables.CREATE_RAW_BUCKETS_TABLE,
     'raw_project_iam_policies':
         create_tables.CREATE_RAW_PROJECT_IAM_POLICIES_TABLE,
-<<<<<<< HEAD
-    'raw_org_iam_policies': create_tables.CREATE_RAW_ORG_IAM_POLICIES_TABLE,
-=======
 
     # rule violations
     'buckets_acl_violations':
         create_tables.CREATE_BUCKETS_ACL_VIOLATIONS_TABLE,
->>>>>>> ff21527a
     'violations': create_tables.CREATE_VIOLATIONS_TABLE,
 }
 
