# Copyright 2017 Google Inc.
#
# Licensed under the Apache License, Version 2.0 (the "License");
# you may not use this file except in compliance with the License.
# You may obtain a copy of the License at
#
#    http://www.apache.org/licenses/LICENSE-2.0
#
# Unless required by applicable law or agreed to in writing, software
# distributed under the License is distributed on an "AS IS" BASIS,
# WITHOUT WARRANTIES OR CONDITIONS OF ANY KIND, either express or implied.
# See the License for the specific language governing permissions and
# limitations under the License.

"""Wrapper for Resource Manager API client."""

from googleapiclient.errors import HttpError
from httplib2 import HttpLib2Error
from ratelimiter import RateLimiter

from google.cloud.security.common.gcp_api._base_client import _BaseClient
from google.cloud.security.common.gcp_api._base_client import ApiExecutionError
from google.cloud.security.common.gcp_type.resource import LifecycleState
from google.cloud.security.common.util import log_util

LOGGER = log_util.get_logger(__name__)

DEFAULT_MAX_QUERIES = 100
DEFAULT_RATE_BUCKET_SECONDS = 100


class CloudResourceManagerClient(_BaseClient):
    """Resource Manager Client."""

    API_NAME = 'cloudresourcemanager'
    DEFAULT_MAX_QUERIES = 400

    def __init__(self, credentials=None, rate_limiter=None):
        super(CloudResourceManagerClient, self).__init__(
            credentials=credentials, api_name=self.API_NAME)
        if rate_limiter:
            self.rate_limiter = rate_limiter
        else:
<<<<<<< HEAD
            self.rate_limiter = RateLimiter(self.DEFAULT_MAX_QUERIES, 100)
=======
            self.rate_limiter = self.get_rate_limiter()

    @staticmethod
    def get_rate_limiter():
        """Return an appriopriate rate limiter."""
        return RateLimiter(
            DEFAULT_MAX_QUERIES,
            DEFAULT_RATE_BUCKET_SECONDS)
>>>>>>> 71ee0130

    def get_project(self, project_id):
        """Get all the projects from organization.

        Args:
            project_id: The string project id.

        Returns:
            The project response object.

        Raises:
            ApiExecutionError: An error has occurred when executing the API.
        """
        projects_stub = self.service.projects()

        try:
            with self.rate_limiter:
                request = projects_stub.get(projectId=project_id)
                response = self._execute(request)
                return response
        except (HttpError, HttpLib2Error) as e:
            LOGGER.error(ApiExecutionError(project_id, e))
        return None

    def get_projects(self, resource_name, organization_id, **filterargs):
        """Get all the projects from organization.

        Args:
            resource_name: String of the resource's name.
            organization_id: String of the organization id
                in Google Cloud Platform.
            filterargs: Extra project filter args.

        Yields:
            An iterable of resource manager project list response.
            https://cloud.google.com/resource-manager/reference/rest/v1/projects/list#response-body

        Raises:
            ApiExecutionError: An error has occurred when executing the API.
        """
        projects_stub = self.service.projects()
        # TODO: The filter currently does not get projects under folders.
        project_filter = [
            'parent.type:organization',
            'parent.id:%s' % organization_id,
        ]
        lifecycle_state = filterargs.get('lifecycleState')
        if lifecycle_state:
            project_filter.append('lifecycleState:%s' % lifecycle_state)

        for filter_key in filterargs:
            project_filter.append('%s:%s' %
                                  (filter_key, filterargs[filter_key]))
        request = projects_stub.list(filter=' '.join(project_filter))

        try:
            with self.rate_limiter:
                while request is not None:
                    response = self._execute(request)

                    # TODO: once CRM API allows for direct filtering on
                    # lifecycleState, add it to the project_filter list
                    # and don't manually filter here.
                    if lifecycle_state == LifecycleState.ACTIVE:
                        yield {
                            'projects': [
                                p for p in response.get('projects')
                                if (p.get('lifecycleState') ==
                                    LifecycleState.ACTIVE)
                            ]
                        }

                    request = projects_stub.list_next(
                        previous_request=request,
                        previous_response=response)
        except (HttpError, HttpLib2Error) as e:
            raise ApiExecutionError(resource_name, e)

    def get_project_iam_policies(self, resource_name, project_identifier):
        """Get all the iam policies of given project numbers.

        Args:
            resource_name: String of the resource's name.
            project_identifier: Either the project number or the project id.

        Returns:
            IAM policies of the project.
            https://cloud.google.com/resource-manager/reference/rest/Shared.Types/Policy
        """
        projects_stub = self.service.projects()

        try:
            with self.rate_limiter:
                request = projects_stub.getIamPolicy(
                    resource=project_identifier, body={})
                return self._execute(request)
        except (HttpError, HttpLib2Error) as e:
            raise ApiExecutionError(resource_name, e)

    def get_organization(self, org_name):
        """Get organizations.

        Args:
            org_name: The string org name with format "organizations/$ORG_ID"

        Returns:
            The org response object if found, otherwise False.

        Raises:
            ApiExecutionError: An error has occurred when executing the API.
        """
        orgs_stub = self.service.organizations()

        try:
            with self.rate_limiter:
                request = orgs_stub.get(name=org_name)
                response = self._execute(request)
                return response
        except (HttpError, HttpLib2Error) as e:
            LOGGER.error(ApiExecutionError(org_name, e))
        return None

    def get_org_iam_policies(self, resource_name, org_id):
        """Get all the iam policies of an org.

        Args:
            resource_name: String of the resource's name.
            org_id: Integer of the org id.

        Yields:
            An iterable of iam policies as per-org dictionary.
            Example: {org_id: org_id, iam_policy: iam_policy}
            https://cloud.google.com/resource-manager/reference/rest/Shared.Types/Policy

        Raises:
            ApiExecutionError: An error has occurred when executing the API.
        """
        orgs_stub = self.service.organizations()
        resource_id = 'organizations/' + str(org_id)

        try:
            with self.rate_limiter:
                request = orgs_stub.getIamPolicy(
                    resource=resource_id, body={})
                response = self._execute(request)
                yield {'org_id': org_id,
                       'iam_policy': response}
        except (HttpError, HttpLib2Error) as e:
            raise ApiExecutionError(resource_name, e)<|MERGE_RESOLUTION|>--- conflicted
+++ resolved
@@ -41,9 +41,6 @@
         if rate_limiter:
             self.rate_limiter = rate_limiter
         else:
-<<<<<<< HEAD
-            self.rate_limiter = RateLimiter(self.DEFAULT_MAX_QUERIES, 100)
-=======
             self.rate_limiter = self.get_rate_limiter()
 
     @staticmethod
@@ -52,7 +49,6 @@
         return RateLimiter(
             DEFAULT_MAX_QUERIES,
             DEFAULT_RATE_BUCKET_SECONDS)
->>>>>>> 71ee0130
 
     def get_project(self, project_id):
         """Get all the projects from organization.
