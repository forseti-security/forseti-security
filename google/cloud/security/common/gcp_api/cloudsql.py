# Copyright 2017 Google Inc.
#
# Licensed under the Apache License, Version 2.0 (the "License");
# you may not use this file except in compliance with the License.
# You may obtain a copy of the License at
#
#    http://www.apache.org/licenses/LICENSE-2.0
#
# Unless required by applicable law or agreed to in writing, software
# distributed under the License is distributed on an "AS IS" BASIS,
# WITHOUT WARRANTIES OR CONDITIONS OF ANY KIND, either express or implied.
# See the License for the specific language governing permissions and
# limitations under the License.

"""Wrapper for SQL API client."""

from httplib2 import HttpLib2Error
from ratelimiter import RateLimiter

from google.cloud.security.common.gcp_api import _base_client
from google.cloud.security.common.gcp_api import errors as api_errors
from google.cloud.security.common.util import log_util
from googleapiclient.errors import HttpError


<<<<<<< HEAD
# TODO: The next editor must remove this disable and correct issues.
# pylint: disable=missing-type-doc,missing-return-type-doc
# pylint: disable=missing-param-doc

=======
FLAGS = flags.FLAGS

# This API is also limited to 100K queries per day.
# But operationally, will use the per-100 seconds rate limit.
flags.DEFINE_integer('max_sqladmin_api_calls_per_100_seconds', 100,
                     'Cloud SQL Admin queries per 100 seconds.')
>>>>>>> 0adcddda

LOGGER = log_util.get_logger(__name__)


class CloudsqlClient(_base_client.BaseClient):
    """CloudSQL Client."""

    API_NAME = 'sqladmin'
    DEFAULT_QUOTA_TIMESPAN_PER_SECONDS = 100  # pylint: disable=invalid-name

<<<<<<< HEAD
    def __init__(self, global_configs, credentials=None):
=======
    def __init__(self, credentials=None):
        """Initialize.

        Args:
            credentials (GoogleCredentials): Google credentials for auth-ing
                to the API.
        """
>>>>>>> 0adcddda
        super(CloudsqlClient, self).__init__(
            global_configs, credentials=credentials, api_name=self.API_NAME)

        self.rate_limiter = RateLimiter(
            self.global_configs.get('max_sqladmin_api_calls_per_100_seconds'),
            self.DEFAULT_QUOTA_TIMESPAN_PER_SECONDS)

    def get_instances(self, project_id):
        """Gets all CloudSQL instances for a project.

        Args:
            project_id (int): The project id for a GCP project.

        Returns:
            dict: If successful, this function returns a dictionary for the
                instances in the project.
            {
              "kind": "sql#instancesList",
              "nextPageToken": string,
              "items": [
                instances Resource
              ]
            }

        Raises:
            ApiExecutionError: ApiExecutionError is raised if the call to the
                GCP ClodSQL API fails
        """
        instances_api = self.service.instances()
        try:
            instances_request = instances_api.list(project=project_id)
            instances = self._execute(instances_request, self.rate_limiter)
            return instances
        except (HttpError, HttpLib2Error) as e:
            LOGGER.error(api_errors.ApiExecutionError(project_id, e))
            raise api_errors.ApiExecutionError('instances', e)<|MERGE_RESOLUTION|>--- conflicted
+++ resolved
@@ -23,19 +23,9 @@
 from googleapiclient.errors import HttpError
 
 
-<<<<<<< HEAD
 # TODO: The next editor must remove this disable and correct issues.
 # pylint: disable=missing-type-doc,missing-return-type-doc
 # pylint: disable=missing-param-doc
-
-=======
-FLAGS = flags.FLAGS
-
-# This API is also limited to 100K queries per day.
-# But operationally, will use the per-100 seconds rate limit.
-flags.DEFINE_integer('max_sqladmin_api_calls_per_100_seconds', 100,
-                     'Cloud SQL Admin queries per 100 seconds.')
->>>>>>> 0adcddda
 
 LOGGER = log_util.get_logger(__name__)
 
@@ -46,17 +36,14 @@
     API_NAME = 'sqladmin'
     DEFAULT_QUOTA_TIMESPAN_PER_SECONDS = 100  # pylint: disable=invalid-name
 
-<<<<<<< HEAD
     def __init__(self, global_configs, credentials=None):
-=======
-    def __init__(self, credentials=None):
         """Initialize.
 
         Args:
+            global_configs (dict): Global configurations.
             credentials (GoogleCredentials): Google credentials for auth-ing
                 to the API.
         """
->>>>>>> 0adcddda
         super(CloudsqlClient, self).__init__(
             global_configs, credentials=credentials, api_name=self.API_NAME)
 
