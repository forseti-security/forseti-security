# Copyright 2017 Google Inc.
#
# Licensed under the Apache License, Version 2.0 (the "License");
# you may not use this file except in compliance with the License.
# You may obtain a copy of the License at
#
#      http://www.apache.org/licenses/LICENSE-2.0
#
# Unless required by applicable law or agreed to in writing, software
# distributed under the License is distributed on an "AS IS" BASIS,
# WITHOUT WARRANTIES OR CONDITIONS OF ANY KIND, either express or implied.
# See the License for the specific language governing permissions and
# limitations under the License.

"""Wrapper for Compute API client."""

from google.cloud.security.common.gcp_api import _base_client


# pylint: disable=too-few-public-methods
<<<<<<< HEAD
class ComputeClient(_BaseClient):
=======
class ComputeClient(_base_client.BaseClient):
>>>>>>> 8e614bad
    """Compute Client."""

    API_NAME = 'compute'

    def __init__(self, credentials=None):
        super(ComputeClient, self).__init__(
            credentials=credentials, api_name=self.API_NAME)

    # TODO: Migrate helper functions from gce_firewall_enforcer.py
    # ComputeFirewallAPI class.<|MERGE_RESOLUTION|>--- conflicted
+++ resolved
@@ -18,11 +18,7 @@
 
 
 # pylint: disable=too-few-public-methods
-<<<<<<< HEAD
-class ComputeClient(_BaseClient):
-=======
 class ComputeClient(_base_client.BaseClient):
->>>>>>> 8e614bad
     """Compute Client."""
 
     API_NAME = 'compute'
