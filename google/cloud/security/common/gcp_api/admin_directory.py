# Copyright 2017 Google Inc.
#
# Licensed under the Apache License, Version 2.0 (the "License");
# you may not use this file except in compliance with the License.
# You may obtain a copy of the License at
#
#    http://www.apache.org/licenses/LICENSE-2.0
#
# Unless required by applicable law or agreed to in writing, software
# distributed under the License is distributed on an "AS IS" BASIS,
# WITHOUT WARRANTIES OR CONDITIONS OF ANY KIND, either express or implied.
# See the License for the specific language governing permissions and
# limitations under the License.

"""Wrapper for Admin Directory  API client."""

import gflags as flags
from googleapiclient.errors import HttpError
from httplib2 import HttpLib2Error
from oauth2client.service_account import ServiceAccountCredentials
from ratelimiter import RateLimiter

from google.cloud.security.common.gcp_api import _base_client
from google.cloud.security.common.gcp_api import errors as api_errors

FLAGS = flags.FLAGS

flags.DEFINE_string('domain_super_admin_email', None,
                    'An email address of a super-admin in the GSuite domain.')

flags.DEFINE_string('service_account_email', None,
                    'The email of the service account.')

flags.DEFINE_string('service_account_credentials_file', None,
                    'The file with credentials for the service account.'
                    'NOTE: This is only required when running locally.')

flags.DEFINE_integer('max_admin_api_calls_per_day', 150000,
                     'Admin SDK queries per day.')


class AdminDirectoryClient(_base_client.BaseClient):
    """GSuite Admin Directory API Client."""

    API_NAME = 'admin'
    DEFAULT_QUOTA_TIMESPAN_PER_SECONDS = 86400  # pylint: disable=invalid-name

    REQUIRED_SCOPES = frozenset([
        'https://www.googleapis.com/auth/admin.directory.group.readonly'
    ])

<<<<<<< HEAD
    def __init__(self, configs, credentials=None, rate_limiter=None):
        super(AdminDirectoryClient, self).__init__(
            credentials=credentials, api_name=self.API_NAME)

        if rate_limiter:
            self.rate_limiter = rate_limiter
        else:
            self.rate_limiter = self.get_rate_limiter()

        if credentials:
            self.credentials = credentials
        else:
            self.credentials = self._build_credentials()

        self.configs = configs

    def _build_credentials(self):
        """Build credentials required for accessing the directory API.
=======
    def __init__(self):
        super(AdminDirectoryClient, self).__init__(
            credentials=self._build_proper_credentials(),
            api_name=self.API_NAME)
        self.rate_limiter = RateLimiter(
            FLAGS.max_admin_api_calls_per_day,
            self.DEFAULT_QUOTA_TIMESPAN_PER_SECONDS)

    def _build_proper_credentials(self):
        """Build proper credentials required for accessing the directory API.
>>>>>>> daa8b5d8

        Returns:
            Credentials as built by oauth2client.

        Raises:
            api_errors.ApiExecutionError
        """
<<<<<<< HEAD
        try:
            credentials = ServiceAccountCredentials.from_json_keyfile_name(
                self.configs.get('groups_service_account_key_file'),
                scopes=REQUIRED_SCOPES)
        except (ValueError, KeyError, TypeError) as e:
            raise api_errors.ApiExecutionError(
                'Error building admin api credential: %s', e)

        return credentials.create_delegated(
            self.configs.get('domain_super_admin_email'))

    @staticmethod
    def get_rate_limiter():
        """Return an appriopriate rate limiter."""
        return RateLimiter(
            DEFAULT_MAX_QUERIES,
            DEFAULT_RATE_BUCKET_SECONDS)
=======

        if metadata_server.can_reach_metadata_server():
            return AppAssertionCredentials(self.REQUIRED_SCOPES)

        try:
            credentials = ServiceAccountCredentials.from_json_keyfile_name(
                FLAGS.service_account_credentials_file,
                scopes=self.REQUIRED_SCOPES)
        except (ValueError, KeyError, TypeError) as e:
            raise api_errors.ApiExecutionError(
                'Error building admin api credential:\n%s', e)

        return credentials.create_delegated(
            FLAGS.domain_super_admin_email)
>>>>>>> daa8b5d8

    def get_groups(self, customer_id='my_customer'):
        """Get all the groups for a given customer_id.

        A note on customer_id='my_customer'.
        This is a magic string instead of using the real
        customer id. See:

        https://developers.google.com/admin-sdk/directory/v1/guides/manage-groups#get_all_domain_groups

        Args:
            customer_id: The customer id to scope the request to

        Returns:
            A list of group objects returned from the API.

        Raises:
            api_errors.ApiExecutionError
        """
        groups_stub = self.service.groups()
        request = groups_stub.list(customer=customer_id)
        results = []

        # TODO: Investigate yielding results to handle large group lists.
        while request is not None:
            try:
                with self.rate_limiter:
                    response = self._execute(request)
                    results.extend(response.get('groups', []))
                    request = groups_stub.list_next(request, response)
            except (HttpError, HttpLib2Error) as e:
                raise api_errors.ApiExecutionError(groups_stub, e)

        return results<|MERGE_RESOLUTION|>--- conflicted
+++ resolved
@@ -14,7 +14,8 @@
 
 """Wrapper for Admin Directory  API client."""
 
-import gflags as flags
+import glfags as flags
+
 from googleapiclient.errors import HttpError
 from httplib2 import HttpLib2Error
 from oauth2client.service_account import ServiceAccountCredentials
@@ -23,33 +24,32 @@
 from google.cloud.security.common.gcp_api import _base_client
 from google.cloud.security.common.gcp_api import errors as api_errors
 
+
 FLAGS = flags.FLAGS
 
+DEFAULT_MAX_QUERIES = 150000
+DEFAULT_RATE_BUCKET_SECONDS = 86400
+
+REQUIRED_SCOPES = frozenset([
+    'https://www.googleapis.com/auth/admin.directory.group.readonly'
+])
+
 flags.DEFINE_string('domain_super_admin_email', None,
-                    'An email address of a super-admin in the GSuite domain.')
-
-flags.DEFINE_string('service_account_email', None,
-                    'The email of the service account.')
-
-flags.DEFINE_string('service_account_credentials_file', None,
-                    'The file with credentials for the service account.'
-                    'NOTE: This is only required when running locally.')
-
-flags.DEFINE_integer('max_admin_api_calls_per_day', 150000,
-                     'Admin SDK queries per day.')
-
+                    'An email address of a super-admin in the GSuite domain. '
+                    'REQUIRED: if inventory_groups is enabled.')
+flags.DEFINE_string('groups_service_account_email', None,
+                    'The email of the service account. '
+                    'REQUIRED: if inventory_groups is enabled.')
+flags.DEFINE_string('groups_service_account_key_file', None,
+                    'The key file with credentials for the service account. '
+                    'REQUIRED: If inventory_groups is enabled and '
+                    'runnning locally.')
 
 class AdminDirectoryClient(_base_client.BaseClient):
     """GSuite Admin Directory API Client."""
 
     API_NAME = 'admin'
-    DEFAULT_QUOTA_TIMESPAN_PER_SECONDS = 86400  # pylint: disable=invalid-name
 
-    REQUIRED_SCOPES = frozenset([
-        'https://www.googleapis.com/auth/admin.directory.group.readonly'
-    ])
-
-<<<<<<< HEAD
     def __init__(self, configs, credentials=None, rate_limiter=None):
         super(AdminDirectoryClient, self).__init__(
             credentials=credentials, api_name=self.API_NAME)
@@ -68,18 +68,6 @@
 
     def _build_credentials(self):
         """Build credentials required for accessing the directory API.
-=======
-    def __init__(self):
-        super(AdminDirectoryClient, self).__init__(
-            credentials=self._build_proper_credentials(),
-            api_name=self.API_NAME)
-        self.rate_limiter = RateLimiter(
-            FLAGS.max_admin_api_calls_per_day,
-            self.DEFAULT_QUOTA_TIMESPAN_PER_SECONDS)
-
-    def _build_proper_credentials(self):
-        """Build proper credentials required for accessing the directory API.
->>>>>>> daa8b5d8
 
         Returns:
             Credentials as built by oauth2client.
@@ -87,7 +75,6 @@
         Raises:
             api_errors.ApiExecutionError
         """
-<<<<<<< HEAD
         try:
             credentials = ServiceAccountCredentials.from_json_keyfile_name(
                 self.configs.get('groups_service_account_key_file'),
@@ -105,22 +92,6 @@
         return RateLimiter(
             DEFAULT_MAX_QUERIES,
             DEFAULT_RATE_BUCKET_SECONDS)
-=======
-
-        if metadata_server.can_reach_metadata_server():
-            return AppAssertionCredentials(self.REQUIRED_SCOPES)
-
-        try:
-            credentials = ServiceAccountCredentials.from_json_keyfile_name(
-                FLAGS.service_account_credentials_file,
-                scopes=self.REQUIRED_SCOPES)
-        except (ValueError, KeyError, TypeError) as e:
-            raise api_errors.ApiExecutionError(
-                'Error building admin api credential:\n%s', e)
-
-        return credentials.create_delegated(
-            FLAGS.domain_super_admin_email)
->>>>>>> daa8b5d8
 
     def get_groups(self, customer_id='my_customer'):
         """Get all the groups for a given customer_id.
