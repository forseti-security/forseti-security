# Copyright 2017 Google Inc.
#
# Licensed under the Apache License, Version 2.0 (the "License");
# you may not use this file except in compliance with the License.
# You may obtain a copy of the License at
#
#    http://www.apache.org/licenses/LICENSE-2.0
#
# Unless required by applicable law or agreed to in writing, software
# distributed under the License is distributed on an "AS IS" BASIS,
# WITHOUT WARRANTIES OR CONDITIONS OF ANY KIND, either express or implied.
# See the License for the specific language governing permissions and
# limitations under the License.

"""Wrapper for Storage API client."""

import os
import StringIO

from google.cloud.security.common.gcp_api._base_client import _BaseClient
from google.cloud.security.common.gcp_api.errors import InvalidBucketPathError
from google.cloud.security.common.util.log_util import LogUtil
from googleapiclient.errors import HttpError
from googleapiclient.http import MediaIoBaseDownload
from googleapiclient.http import MediaIoBaseUpload

LOGGER = LogUtil.setup_logging(__name__)
<<<<<<< HEAD
=======

>>>>>>> d2d52a42

class StorageClient(_BaseClient):
    """Storage Client."""

    API_NAME = 'storage'

    def __init__(self, credentials=None):
        super(StorageClient, self).__init__(
            credentials=credentials, api_name=self.API_NAME)

    @classmethod
    def get_bucket_and_path_from(cls, full_path):
        """Get the bucket and object path.

        Args:
            full_path: The full GCS path.

        Return:
            The bucket name and object path.
        """
        if not full_path or not full_path.startswith('gs://'):
            raise InvalidBucketPathError(
                'Invalid bucket path: {}'.format(full_path))
        bucket_name = full_path[5:].split('/')[0]
        bucket_prefix = 5 + len(bucket_name) + 1
        object_path = full_path[bucket_prefix:]
        return bucket_name, object_path

    def put_text_file(self, local_file_path, full_bucket_path):
        """Put a text object into a bucket.

        Args:
            local_file_path: The local path of the file to upload.
            full_bucket_path: The full GCS path for the output.
        """ 
        storage_service = self.service
        bucket, object_path = StorageClient.get_bucket_and_path_from(
            full_bucket_path)

        req_body = {
            'name': object_path
        }
        with open(local_file_path, 'rb') as f:
            req = storage_service.objects().insert(
                bucket=bucket,
                body=req_body,
                media_body=MediaIoBaseUpload(
                    f, 'application/octet-stream'))
            resp = req.execute()

    def get_text_file(self, full_bucket_path):
        """Gets a text file object as a string.

        Args:
            full_bucket_path: The full path of the bucket object.

        Returns:
            The object's content as a string.
        """
        file_content = ''
        storage_service = self.service
        bucket, object_path = StorageClient.get_bucket_and_path_from(
            full_bucket_path)
        media_request = (storage_service.objects()
                         .get_media(bucket=bucket,
                                    object=object_path))
        out_stream = StringIO.StringIO()
        try:
            downloader = MediaIoBaseDownload(out_stream, media_request)
            done = False
            while done is False:
                _, done = downloader.next_chunk()
            file_content = out_stream.getvalue()
            out_stream.close()
        except HttpError as http_error:
            LOGGER.error('Unable to download file: %s', http_error)
            raise http_error
        return file_content<|MERGE_RESOLUTION|>--- conflicted
+++ resolved
@@ -25,10 +25,7 @@
 from googleapiclient.http import MediaIoBaseUpload
 
 LOGGER = LogUtil.setup_logging(__name__)
-<<<<<<< HEAD
-=======
 
->>>>>>> d2d52a42
 
 class StorageClient(_BaseClient):
     """Storage Client."""
