# Copyright 2017 Google Inc.
#
# Licensed under the Apache License, Version 2.0 (the "License");
# you may not use this file except in compliance with the License.
# You may obtain a copy of the License at
#
#    http://www.apache.org/licenses/LICENSE-2.0
#
# Unless required by applicable law or agreed to in writing, software
# distributed under the License is distributed on an "AS IS" BASIS,
# WITHOUT WARRANTIES OR CONDITIONS OF ANY KIND, either express or implied.
# See the License for the specific language governing permissions and
# limitations under the License.

"""Wrapper for Storage API client."""

import StringIO

from googleapiclient import errors
from googleapiclient import http
from httplib2 import HttpLib2Error

from google.cloud.security.common.gcp_api import _base_client
from google.cloud.security.common.gcp_api import errors as api_errors
from google.cloud.security.common.util import log_util

LOGGER = log_util.get_logger(__name__)


def get_bucket_and_path_from(full_path):
    """Get the bucket and object path.

    Args:
        full_path (str): The full GCS path.

    Return:
        tuple: The bucket name and object path.
    """

    if not full_path or not full_path.startswith('gs://'):
        raise api_errors.InvalidBucketPathError(
            'Invalid bucket path: {}'.format(full_path))
    bucket_name = full_path[5:].split('/')[0]
    bucket_prefix = 5 + len(bucket_name) + 1
    object_path = full_path[bucket_prefix:]
    return bucket_name, object_path


class StorageClient(_base_client.BaseClient):
    """Storage Client."""

    API_NAME = 'storage'

    def __init__(self, global_configs=None, credentials=None):
        """Initialize.

        Args:
            global_configs (dict): Global configurations.
            credentials (GoogleCredentials): Google credentials for auth-ing
                to the API.
        """

        super(StorageClient, self).__init__(
            global_configs, credentials=credentials, api_name=self.API_NAME)
        # Storage API has unlimited rate.

    def put_text_file(self, local_file_path, full_bucket_path):
        """Put a text object into a bucket.

        Args:
            local_file_path (str): The local path of the file to upload.
            full_bucket_path (str): The full GCS path for the output.
        """

        storage_service = self.service
        bucket, object_path = get_bucket_and_path_from(
            full_bucket_path)

        req_body = {
            'name': object_path
        }
        with open(local_file_path, 'rb') as f:
            req = storage_service.objects().insert(
                bucket=bucket,
                body=req_body,
                media_body=http.MediaIoBaseUpload(
                    f, 'application/octet-stream'))
            _ = req.execute()

    def get_text_file(self, full_bucket_path):
        """Gets a text file object as a string.

        Args:
            full_bucket_path (str): The full path of the bucket object.

        Returns:
            str: The object's content as a string.

        Raises:
            HttpError: HttpError is raised if the call to the
                GCP storage API fails
        """

        file_content = ''
        storage_service = self.service
        bucket, object_path = get_bucket_and_path_from(
            full_bucket_path)
        media_request = (storage_service.objects()
                         .get_media(bucket=bucket,
                                    object=object_path))
        out_stream = StringIO.StringIO()
        try:
            downloader = http.MediaIoBaseDownload(out_stream, media_request)
            done = False
            while not done:
                _, done = downloader.next_chunk()
            file_content = out_stream.getvalue()
            out_stream.close()
        except errors.HttpError as http_error:
            LOGGER.error('Unable to download file: %s', http_error)
            raise http_error
        return file_content

    def get_buckets(self, project_id):
        """Gets all GCS buckets for a project.

        Args:
            project_id (int): The project id for a GCP project.

        Returns:
            dict: If successful, this function returns a dictionary for the
                instances in the project.

            {
              "kind": "storage#buckets",
              "nextPageToken": string,
              "items": [
                buckets Resource
              ]
            }

        Raises:
            ApiExecutionError: ApiExecutionError is raised if the call to the
                GCP ClodSQL API fails
        """

        buckets_api = self.service.buckets()
        try:
            buckets_request = buckets_api.list(project=project_id)
            buckets = buckets_request.execute()
            return buckets
        except (errors.HttpError, HttpLib2Error) as e:
            LOGGER.error(api_errors.ApiExecutionError(project_id, e))
            # TODO: pass in "buckets" as resource_name variable
            raise api_errors.ApiExecutionError('buckets', e)

    def get_bucket_acls(self, bucket_name):
        """Gets acls for GCS bucket.

        Args:
            bucket_name (str): The name of the bucket.

        Returns:
            dict: ACL json for bucket

        Raises:
            ApiExecutionError: ApiExecutionError is raised if the call to the
                GCP ClodSQL API fails
        """

        bucket_access_controls_api = self.service.bucketAccessControls()
        bucket_acl_request = bucket_access_controls_api.list(
            bucket=bucket_name)

        try:
            return bucket_acl_request.execute()
        except (errors.HttpError, HttpLib2Error) as e:
            LOGGER.error(api_errors.ApiExecutionError(bucket_name, e))
            # TODO: pass in "buckets" as resource_name variable
            raise api_errors.ApiExecutionError('buckets', e)

<<<<<<< HEAD
=======
    def get_objects(self, bucket_name):
        """Fetches objects contained in a GCS bucket.

        Args:
            bucket_name (str): The name of the bucket.

        Yields:
            generator of GCS objects.
        """

        api = self.service.objects()
        next_token = ''
        while True:
            api_call = api.list(bucket=bucket_name,
                                pageToken=next_token)

            try:
                result = api_call.execute()
            except (errors.HttpError, HttpLib2Error) as e:
                LOGGER.error(api_errors.ApiExecutionError(bucket_name, e))
                # TODO: pass in "buckets" as resource_name variable
                raise api_errors.ApiExecutionError('objects', e)

            # Does the result have any objects listed?
            if 'items' not in result:
                break

            # Yield objects
            for item in result['items']:
                yield item

            # Are we finished?
            if 'nextPageToken' not in result:
                break
            next_token = result['nextPageToken']

    def get_object_iam_policy(self, bucket_id, object_name):
        """Returns the IAM policy attached to a GCS objects.

        Args:
            bucket_name (str): The name of the bucket.

        Returns:
            dict: IAM policy data.
        """

        api = self.service.objects()
        api_call = api.getIamPolicy(bucket=bucket_id, object=object_name)

        try:
            return api_call.execute()
        except (errors.HttpError, HttpLib2Error) as e:
            LOGGER.error(api_errors.ApiExecutionError(object_name, e))
            raise api_errors.ApiExecutionError('objects', e)

    def get_bucket_iam_policy(self, bucket_id):
        """Returns the IAM policy attached to a GCS buckets.

        Args:
            bucket_id (str): The id of the bucket.

        Returns:
            dict: IAM policy data.
        """

        api = self.service.buckets()
        api_call = api.getIamPolicy(bucket=bucket_id)

        try:
            return api_call.execute()
        except (errors.HttpError, HttpLib2Error) as e:
            LOGGER.error(api_errors.ApiExecutionError(bucket_id, e))
            raise api_errors.ApiExecutionError('buckets', e)

>>>>>>> 3bdf5283
    def buckets(self):
        return self.service.buckets()

    def objects(self):
        return self.service.objects()<|MERGE_RESOLUTION|>--- conflicted
+++ resolved
@@ -179,8 +179,6 @@
             # TODO: pass in "buckets" as resource_name variable
             raise api_errors.ApiExecutionError('buckets', e)
 
-<<<<<<< HEAD
-=======
     def get_objects(self, bucket_name):
         """Fetches objects contained in a GCS bucket.
 
@@ -255,7 +253,6 @@
             LOGGER.error(api_errors.ApiExecutionError(bucket_id, e))
             raise api_errors.ApiExecutionError('buckets', e)
 
->>>>>>> 3bdf5283
     def buckets(self):
         return self.service.buckets()
 
