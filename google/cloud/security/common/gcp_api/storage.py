# Copyright 2017 Google Inc.
#
# Licensed under the Apache License, Version 2.0 (the "License");
# you may not use this file except in compliance with the License.
# You may obtain a copy of the License at
#
#    http://www.apache.org/licenses/LICENSE-2.0
#
# Unless required by applicable law or agreed to in writing, software
# distributed under the License is distributed on an "AS IS" BASIS,
# WITHOUT WARRANTIES OR CONDITIONS OF ANY KIND, either express or implied.
# See the License for the specific language governing permissions and
# limitations under the License.

"""Wrapper for Storage API client."""

import StringIO

from httplib2 import HttpLib2Error

from google.cloud.security.common.gcp_api import _base_client
from google.cloud.security.common.gcp_api import errors as api_errors
from google.cloud.security.common.util import log_util
from googleapiclient import http
from googleapiclient.errors import HttpError


LOGGER = log_util.get_logger(__name__)


def get_bucket_and_path_from(full_path):
    """Get the bucket and object path.

    Args:
        full_path (str): The full GCS path.

    Return:
        tuple: The bucket name and object path.
    """
    if not full_path or not full_path.startswith('gs://'):
        raise api_errors.InvalidBucketPathError(
            'Invalid bucket path: {}'.format(full_path))
    bucket_name = full_path[5:].split('/')[0]
    bucket_prefix = 5 + len(bucket_name) + 1
    object_path = full_path[bucket_prefix:]
    return bucket_name, object_path


class StorageClient(_base_client.BaseClient):
    """Storage Client."""

    API_NAME = 'storage'

<<<<<<< HEAD
    def __init__(self, global_configs=None, credentials=None):
=======
    def __init__(self, credentials=None):
        """Initialize.

        Args:
            credentials (GoogleCredentials): Google credentials for auth-ing
                to the API.
        """
>>>>>>> 0adcddda
        super(StorageClient, self).__init__(
            global_configs, credentials=credentials, api_name=self.API_NAME)
        # Storage API has unlimited rate.

    def put_text_file(self, local_file_path, full_bucket_path):
        """Put a text object into a bucket.

        Args:
            local_file_path (str): The local path of the file to upload.
            full_bucket_path (str): The full GCS path for the output.
        """
        storage_service = self.service
        bucket, object_path = get_bucket_and_path_from(
            full_bucket_path)

        req_body = {
            'name': object_path
        }
        with open(local_file_path, 'rb') as f:
            req = storage_service.objects().insert(
                bucket=bucket,
                body=req_body,
                media_body=http.MediaIoBaseUpload(
                    f, 'application/octet-stream'))
            _ = req.execute()

    def get_text_file(self, full_bucket_path):
        """Gets a text file object as a string.

        Args:
            full_bucket_path (str): The full path of the bucket object.

        Returns:
            str: The object's content as a string.

        Raises:
            HttpError: HttpError is raised if the call to the
                GCP storage API fails
        """
        file_content = ''
        storage_service = self.service
        bucket, object_path = get_bucket_and_path_from(
            full_bucket_path)
        media_request = (storage_service.objects()
                         .get_media(bucket=bucket,
                                    object=object_path))
        out_stream = StringIO.StringIO()
        try:
            downloader = http.MediaIoBaseDownload(out_stream, media_request)
            done = False
            while not done:
                _, done = downloader.next_chunk()
            file_content = out_stream.getvalue()
            out_stream.close()
        except http.HttpError as http_error:
            LOGGER.error('Unable to download file: %s', http_error)
            raise http_error
        return file_content

    def get_buckets(self, project_id):
        """Gets all GCS buckets for a project.

        Args:
            project_id (int): The project id for a GCP project.

        Returns:
            dict: If successful, this function returns a dictionary for the
                instances in the project.

            {
              "kind": "storage#buckets",
              "nextPageToken": string,
              "items": [
                buckets Resource
              ]
            }

        Raises:
            ApiExecutionError: ApiExecutionError is raised if the call to the
                GCP ClodSQL API fails
        """
        buckets_api = self.service.buckets()
        try:
            buckets_request = buckets_api.list(project=project_id)
            buckets = buckets_request.execute()
            return buckets
        except (HttpError, HttpLib2Error) as e:
            LOGGER.error(api_errors.ApiExecutionError(project_id, e))
            # TODO: pass in "buckets" as resource_name variable
            raise api_errors.ApiExecutionError('buckets', e)

    def get_bucket_acls(self, bucket_name):
        """Gets acls for GCS bucket.

        Args:
            bucket_name (str): The name of the bucket.

        Returns:
            dict: ACL json for bucket

        Raises:
            ApiExecutionError: ApiExecutionError is raised if the call to the
                GCP ClodSQL API fails
        """
        bucket_access_controls_api = self.service.bucketAccessControls()
        bucket_acl_request = bucket_access_controls_api.list(bucket=bucket_name)
        try:
            return bucket_acl_request.execute()
        except (HttpError, HttpLib2Error) as e:
            LOGGER.error(api_errors.ApiExecutionError(bucket_name, e))
            # TODO: pass in "buckets" as resource_name variable
            raise api_errors.ApiExecutionError('buckets', e)<|MERGE_RESOLUTION|>--- conflicted
+++ resolved
@@ -51,17 +51,14 @@
 
     API_NAME = 'storage'
 
-<<<<<<< HEAD
     def __init__(self, global_configs=None, credentials=None):
-=======
-    def __init__(self, credentials=None):
         """Initialize.
 
         Args:
+            global_configs (dict): Global configurations.
             credentials (GoogleCredentials): Google credentials for auth-ing
                 to the API.
         """
->>>>>>> 0adcddda
         super(StorageClient, self).__init__(
             global_configs, credentials=credentials, api_name=self.API_NAME)
         # Storage API has unlimited rate.
