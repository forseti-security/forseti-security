# Copyright 2017 Google Inc.
#
# Licensed under the Apache License, Version 2.0 (the "License");
# you may not use this file except in compliance with the License.
# You may obtain a copy of the License at
#
#    http://www.apache.org/licenses/LICENSE-2.0
#
# Unless required by applicable law or agreed to in writing, software
# distributed under the License is distributed on an "AS IS" BASIS,
# WITHOUT WARRANTIES OR CONDITIONS OF ANY KIND, either express or implied.
# See the License for the specific language governing permissions and
# limitations under the License.

"""Email utility module."""

import base64
import os
import urllib2

import gflags as flags
import jinja2

from retrying import retry
import sendgrid
from sendgrid.helpers import mail

<<<<<<< HEAD
from google.cloud.security.common.util import log_util
=======
from google.cloud.security.common.util import errors as util_errors
from google.cloud.security.common.util.log_util import LogUtil
>>>>>>> 8e614bad
from google.cloud.security.common.util import retryable_exceptions
from google.cloud.security.common.util.errors import EmailSendError


FLAGS = flags.FLAGS

flags.DEFINE_string('email_recipient', None,
                    'Email address of the notification recipient.')

flags.DEFINE_string('email_sender', None,
                    'Email address of the notification sender.')

flags.DEFINE_string('sendgrid_api_key', None,
                    'API key to authenticate with SendGrid email service.')

LOGGER = log_util.get_logger(__name__)


class EmailUtil(object):
    """Utility for sending emails."""

    def __init__(self, api_key):
        """Initialize the email util.

        Args:
            api_key: String of the sendgrid api key to auth email service.
        """
        self.sendgrid = sendgrid.SendGridAPIClient(apikey=api_key)

    @retry(retry_on_exception=retryable_exceptions.is_retryable_exception,
           wait_exponential_multiplier=1000, wait_exponential_max=10000,
           stop_max_attempt_number=5)
    def _execute_send(self, email):
        """Executes the sending of the email.

        This needs to be a standalone method so that we can wrap it with retry,
        and the final exception can be gracefully handled upstream.

        Args:
            email: sendgrid mail object

        Returns:
            urllib2 response object
        """
        return self.sendgrid.client.mail.send.post(request_body=email.get())

    def send(self, email_sender=None, email_recipient=None,
             email_subject=None, email_content=None, content_type=None,
             attachment=None):
        """Send an email.

        This uses SendGrid.
        https://github.com/sendgrid/sendgrid-python

        The minimum required info to send email are:
        sender, recipient, subject, and content (the body)

        Args:
            email_sender: String of the email sender.
            email_recipient: String of the email recipient.
            email_subject: String of the email subject.
            email_content: String of the email content (aka, body).
            content_type: String of the email content type.
            attachment: A SendGrid Attachment.

        Returns:
            None.

        Raises:
            EmailSendError: An error with sending email has occurred.
        """

        if not email_sender or not email_recipient:
<<<<<<< HEAD
            LOGGER.warn('Unable to send email: sender=%s, recipient=%s',
                        email_sender, email_recipient)
            raise EmailSendError
=======
            self.logger.warn('Unable to send email: sender=%s, recipient=%s',
                             email_sender, email_recipient)
            raise util_errors.EmailSendError
>>>>>>> 8e614bad

        email = mail.Mail(
            mail.Email(email_sender),
            email_subject,
            mail.Email(email_recipient),
            mail.Content(content_type, email_content)
        )

        if attachment:
            email.add_attachment(attachment)

        try:
            response = self._execute_send(email)
<<<<<<< HEAD
        except (URLError, HTTPError) as e:
            LOGGER.error('Unable to send email: %s %s',
                         e.code, e.reason)
            raise EmailSendError
=======
        except (urllib2.URLError, urllib2.HTTPError) as e:
            self.logger.error('Unable to send email: %s %s',
                              e.code, e.reason)
            raise util_errors.EmailSendError
>>>>>>> 8e614bad

        if response.status_code == 202:
            LOGGER.info('Email accepted for delivery:\n%s',
                        email_subject)
        else:
<<<<<<< HEAD
            LOGGER.error('Unable to send email:\n%s\n%s\n%s\n%s',
                         email_subject, response.status_code,
                         response.body, response.headers)
            raise EmailSendError
=======
            self.logger.error('Unable to send email:\n%s\n%s\n%s\n%s',
                              email_subject, response.status_code,
                              response.body, response.headers)
            raise util_errors.EmailSendError
>>>>>>> 8e614bad

    @classmethod
    def render_from_template(cls, template_file, template_vars):
        """Fill out an email template with template variables.

        Args:
            template_file: The string location of email template in filesystem.
            template_vars: The dict of template variables to fill into the
                template.

        Returns:
            String of template content rendered with the provided variables.
        """
        template_searchpath = os.path.abspath(
            os.path.join(os.path.dirname(__file__), '../email_templates'))
        template_loader = jinja2.FileSystemLoader(
            searchpath=template_searchpath)
        template_env = jinja2.Environment(loader=template_loader)
        template = template_env.get_template(template_file)
        return template.render(template_vars)

    @classmethod
    def create_attachment(cls, file_location, content_type, filename,
                          disposition='attachment', content_id=None):
        """Create a SendGrid attachment.

        SendGrid attachments file content must be base64 encoded.

        Args:
            file_location: The string path of the file.
            content_type: The content type string.
            filename: The string filename of attachment.
            disposition: Content disposition string, defaults to "attachment".
            content_id: The content id string.

        Returns:
            A SendGrid Attachment.
        """
        file_content = ''
        with open(file_location, 'rb') as f:
            file_content = f.read()
        content = base64.b64encode(file_content)

        attachment = mail.Attachment()
        attachment.set_content(content)
        attachment.set_type(content_type)
        attachment.set_filename(filename)
        attachment.set_disposition(disposition)
        attachment.set_content_id(content_id)

        return attachment<|MERGE_RESOLUTION|>--- conflicted
+++ resolved
@@ -25,12 +25,8 @@
 import sendgrid
 from sendgrid.helpers import mail
 
-<<<<<<< HEAD
+from google.cloud.security.common.util import errors as util_errors
 from google.cloud.security.common.util import log_util
-=======
-from google.cloud.security.common.util import errors as util_errors
-from google.cloud.security.common.util.log_util import LogUtil
->>>>>>> 8e614bad
 from google.cloud.security.common.util import retryable_exceptions
 from google.cloud.security.common.util.errors import EmailSendError
 
@@ -104,15 +100,9 @@
         """
 
         if not email_sender or not email_recipient:
-<<<<<<< HEAD
             LOGGER.warn('Unable to send email: sender=%s, recipient=%s',
                         email_sender, email_recipient)
-            raise EmailSendError
-=======
-            self.logger.warn('Unable to send email: sender=%s, recipient=%s',
-                             email_sender, email_recipient)
             raise util_errors.EmailSendError
->>>>>>> 8e614bad
 
         email = mail.Mail(
             mail.Email(email_sender),
@@ -126,33 +116,19 @@
 
         try:
             response = self._execute_send(email)
-<<<<<<< HEAD
-        except (URLError, HTTPError) as e:
+        except (urllib2.URLError, urllib2.HTTPError) as e:
             LOGGER.error('Unable to send email: %s %s',
                          e.code, e.reason)
-            raise EmailSendError
-=======
-        except (urllib2.URLError, urllib2.HTTPError) as e:
-            self.logger.error('Unable to send email: %s %s',
-                              e.code, e.reason)
             raise util_errors.EmailSendError
->>>>>>> 8e614bad
 
         if response.status_code == 202:
             LOGGER.info('Email accepted for delivery:\n%s',
                         email_subject)
         else:
-<<<<<<< HEAD
             LOGGER.error('Unable to send email:\n%s\n%s\n%s\n%s',
                          email_subject, response.status_code,
                          response.body, response.headers)
-            raise EmailSendError
-=======
-            self.logger.error('Unable to send email:\n%s\n%s\n%s\n%s',
-                              email_subject, response.status_code,
-                              response.body, response.headers)
             raise util_errors.EmailSendError
->>>>>>> 8e614bad
 
     @classmethod
     def render_from_template(cls, template_file, template_vars):
