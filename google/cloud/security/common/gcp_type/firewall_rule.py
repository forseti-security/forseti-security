# Copyright 2017 The Forseti Security Authors. All rights reserved.
#
# Licensed under the Apache License, Version 2.0 (the "License");
# you may not use this file except in compliance with the License.
# You may obtain a copy of the License at
#
#    http://www.apache.org/licenses/LICENSE-2.0
#
# Unless required by applicable law or agreed to in writing, software
# distributed under the License is distributed on an "AS IS" BASIS,
# WITHOUT WARRANTIES OR CONDITIONS OF ANY KIND, either express or implied.
# See the License for the specific language governing permissions and
# limitations under the License.

"""A Firewall.

See: https://cloud.google.com/compute/docs/reference/latest/firewalls
"""

import netaddr

from google.cloud.security.common.util import parser

# pylint: disable=too-many-instance-attributes

ALL_REPRESENTATIONS = ('all', '0-65355', '1-65535')


class FirewallRule(object):
    """Represents Firewall resource."""

    def __init__(self, **kwargs):
        """Firewall resource.

        Args:
          kwargs (dict): Object properties"""
        self.project_id = kwargs.get('project_id')
        self.resource_id = kwargs.get('id')
        self.create_time = kwargs.get('firewall_rule_create_time')
        self.name = kwargs.get('firewall_rule_name')
        self.kind = kwargs.get('firewall_rule_kind')
        self.network = kwargs.get('firewall_rule_network')
        self._priority = kwargs.get('firewall_rule_priority')
        self.direction = kwargs.get('firewall_rule_direction')
        self.source_ranges = parser.json_unstringify(
            kwargs.get('firewall_rule_source_ranges'))
        self.destination_ranges = parser.json_unstringify(
            kwargs.get('firewall_rule_destination_ranges'))
        self.source_tags = parser.json_unstringify(
            kwargs.get('firewall_rule_source_tags', '[]'))
        self.target_tags = parser.json_unstringify(
<<<<<<< HEAD
            kwargs.get('firewall_rule_target_tags', '[]'))
=======
            kwargs.get('firewall_rule_target_tags'))
        self.target_service_accounts = parser.json_unstringify(
            kwargs.get('firewall_rule_target_service_accounts'))
>>>>>>> 075717e3
        self.allowed = parser.json_unstringify(
            kwargs.get('firewall_rule_allowed', '[]'))
        self.denied = parser.json_unstringify(
            kwargs.get('firewall_rule_denied', '[]'))
        self._firewall_action = None

    @property
    def priority(self):
        """The effective priority of the firewall rule.

        Per https://cloud.google.com/compute/docs/reference/latest/firewalls
        the default priority is 1000.

        Returns:
          int: Rule priority (lower is more important)
        """
        if self._priority is None:
            return 1000
        return self._priority

    @property
    def firewall_action(self):
        """The protocols and ports allowed or denied by this policy.

        https://cloud.google.com/compute/docs/reference/beta/firewalls

        Returns:
          FirewallAction: An object that represents what ports and protocols are
            allowed or denied.

        Raises:
          ValueError: If there are both allow and deny actions for a rule.
        """
        if not self._firewall_action:
            action_dict = {
                'firewall_rule_allowed': self.allowed,
                'firewall_rule_denied': self.denied,
            }
            self._firewall_action = FirewallAction(**action_dict)
        return self._firewall_action

    def __lt__(self, other):
        """Test whether this policy is contained in another policy.

        Checks if this rule is a subset of the allowed/denied ports and
        protocols that are in the other rule.

        Args:
          other(FirewallRule): object to compare to

        Returns:
          bool: comparison result
        """
        return (self.direction == other.direction and
                self.network == other.network and
                set(self.source_tags).issubset(other.source_tags) and
                set(self.target_tags).issubset(other.target_tags) and
                self.firewall_action < other.firewall_action and
                ips_in_list(self.source_ranges, other.source_ranges) and
                ips_in_list(self.destination_ranges, other.destination_ranges))

    def __gt__(self, other):
        """Test whether this policy contains the other policy.

        Checks if this rule is a superset of the allowed/denied ports and
        protocols that are in the other rule.

        Args:
          other(FirewallRule): object to compare to

        Returns:
          bool: comparison result
        """
        return (self.direction == other.direction and
                self.network == other.network and
                set(other.source_tags).issubset(self.source_tags) and
                set(other.target_tags).issubset(self.target_tags) and
                self.firewall_action > other.firewall_action and
                ips_in_list(other.source_ranges, self.source_ranges) and
                ips_in_list(other.destination_ranges, self.destination_ranges))

    def __eq__(self, other):
        """Test whether this policy is the same as the other policy.

        Args:
          other(FirewallRule): object to compare to

        Returns:
          bool: comparison result
        """
        return (self.direction == other.direction and
                self.network == other.network and
                self.source_tags == other.source_tags and
                self.target_tags == other.target_tags and
                self.source_ranges == other.source_ranges and
                self.destination_ranges == other.destination_ranges and
                self.allowed == other.allowed and
                self.denied == other.denied)


class FirewallAction(object):
    """An association of allowed or denied ports and protocols."""

    def __init__(self, firewall_rule_allowed=None, firewall_rule_denied=None):
        """Initialize.

        Args:
          firewall_rule_allowed (list): A list of dictionaries of allowed ports
            and protocols.
          firewall_rule_denied (list): A list of dictionaries of denied ports
            and protocols.

        Raises:
          ValueError: If there are both allow and deny rules.
        """
        if firewall_rule_allowed:
            if firewall_rule_denied:
                raise ValueError(
                    'Rule cannot have deny (%s) and allow (%s) actions' %
                    (firewall_rule_denied, firewall_rule_allowed))
            self.action = 'allow'
            self.rules = firewall_rule_allowed
        else:
            self.action = 'deny'
            self.rules = firewall_rule_denied

        self._applies_to_all = None

        self._expanded_rules = {}

    @property
    def applies_to_all(self):
        """Returns whether this applies to all ports and protocols or not.

        Returns:
          bool: Whether this applies to all ports and protocols or not.
        """
        if self._applies_to_all is None:
            self._applies_to_all = False
            for rule in self.rules:
                protocol = rule.get('IPProtocol')
                if protocol == 'all':
                    self._applies_to_all = True
                    return self._applies_to_all
        return self._applies_to_all


    @property
    def expanded_rules(self):
        """Returns an expanded set of ports.

        Returns:
          list: A list of every string port number.
        """
        if not self._expanded_rules:
            self._expanded_rules = {}
            for rule in self.rules:
                protocol = rule.get('IPProtocol')
                ports = rule.get('ports', ['all'])
                expanded_ports = set(expand_ports(ports))
                current_ports = self._expanded_rules.get(protocol, set([]))
                current_ports.update(expanded_ports)
                self._expanded_rules[protocol] = current_ports
        return self._expanded_rules

    @staticmethod
    def ports_are_subset(ports_1, ports_2):
        """Returns whether one port list is a subset of another.

        Args:
          ports_1 (list): A list of string port numbers.
          ports_2 (list): A list of string port numbers.

        Returns:
          bool: Whether ports_1 are a subset of ports_2 or not.
        """
        if any([a in ports_2 for a in ALL_REPRESENTATIONS]):
            return True
        return set(ports_1).issubset(ports_2)

    @staticmethod
    def ports_are_equal(ports_1, ports_2):
        """Returns whether two port lists are the same.

        Args:
          ports_1 (list): A list of string port numbers.
          ports_2 (list): A list of string port numbers.

        Returns:
          bool: Whether ports_1 have the same ports as ports_2.
        """
        if (any([a in ports_1 for a in ALL_REPRESENTATIONS]) and
                any([a in ports_2 for a in ALL_REPRESENTATIONS])):
            return True
        return set(ports_1) == set(ports_2)

    def is_equivalent(self, other):
        """Returns whether this action and another are functionally equivalent.

        Args:
          other (FirewallAction): Another FirewallAction.

        Returns:
          bool: Whether these two FirewallActions are functionally equivalent.
        """
        return (self.action == other.action and
                self.rules.keys() == other.rules.keys() and
                all([
                    self.ports_are_equal(
                        self.rules.get(protocol, []),
                        other.rules.get(protocol, []))
                    for protocol in self.rules
                ]))

    def __lt__(self, other):
        """Less than

        Args:
          other (FirewallAction): The FirewallAction to compare to.

        Returns:
          bool: Whether this action is a subset of the other action.
        """
        return (self.action == other.action and
                (other.applies_to_all or
                 all([
                     self.ports_are_subset(
                         self.expanded_rules.get(protocol, []),
                         other.expanded_rules.get(protocol, []))
                     for protocol in self.expanded_rules])))

    def __gt__(self, other):
        """Greater than

        Args:
          other (FirewallAction): The FirewallAction to compare to.

        Returns:
          bool: Whether this action is a superset of the other action.
        """
        return (self.action == other.action and
                (self.applies_to_all or
                 all([
                     self.ports_are_subset(
                         other.expanded_rules.get(protocol, []),
                         self.expanded_rules.get(protocol, []))
                     for protocol in other.expanded_rules])))

    def __eq__(self, other):
        """Equals

        Args:
          other (FirewallAction): The FirewallAction to compare to.

        Returns:
          bool: If this action is the exact same as the other FirewallAction.
        """
        return self.action == other.action and self.rules == other.rules

def ips_in_list(ips, ips_list):
    """Checks whether the ips and ranges are all in a list.

    Examples:
      ips_in_list([1.1.1.1], [0.0.0.0/0]) = True
      ips_in_list([1.1.1.1/24], [0.0.0.0/0]) = True
      ips_in_list([1.1.1.1, 1.1.1.2], [0.0.0.0/0]) = True
      ips_in_list([1.1.1.1, 2.2.2.2], [1.1.1.0/24, 2.2.2.0/24]) = True
      ips_in_list([0.0.0.0/0], [1.1.1.1]) = False

    Args:
      ips (list): A list of string IP addresses.
      ips_list (list): A list of string IP addresses.

    Returns:
      bool: Whether the ips are all in the given ips_list.
    """
    if not ips:
        return True
    for ip_addr in ips:
        if not ips_list:
            return False
        if not any([ip_in_range(ip_addr, ips) for ips in ips_list]):
            return False
    return True

def ip_in_range(ip_addr, ip_range):
    """Checks whether the ip/ip range is in another ip range.

    Examples:
      ip_in_range(1.1.1.1, 0.0.0.0/0) = True
      ip_in_range(1.1.1.1/24, 0.0.0.0/0) = True
      ip_in_range(0.0.0.0/0, 1.1.1.1) = False

    Args:
      ip_addr (string): A list of string IP addresses.
      ip_range (string): A list of string IP addresses.

    Returns:
      bool: Whether the ip / ip range is in another ip range.
    """
    ip_network = netaddr.IPNetwork(ip_addr)
    ip_range_network = netaddr.IPNetwork(ip_range)
    return ip_network in ip_range_network

def expand_port_range(port_range):
    """Expands a port range.

    From https://cloud.google.com/compute/docs/reference/beta/firewalls, ports
    can be of the form "<number>-<number>".

    Args:
      port_range (string): A string of format "<number_1>-<number_2>".

    Returns:
      list: A list of string integers from number_1 to number_2.
    """
    start, end = port_range.split('-')
    return [str(i) for i in range(int(start), int(end) + 1)]

def expand_ports(ports):
    """Expands all ports in a list.

    From https://cloud.google.com/compute/docs/reference/beta/firewalls, ports
    can be of the form "<number" or "<number>-<number>".

    Args:
      ports (list): A list of strings of format "<number>" or
        "<number_1>-<number_2>".

    Returns:
      list: A list of all port number strings with the ranges expanded.
    """
    expanded_ports = []
    if not ports:
        return []
    for port_str in ports:
        if '-' in port_str:
            expanded_ports.extend(expand_port_range(port_str))
        else:
            expanded_ports.append(port_str)
    return expanded_ports<|MERGE_RESOLUTION|>--- conflicted
+++ resolved
@@ -49,13 +49,9 @@
         self.source_tags = parser.json_unstringify(
             kwargs.get('firewall_rule_source_tags', '[]'))
         self.target_tags = parser.json_unstringify(
-<<<<<<< HEAD
             kwargs.get('firewall_rule_target_tags', '[]'))
-=======
-            kwargs.get('firewall_rule_target_tags'))
         self.target_service_accounts = parser.json_unstringify(
             kwargs.get('firewall_rule_target_service_accounts'))
->>>>>>> 075717e3
         self.allowed = parser.json_unstringify(
             kwargs.get('firewall_rule_allowed', '[]'))
         self.denied = parser.json_unstringify(
