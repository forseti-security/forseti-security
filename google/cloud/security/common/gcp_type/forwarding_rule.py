--- conflicted
+++ resolved
@@ -18,10 +18,6 @@
 """
 
 from google.cloud.security.common.util import parser
-<<<<<<< HEAD
-
-=======
->>>>>>> 43ef78b1
 
 # pylint: disable=too-many-instance-attributes
 class ForwardingRule(object):
@@ -42,11 +38,7 @@
         self.ip_address = kwargs.get('ip_address')
         self.ip_protocol = kwargs.get('ip_protocol')
         self.port_range = kwargs.get('port_range')
-<<<<<<< HEAD
-        self.ports = parser.json_unstringify(kwargs.get('ports'))
-=======
         self.ports = parser.json_unstringify(kwargs.get('ports', '[]'))
->>>>>>> 43ef78b1
         self.target = kwargs.get('target')
         self.self_link = kwargs.get('self_link')
         self.load_balancing_scheme = kwargs.get('load_balancing_scheme')
