# Copyright 2017 Google Inc.
#
# Licensed under the Apache License, Version 2.0 (the "License");
# you may not use this file except in compliance with the License.
# You may obtain a copy of the License at
#
#    http://www.apache.org/licenses/LICENSE-2.0
#
# Unless required by applicable law or agreed to in writing, software
# distributed under the License is distributed on an "AS IS" BASIS,
# WITHOUT WARRANTIES OR CONDITIONS OF ANY KIND, either express or implied.
# See the License for the specific language governing permissions and
# limitations under the License.
"""Util for generic operations for Resources."""

from google.cloud.security.common.gcp_type import folder
from google.cloud.security.common.gcp_type import organization as org
from google.cloud.security.common.gcp_type import project
from google.cloud.security.common.gcp_type import resource


<<<<<<< HEAD
_RESOURCE_TYPE_MAP = {
    resource.ResourceType.ORGANIZATION: {
        'class': org.Organization,
        'plural': 'Organizations',
    },
    resource.ResourceType.FOLDER: {
        'class': folder.Folder,
        'plural': 'Folders',
    },
    resource.ResourceType.PROJECT: {
        'class': project.Project,
        'plural': 'Projects',
    },
    resource.ResourceType.GROUP: {
        'class': group.Group,
        'plural': 'Groups',
=======
class ResourceUtil(object):
    """A utility for Resource operations."""

    resource_type_map = {
        'UNDEFINED': {
            'class': resource.Resource,
            'plural': 'UNDEFINED',
        },
        resource.ResourceType.ORGANIZATION: {
            'class': org.Organization,
            'plural': 'Organizations',
        },
        resource.ResourceType.FOLDER: {
            'class': folder.Folder,
            'plural': 'Folders',
        },
        resource.ResourceType.PROJECT: {
            'class': project.Project,
            'plural': 'Projects',
        },
>>>>>>> c0d58058
    }
}

def create_resource(resource_id, resource_type, **kwargs):
    """Factory to create a certain kind of Resource.

    Args:
        resource_id: The resource id.
        resource_type: The resource type.
        kwargs: Extra args.

    Returns:
        The new Resource based on the type, if supported, otherwise None.
    """
    if resource_type not in _RESOURCE_TYPE_MAP:
        return None

    return _RESOURCE_TYPE_MAP.get(resource_type).get('class')(
        resource_id, **kwargs)

def pluralize(resource_type):
    """Determine the pluralized form of the resource type.

    Args:
        resource_type: The resource type for which to get its plural form.

    Returns:
        The string pluralized version of the resource type, if supported,
        otherwise None.
    """
    if resource_type not in _RESOURCE_TYPE_MAP:
        return None

    return _RESOURCE_TYPE_MAP.get(resource_type).get('plural')<|MERGE_RESOLUTION|>--- conflicted
+++ resolved
@@ -19,7 +19,6 @@
 from google.cloud.security.common.gcp_type import resource
 
 
-<<<<<<< HEAD
 _RESOURCE_TYPE_MAP = {
     resource.ResourceType.ORGANIZATION: {
         'class': org.Organization,
@@ -33,32 +32,6 @@
         'class': project.Project,
         'plural': 'Projects',
     },
-    resource.ResourceType.GROUP: {
-        'class': group.Group,
-        'plural': 'Groups',
-=======
-class ResourceUtil(object):
-    """A utility for Resource operations."""
-
-    resource_type_map = {
-        'UNDEFINED': {
-            'class': resource.Resource,
-            'plural': 'UNDEFINED',
-        },
-        resource.ResourceType.ORGANIZATION: {
-            'class': org.Organization,
-            'plural': 'Organizations',
-        },
-        resource.ResourceType.FOLDER: {
-            'class': folder.Folder,
-            'plural': 'Folders',
-        },
-        resource.ResourceType.PROJECT: {
-            'class': project.Project,
-            'plural': 'Projects',
-        },
->>>>>>> c0d58058
-    }
 }
 
 def create_resource(resource_id, resource_type, **kwargs):
