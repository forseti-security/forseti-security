--- conflicted
+++ resolved
@@ -38,8 +38,8 @@
 """
 
 from datetime import datetime
+import sys
 import logging
-import sys
 
 import gflags as flags
 
@@ -107,7 +107,6 @@
     Returns:
         True if the snapshot cycle table exists. False otherwise.
     """
-
     try:
         sql = snapshot_cycles_sql.SELECT_SNAPSHOT_CYCLES_TABLE
         result = dao.execute_sql_with_fetch(snapshot_cycles_sql.RESOURCE_NAME,
@@ -127,7 +126,6 @@
     Args:
         dao: Data access object.
     """
-
     try:
         sql = snapshot_cycles_sql.CREATE_TABLE
         dao.execute_sql_with_commit(snapshot_cycles_sql.RESOURCE_NAME,
@@ -146,7 +144,6 @@
         cycle_time: Datetime object of the cycle, in UTC.
         cycle_timestamp: String of timestamp, formatted as YYYYMMDDTHHMMSSZ.
     """
-
     cycle_time = datetime.utcnow()
     cycle_timestamp = cycle_time.strftime(CYCLE_TIMESTAMP_FORMAT)
 
@@ -263,16 +260,11 @@
         run_statuses: List of boolean whether each pipeline was run
             successfully or not.
     """
-
     # TODO: Define these status codes programmatically.
     run_statuses = []
     for pipeline in pipelines:
         try:
-<<<<<<< HEAD
-            LOGGER.debug('Executing %s pipeline', pipeline.RESOURCE_NAME)
-=======
             LOGGER.debug('Running pipeline %s', pipeline.__class__.__name__)
->>>>>>> d1276c1d
             pipeline.run()
             pipeline.status = 'SUCCESS'
         except inventory_errors.LoadDataPipelineError as e:
@@ -348,14 +340,12 @@
 
 def _configure_logging(configs):
     """Configures the loglevel for all loggers."""
-
     desc = configs.get('loglevel')
     level = LOGLEVELS.setdefault(desc, 'info')
     log_util.set_logger_level(level)
 
 def main(_):
     """Runs the Inventory Loader."""
-
     try:
         dao = Dao()
         project_dao = proj_dao.ProjectDao()
