# Copyright 2017 Google Inc.
#
# Licensed under the Apache License, Version 2.0 (the "License");
# you may not use this file except in compliance with the License.
# You may obtain a copy of the License at
#
#    http://www.apache.org/licenses/LICENSE-2.0
#
# Unless required by applicable law or agreed to in writing, software
# distributed under the License is distributed on an "AS IS" BASIS,
# WITHOUT WARRANTIES OR CONDITIONS OF ANY KIND, either express or implied.
# See the License for the specific language governing permissions and
# limitations under the License.

# TODO: Move all these flags to the config file.

"""Loads requested data into inventory.

Usage examples: docs/inventory/README.md

Usage:
  $ forseti_inventory \\
      --config_path (required) \\
      --groups_service_account_key_file <path to file> (optional)\\
      --domain_super_admin_email <user@domain.com> (optional) \\
      --db_host <Cloud SQL database hostname/IP> (required) \\
      --db_user <Cloud SQL database user> (required) \\
      --db_name <Cloud SQL database name (required)> \\
      --max_crm_api_calls_per_100_seconds <default: 400> (optional) \\
      --max_admin_api_calls_per_day <default: 150000> (optional) \\
      --max_bigquery_api_calls_per_day <default: 17000> (optional) \\
      --sendgrid_api_key <API key to auth SendGrid email service> (optional) \\
      --email_sender <email address of the email sender> (optional) \\
      --email_recipient <email address of the email recipient> (optional) \\
      --loglevel <debug|info|warning|error>

To see all the dependent flags:
  $ forseti_inventory --helpfull

"""
<<<<<<< HEAD
=======


>>>>>>> be05f0e7
from datetime import datetime
import logging
import sys

import gflags as flags

# TODO: Investigate improving so we can avoid the pylint disable.
# pylint: disable=line-too-long
from google.apputils import app
from google.cloud.security.common.data_access import bucket_dao
from google.cloud.security.common.data_access import cloudsql_dao
from google.cloud.security.common.data_access import dao
from google.cloud.security.common.data_access import db_schema_version
from google.cloud.security.common.data_access import errors as data_access_errors
<<<<<<< HEAD
from google.cloud.security.common.data_access import folder_dao
from google.cloud.security.common.data_access import forwarding_rules_dao
from google.cloud.security.common.data_access import organization_dao
from google.cloud.security.common.data_access import project_dao
=======
from google.cloud.security.common.data_access import backend_service_dao as bs_dao
from google.cloud.security.common.data_access import bucket_dao as buck_dao
from google.cloud.security.common.data_access import folder_dao as folder_resource_dao
from google.cloud.security.common.data_access import forwarding_rules_dao as fr_dao
from google.cloud.security.common.data_access import instance_dao as inst_dao
from google.cloud.security.common.data_access import instance_group_dao as ig_dao
from google.cloud.security.common.data_access import instance_group_manager_dao as igm_dao
from google.cloud.security.common.data_access import instance_template_dao as it_dao
from google.cloud.security.common.data_access import organization_dao as org_dao
from google.cloud.security.common.data_access import project_dao as proj_dao
from google.cloud.security.common.data_access import cloudsql_dao as sql_dao
from google.cloud.security.common.data_access.dao import Dao
>>>>>>> be05f0e7
from google.cloud.security.common.data_access.sql_queries import snapshot_cycles_sql
from google.cloud.security.common.gcp_api import admin_directory
from google.cloud.security.common.gcp_api import bigquery
from google.cloud.security.common.gcp_api import cloud_resource_manager as crm
from google.cloud.security.common.gcp_api import cloudsql
from google.cloud.security.common.gcp_api import compute
from google.cloud.security.common.gcp_api import storage as gcs
from google.cloud.security.common.util import log_util
<<<<<<< HEAD
from google.cloud.security.common.util import errors as util_errors
from google.cloud.security.common.util.email_util import EmailUtil
from google.cloud.security.inventory import errors as inventory_errors
from google.cloud.security.inventory import pipeline_builder as builder
=======
from google.cloud.security.inventory import errors as inventory_errors
from google.cloud.security.inventory.pipelines import load_backend_services_pipeline
from google.cloud.security.inventory.pipelines import load_firewall_rules_pipeline
from google.cloud.security.inventory.pipelines import load_forwarding_rules_pipeline
from google.cloud.security.inventory.pipelines import load_folders_pipeline
from google.cloud.security.inventory.pipelines import load_groups_pipeline
from google.cloud.security.inventory.pipelines import load_group_members_pipeline
from google.cloud.security.inventory.pipelines import load_instances_pipeline
from google.cloud.security.inventory.pipelines import load_instance_group_managers_pipeline
from google.cloud.security.inventory.pipelines import load_instance_groups_pipeline
from google.cloud.security.inventory.pipelines import load_instance_templates_pipeline
from google.cloud.security.inventory.pipelines import load_org_iam_policies_pipeline
from google.cloud.security.inventory.pipelines import load_orgs_pipeline
from google.cloud.security.inventory.pipelines import load_projects_buckets_pipeline
from google.cloud.security.inventory.pipelines import load_projects_buckets_acls_pipeline
from google.cloud.security.inventory.pipelines import load_projects_cloudsql_pipeline
from google.cloud.security.inventory.pipelines import load_projects_iam_policies_pipeline
from google.cloud.security.inventory.pipelines import load_projects_pipeline
from google.cloud.security.inventory.pipelines import load_bigquery_datasets_pipeline
from google.cloud.security.inventory import util
from google.cloud.security.notifier.pipelines import email_inventory_snapshot_summary_pipeline
>>>>>>> be05f0e7
# pylint: enable=line-too-long

FLAGS = flags.FLAGS

LOGLEVELS = {
    'debug': logging.DEBUG,
    'info' : logging.INFO,
    'warning' : logging.WARN,
    'error' : logging.ERROR,
}
flags.DEFINE_enum('loglevel', 'info', LOGLEVELS.keys(), 'Loglevel.')

flags.DEFINE_string('config_path', None,
                    'Path to the inventory config file.')


# YYYYMMDDTHHMMSSZ, e.g. 20170130T192053Z
CYCLE_TIMESTAMP_FORMAT = '%Y%m%dT%H%M%SZ'

LOGGER = log_util.get_logger(__name__)


def _exists_snapshot_cycles_table(inventory_dao):
    """Whether the snapshot_cycles table exists.

    Args:
        inventory_dao: Data access object.

    Returns:
        True if the snapshot cycle table exists. False otherwise.
    """
    try:
        sql = snapshot_cycles_sql.SELECT_SNAPSHOT_CYCLES_TABLE
        result = inventory_dao.execute_sql_with_fetch(
            snapshot_cycles_sql.RESOURCE_NAME, sql, values=None)
    except data_access_errors.MySQLError as e:
        LOGGER.error('Error in attempt to find snapshot_cycles table: %s', e)
        sys.exit()

    if result and result[0]['TABLE_NAME'] == 'snapshot_cycles':
        return True

    return False

def _create_snapshot_cycles_table(inventory_dao):
    """Create snapshot cycle table.

    Args:
        inventory_dao: Data access object.
    """
    try:
        sql = snapshot_cycles_sql.CREATE_TABLE
        inventory_dao.execute_sql_with_commit(snapshot_cycles_sql.RESOURCE_NAME,
                                              sql, values=None)
    except data_access_errors.MySQLError as e:
        LOGGER.error('Unable to create snapshot cycles table: %s', e)
        sys.exit()

def _start_snapshot_cycle(inventory_dao):
    """Start snapshot cycle.

    Args:
        inventory_dao: Data access object.

    Returns:
        cycle_time: Datetime object of the cycle, in UTC.
        cycle_timestamp: String of timestamp, formatted as YYYYMMDDTHHMMSSZ.
    """
    cycle_time = datetime.utcnow()
    cycle_timestamp = cycle_time.strftime(CYCLE_TIMESTAMP_FORMAT)

    if not _exists_snapshot_cycles_table(inventory_dao):
        LOGGER.info('snapshot_cycles is not created yet.')
        _create_snapshot_cycles_table(inventory_dao)

    try:
        sql = snapshot_cycles_sql.INSERT_CYCLE
        values = (cycle_timestamp, cycle_time, 'RUNNING', db_schema_version)
        inventory_dao.execute_sql_with_commit(snapshot_cycles_sql.RESOURCE_NAME,
                                              sql, values)
    except data_access_errors.MySQLError as e:
        LOGGER.error('Unable to insert new snapshot cycle: %s', e)
        sys.exit()

    LOGGER.info('Inventory snapshot cycle started: %s', cycle_timestamp)
    return cycle_time, cycle_timestamp

<<<<<<< HEAD
=======
def _build_pipelines(cycle_timestamp, configs, **kwargs):
    """Build the pipelines to load data.

    Args:
        cycle_timestamp: String of timestamp, formatted as YYYYMMDDTHHMMSSZ.
        configs: Dictionary of configurations.
        kwargs: Extra configs.

    Returns:
        List of pipelines that will be run.

    Raises: inventory_errors.LoadDataPipelineError.
    """

    pipelines = []

    # Commonly used clients for shared ratelimiter re-use.
    crm_v1_api_client = crm.CloudResourceManagerClient()
    dao = kwargs.get('dao')
    gcs_api_client = gcs.StorageClient()

    organization_dao_name = 'organization_dao'
    project_dao_name = 'project_dao'

    # The order here matters, e.g. groups_pipeline must come before
    # group_members_pipeline.
    pipelines = [
        load_orgs_pipeline.LoadOrgsPipeline(
            cycle_timestamp,
            configs,
            crm_v1_api_client,
            kwargs.get(organization_dao_name)
        ),
        load_org_iam_policies_pipeline.LoadOrgIamPoliciesPipeline(
            cycle_timestamp,
            configs,
            crm_v1_api_client,
            kwargs.get(organization_dao_name)
        ),
        load_projects_pipeline.LoadProjectsPipeline(
            cycle_timestamp,
            configs,
            crm_v1_api_client,
            kwargs.get(project_dao_name)
        ),
        load_projects_iam_policies_pipeline.LoadProjectsIamPoliciesPipeline(
            cycle_timestamp,
            configs,
            crm_v1_api_client,
            kwargs.get(project_dao_name)
        ),
        load_projects_buckets_pipeline.LoadProjectsBucketsPipeline(
            cycle_timestamp,
            configs,
            gcs_api_client,
            kwargs.get(project_dao_name)
        ),
        load_projects_buckets_acls_pipeline.LoadProjectsBucketsAclsPipeline(
            cycle_timestamp,
            configs,
            gcs_api_client,
            kwargs.get('bucket_dao')
        ),
        load_projects_cloudsql_pipeline.LoadProjectsCloudsqlPipeline(
            cycle_timestamp,
            configs,
            cloudsql.CloudsqlClient(),
            kwargs.get('cloudsql_dao')
        ),
        load_forwarding_rules_pipeline.LoadForwardingRulesPipeline(
            cycle_timestamp,
            configs,
            compute.ComputeClient(),
            kwargs.get('fwd_rules_dao')
        ),
        load_folders_pipeline.LoadFoldersPipeline(
            cycle_timestamp,
            configs,
            crm.CloudResourceManagerClient(version='v2beta1'),
            dao
        ),
        load_bigquery_datasets_pipeline.LoadBigQueryDatasetsPipeline(
            cycle_timestamp,
            configs,
            bq.BigQueryClient(),
            dao
        ),
        load_firewall_rules_pipeline.LoadFirewallRulesPipeline(
            cycle_timestamp,
            configs,
            compute.ComputeClient(version='beta'),
            kwargs.get(project_dao_name)
        ),
        load_backend_services_pipeline.LoadBackendServicesPipeline(
            cycle_timestamp,
            configs,
            compute.ComputeClient(),
            kwargs.get('backend_service_dao')
        ),
        load_instances_pipeline.LoadInstancesPipeline(
            cycle_timestamp,
            configs,
            compute.ComputeClient(),
            kwargs.get('instance_dao')
        ),
        load_instance_group_managers_pipeline.LoadInstanceGroupManagersPipeline(
            cycle_timestamp,
            configs,
            compute.ComputeClient(),
            kwargs.get('instance_group_manager_dao')
        ),
        load_instance_groups_pipeline.LoadInstanceGroupsPipeline(
            cycle_timestamp,
            configs,
            compute.ComputeClient(),
            kwargs.get('instance_group_dao')
        ),
        load_instance_templates_pipeline.LoadInstanceTemplatesPipeline(
            cycle_timestamp,
            configs,
            compute.ComputeClient(),
            kwargs.get('instance_template_dao')
        ),
    ]

    if configs.get('inventory_groups'):
        if util.can_inventory_groups(configs):
            admin_api_client = ad.AdminDirectoryClient()
            pipelines.extend([
                load_groups_pipeline.LoadGroupsPipeline(
                    cycle_timestamp,
                    configs,
                    admin_api_client,
                    dao),
                load_group_members_pipeline.LoadGroupMembersPipeline(
                    cycle_timestamp,
                    configs,
                    admin_api_client,
                    dao)
            ])
        else:
            raise inventory_errors.LoadDataPipelineError(
                'Unable to inventory groups with specified arguments:\n%s',
                configs)

    return pipelines
>>>>>>> be05f0e7

def _run_pipelines(pipelines):
    """Run the pipelines to load data.

    Args:
        pipelines: List of pipelines to be run.

    Returns:
        run_statuses: List of boolean whether each pipeline was run
            successfully or not.
    """
    # TODO: Define these status codes programmatically.
    run_statuses = []
    for pipeline in pipelines:
        try:
            LOGGER.debug('Running pipeline %s', pipeline.__class__.__name__)
            pipeline.run()
            pipeline.status = 'SUCCESS'
        except inventory_errors.LoadDataPipelineError as e:
            LOGGER.error('Encountered error loading data.\n%s', e)
            pipeline.status = 'FAILURE'
            LOGGER.info('Continuing on.')
        run_statuses.append(pipeline.status == 'SUCCESS')
    return run_statuses

def _complete_snapshot_cycle(inventory_dao, cycle_timestamp, status):
    """Complete the snapshot cycle.

    Args:
        inventory_dao: Data access object.
        cycle_timestamp: String of timestamp, formatted as YYYYMMDDTHHMMSSZ.
        status: String of the current cycle's status.

    Returns:
         None
    """
    complete_time = datetime.utcnow()

    try:
        values = (status, complete_time, cycle_timestamp)
        sql = snapshot_cycles_sql.UPDATE_CYCLE
        inventory_dao.execute_sql_with_commit(snapshot_cycles_sql.RESOURCE_NAME,
                                              sql, values)
    except data_access_errors.MySQLError as e:
        LOGGER.error('Unable to complete update snapshot cycle: %s', e)
        sys.exit()

    LOGGER.info('Inventory load cycle completed with %s: %s',
                status, cycle_timestamp)

<<<<<<< HEAD
def _send_email(cycle_time, cycle_timestamp, status, pipelines,
                sendgrid_api_key, email_sender, email_recipient,
                email_content=None):
    """Send an email.

    Args:
        cycle_time: Datetime object of the cycle, in UTC.
        cycle_timestamp: String of timestamp, formatted as YYYYMMDDTHHMMSSZ.
        status: String of the overall status of current snapshot cycle.
        pipelines: List of pipelines and their statuses.
        sendgrid_api_key: String of the sendgrid api key to auth email service.
        email_sender: String of the sender of the email.
        email_recipient: String of the recipient of the email.
        email_content: String of the email content (aka, body).

    Returns:
         None
    """

    email_subject = 'Inventory Snapshot Complete: {0} {1}'.format(
        cycle_timestamp, status)

    email_content = EmailUtil.render_from_template(
        'inventory_snapshot_summary.jinja', {
            'cycle_time': cycle_time.strftime('%Y %b %d, %H:%M:%S (UTC)'),
            'cycle_timestamp': cycle_timestamp,
            'status_summary': status,
            'pipelines': pipelines,
        })

    try:
        email_util = EmailUtil(sendgrid_api_key)
        email_util.send(email_sender, email_recipient,
                        email_subject, email_content,
                        content_type='text/html')
    except util_errors.EmailSendError:
        LOGGER.error('Unable to send email that inventory snapshot completed.')

def _configure_logging(loglevel):
=======
def _configure_logging(configs):
>>>>>>> be05f0e7
    """Configures the loglevel for all loggers."""
    level = LOGLEVELS.setdefault(loglevel, 'info')
    log_util.set_logger_level(level)

<<<<<<< HEAD
def _create_api_map():
    """Create a map of GCP APIs.

    These will be re-usable so that the rate-limiter can apply across
    different pipelines.

    Returns:
        Dictionary of GCP APIs.
    """

    try:
        return {
            'admin_api': admin_directory.AdminDirectoryClient(),
            'bigquery_api': bigquery.BigQueryClient(),
            'cloudsql_api': cloudsql.CloudsqlClient(),
            'compute_api': compute.ComputeClient(),
            'compute_beta_api': compute.ComputeClient(version='beta'),
            'crm_api': crm.CloudResourceManagerClient(),
            'crm_v2beta1_api': crm.CloudResourceManagerClient(
                version='v2beta1'),
            'gcs_api': gcs.StorageClient(),
        }
    # A lot of potential errors can be thrown by different APIs.
    # So, handle generically.
    # TODO: Replace this generic except by handling specific exceptions from
    # lower levels and then handle here.
    except:  # pylint: disable=bare-except
        LOGGER.error('Error to create the api map.\n%s', sys.exc_info()[0])
=======
def main(_):
    """Runs the Inventory Loader."""
    # pylint: disable=too-many-locals
    try:
        dao = Dao()
        project_dao = proj_dao.ProjectDao()
        organization_dao = org_dao.OrganizationDao()
        backend_service_dao = bs_dao.BackendServiceDao()
        bucket_dao = buck_dao.BucketDao()
        cloudsql_dao = sql_dao.CloudsqlDao()
        fwd_rules_dao = fr_dao.ForwardingRulesDao()
        folder_dao = folder_resource_dao.FolderDao()
        instance_dao = inst_dao.InstanceDao()
        instance_group_dao = ig_dao.InstanceGroupDao()
        instance_group_manager_dao = igm_dao.InstanceGroupManagerDao()
        instance_template_dao = it_dao.InstanceTemplateDao()
    except data_access_errors.MySQLError as e:
        LOGGER.error('Encountered error with Cloud SQL. Abort.\n%s', e)
>>>>>>> be05f0e7
        sys.exit()

def _create_dao_map():
    """Create a map of DAOs.

    These will be re-usable so that the db connection can apply across
    different pipelines.

    Returns:
        Dictionary of DAOs.
    """

    try:
<<<<<<< HEAD
        return {
            'bucket_dao': bucket_dao.BucketDao(),
            'cloudsql_dao': cloudsql_dao.CloudsqlDao(),
            'dao': dao.Dao(),
            'folder_dao': folder_dao.FolderDao(),
            'forwarding_rules_dao': forwarding_rules_dao.ForwardingRulesDao(),
            'organization_dao': organization_dao.OrganizationDao(),
            'project_dao': project_dao.ProjectDao(),
        }
    except data_access_errors.MySQLError as e:
        LOGGER.error('Encountered error to create dao map.\n%s', e)
=======
        pipelines = _build_pipelines(
            cycle_timestamp,
            configs,
            dao=dao,
            project_dao=project_dao,
            organization_dao=organization_dao,
            backend_service_dao=backend_service_dao,
            bucket_dao=bucket_dao,
            cloudsql_dao=cloudsql_dao,
            fwd_rules_dao=fwd_rules_dao,
            folder_dao=folder_dao,
            instance_dao=instance_dao,
            instance_group_dao=instance_group_dao,
            instance_group_manager_dao=instance_group_manager_dao,
            instance_template_dao=instance_template_dao,
            )
    except (api_errors.ApiExecutionError,
            inventory_errors.LoadDataPipelineError) as e:
        LOGGER.error('Unable to build pipelines.\n%s', e)
>>>>>>> be05f0e7
        sys.exit()


def main(_):
    """Runs the Inventory Loader."""

    inventory_flags = FLAGS.FlagValuesDict()
    _configure_logging(inventory_flags.get('loglevel'))

    if inventory_flags.get('config_path') is None:
        LOGGER.error('Path to pipeline config needs to be specified.')
        sys.exit()

    api_map = _create_api_map()
    dao_map = _create_dao_map()

    cycle_time, cycle_timestamp = _start_snapshot_cycle(dao_map.get('dao'))

    pipeline_builder = builder.PipelineBuilder(
        cycle_timestamp,
        inventory_flags.get('config_path'),
        flags,
        api_map,
        dao_map)
    pipelines = pipeline_builder.build()

    run_statuses = _run_pipelines(pipelines)

    if all(run_statuses):
        snapshot_cycle_status = 'SUCCESS'
    elif any(run_statuses):
        snapshot_cycle_status = 'PARTIAL_SUCCESS'
    else:
        snapshot_cycle_status = 'FAILURE'

    _complete_snapshot_cycle(dao_map.get('dao'), cycle_timestamp,
                             snapshot_cycle_status)

<<<<<<< HEAD
    if inventory_flags.get('email_recipient') is not None:
        _send_email(cycle_time,
                    cycle_timestamp,
                    snapshot_cycle_status,
                    pipelines,
                    inventory_flags.get('sendgrid_api_key'),
                    inventory_flags.get('email_sender'),
                    inventory_flags.get('email_recipient'))
=======
    if configs.get('email_recipient') is not None:
        email_pipeline = (
            email_inventory_snapshot_summary_pipeline
            .EmailInventorySnapshopSummaryPipeline(
                configs.get('sendgrid_api_key')))
        email_pipeline.run(
            cycle_time,
            cycle_timestamp,
            snapshot_cycle_status,
            pipelines,
            configs.get('email_sender'),
            configs.get('email_recipient'))

>>>>>>> be05f0e7

if __name__ == '__main__':
    app.run()<|MERGE_RESOLUTION|>--- conflicted
+++ resolved
@@ -38,11 +38,6 @@
   $ forseti_inventory --helpfull
 
 """
-<<<<<<< HEAD
-=======
-
-
->>>>>>> be05f0e7
 from datetime import datetime
 import logging
 import sys
@@ -52,30 +47,20 @@
 # TODO: Investigate improving so we can avoid the pylint disable.
 # pylint: disable=line-too-long
 from google.apputils import app
+from google.cloud.security.common.data_access import backend_service_dao
 from google.cloud.security.common.data_access import bucket_dao
 from google.cloud.security.common.data_access import cloudsql_dao
 from google.cloud.security.common.data_access import dao
 from google.cloud.security.common.data_access import db_schema_version
 from google.cloud.security.common.data_access import errors as data_access_errors
-<<<<<<< HEAD
 from google.cloud.security.common.data_access import folder_dao
 from google.cloud.security.common.data_access import forwarding_rules_dao
+from google.cloud.security.common.data_access import instance_dao
+from google.cloud.security.common.data_access import instance_group_dao
+from google.cloud.security.common.data_access import instance_group_manager_dao
+from google.cloud.security.common.data_access import instance_template_dao
 from google.cloud.security.common.data_access import organization_dao
 from google.cloud.security.common.data_access import project_dao
-=======
-from google.cloud.security.common.data_access import backend_service_dao as bs_dao
-from google.cloud.security.common.data_access import bucket_dao as buck_dao
-from google.cloud.security.common.data_access import folder_dao as folder_resource_dao
-from google.cloud.security.common.data_access import forwarding_rules_dao as fr_dao
-from google.cloud.security.common.data_access import instance_dao as inst_dao
-from google.cloud.security.common.data_access import instance_group_dao as ig_dao
-from google.cloud.security.common.data_access import instance_group_manager_dao as igm_dao
-from google.cloud.security.common.data_access import instance_template_dao as it_dao
-from google.cloud.security.common.data_access import organization_dao as org_dao
-from google.cloud.security.common.data_access import project_dao as proj_dao
-from google.cloud.security.common.data_access import cloudsql_dao as sql_dao
-from google.cloud.security.common.data_access.dao import Dao
->>>>>>> be05f0e7
 from google.cloud.security.common.data_access.sql_queries import snapshot_cycles_sql
 from google.cloud.security.common.gcp_api import admin_directory
 from google.cloud.security.common.gcp_api import bigquery
@@ -84,34 +69,9 @@
 from google.cloud.security.common.gcp_api import compute
 from google.cloud.security.common.gcp_api import storage as gcs
 from google.cloud.security.common.util import log_util
-<<<<<<< HEAD
-from google.cloud.security.common.util import errors as util_errors
-from google.cloud.security.common.util.email_util import EmailUtil
 from google.cloud.security.inventory import errors as inventory_errors
 from google.cloud.security.inventory import pipeline_builder as builder
-=======
-from google.cloud.security.inventory import errors as inventory_errors
-from google.cloud.security.inventory.pipelines import load_backend_services_pipeline
-from google.cloud.security.inventory.pipelines import load_firewall_rules_pipeline
-from google.cloud.security.inventory.pipelines import load_forwarding_rules_pipeline
-from google.cloud.security.inventory.pipelines import load_folders_pipeline
-from google.cloud.security.inventory.pipelines import load_groups_pipeline
-from google.cloud.security.inventory.pipelines import load_group_members_pipeline
-from google.cloud.security.inventory.pipelines import load_instances_pipeline
-from google.cloud.security.inventory.pipelines import load_instance_group_managers_pipeline
-from google.cloud.security.inventory.pipelines import load_instance_groups_pipeline
-from google.cloud.security.inventory.pipelines import load_instance_templates_pipeline
-from google.cloud.security.inventory.pipelines import load_org_iam_policies_pipeline
-from google.cloud.security.inventory.pipelines import load_orgs_pipeline
-from google.cloud.security.inventory.pipelines import load_projects_buckets_pipeline
-from google.cloud.security.inventory.pipelines import load_projects_buckets_acls_pipeline
-from google.cloud.security.inventory.pipelines import load_projects_cloudsql_pipeline
-from google.cloud.security.inventory.pipelines import load_projects_iam_policies_pipeline
-from google.cloud.security.inventory.pipelines import load_projects_pipeline
-from google.cloud.security.inventory.pipelines import load_bigquery_datasets_pipeline
-from google.cloud.security.inventory import util
 from google.cloud.security.notifier.pipelines import email_inventory_snapshot_summary_pipeline
->>>>>>> be05f0e7
 # pylint: enable=line-too-long
 
 FLAGS = flags.FLAGS
@@ -198,156 +158,6 @@
 
     LOGGER.info('Inventory snapshot cycle started: %s', cycle_timestamp)
     return cycle_time, cycle_timestamp
-
-<<<<<<< HEAD
-=======
-def _build_pipelines(cycle_timestamp, configs, **kwargs):
-    """Build the pipelines to load data.
-
-    Args:
-        cycle_timestamp: String of timestamp, formatted as YYYYMMDDTHHMMSSZ.
-        configs: Dictionary of configurations.
-        kwargs: Extra configs.
-
-    Returns:
-        List of pipelines that will be run.
-
-    Raises: inventory_errors.LoadDataPipelineError.
-    """
-
-    pipelines = []
-
-    # Commonly used clients for shared ratelimiter re-use.
-    crm_v1_api_client = crm.CloudResourceManagerClient()
-    dao = kwargs.get('dao')
-    gcs_api_client = gcs.StorageClient()
-
-    organization_dao_name = 'organization_dao'
-    project_dao_name = 'project_dao'
-
-    # The order here matters, e.g. groups_pipeline must come before
-    # group_members_pipeline.
-    pipelines = [
-        load_orgs_pipeline.LoadOrgsPipeline(
-            cycle_timestamp,
-            configs,
-            crm_v1_api_client,
-            kwargs.get(organization_dao_name)
-        ),
-        load_org_iam_policies_pipeline.LoadOrgIamPoliciesPipeline(
-            cycle_timestamp,
-            configs,
-            crm_v1_api_client,
-            kwargs.get(organization_dao_name)
-        ),
-        load_projects_pipeline.LoadProjectsPipeline(
-            cycle_timestamp,
-            configs,
-            crm_v1_api_client,
-            kwargs.get(project_dao_name)
-        ),
-        load_projects_iam_policies_pipeline.LoadProjectsIamPoliciesPipeline(
-            cycle_timestamp,
-            configs,
-            crm_v1_api_client,
-            kwargs.get(project_dao_name)
-        ),
-        load_projects_buckets_pipeline.LoadProjectsBucketsPipeline(
-            cycle_timestamp,
-            configs,
-            gcs_api_client,
-            kwargs.get(project_dao_name)
-        ),
-        load_projects_buckets_acls_pipeline.LoadProjectsBucketsAclsPipeline(
-            cycle_timestamp,
-            configs,
-            gcs_api_client,
-            kwargs.get('bucket_dao')
-        ),
-        load_projects_cloudsql_pipeline.LoadProjectsCloudsqlPipeline(
-            cycle_timestamp,
-            configs,
-            cloudsql.CloudsqlClient(),
-            kwargs.get('cloudsql_dao')
-        ),
-        load_forwarding_rules_pipeline.LoadForwardingRulesPipeline(
-            cycle_timestamp,
-            configs,
-            compute.ComputeClient(),
-            kwargs.get('fwd_rules_dao')
-        ),
-        load_folders_pipeline.LoadFoldersPipeline(
-            cycle_timestamp,
-            configs,
-            crm.CloudResourceManagerClient(version='v2beta1'),
-            dao
-        ),
-        load_bigquery_datasets_pipeline.LoadBigQueryDatasetsPipeline(
-            cycle_timestamp,
-            configs,
-            bq.BigQueryClient(),
-            dao
-        ),
-        load_firewall_rules_pipeline.LoadFirewallRulesPipeline(
-            cycle_timestamp,
-            configs,
-            compute.ComputeClient(version='beta'),
-            kwargs.get(project_dao_name)
-        ),
-        load_backend_services_pipeline.LoadBackendServicesPipeline(
-            cycle_timestamp,
-            configs,
-            compute.ComputeClient(),
-            kwargs.get('backend_service_dao')
-        ),
-        load_instances_pipeline.LoadInstancesPipeline(
-            cycle_timestamp,
-            configs,
-            compute.ComputeClient(),
-            kwargs.get('instance_dao')
-        ),
-        load_instance_group_managers_pipeline.LoadInstanceGroupManagersPipeline(
-            cycle_timestamp,
-            configs,
-            compute.ComputeClient(),
-            kwargs.get('instance_group_manager_dao')
-        ),
-        load_instance_groups_pipeline.LoadInstanceGroupsPipeline(
-            cycle_timestamp,
-            configs,
-            compute.ComputeClient(),
-            kwargs.get('instance_group_dao')
-        ),
-        load_instance_templates_pipeline.LoadInstanceTemplatesPipeline(
-            cycle_timestamp,
-            configs,
-            compute.ComputeClient(),
-            kwargs.get('instance_template_dao')
-        ),
-    ]
-
-    if configs.get('inventory_groups'):
-        if util.can_inventory_groups(configs):
-            admin_api_client = ad.AdminDirectoryClient()
-            pipelines.extend([
-                load_groups_pipeline.LoadGroupsPipeline(
-                    cycle_timestamp,
-                    configs,
-                    admin_api_client,
-                    dao),
-                load_group_members_pipeline.LoadGroupMembersPipeline(
-                    cycle_timestamp,
-                    configs,
-                    admin_api_client,
-                    dao)
-            ])
-        else:
-            raise inventory_errors.LoadDataPipelineError(
-                'Unable to inventory groups with specified arguments:\n%s',
-                configs)
-
-    return pipelines
->>>>>>> be05f0e7
 
 def _run_pipelines(pipelines):
     """Run the pipelines to load data.
@@ -398,54 +208,11 @@
     LOGGER.info('Inventory load cycle completed with %s: %s',
                 status, cycle_timestamp)
 
-<<<<<<< HEAD
-def _send_email(cycle_time, cycle_timestamp, status, pipelines,
-                sendgrid_api_key, email_sender, email_recipient,
-                email_content=None):
-    """Send an email.
-
-    Args:
-        cycle_time: Datetime object of the cycle, in UTC.
-        cycle_timestamp: String of timestamp, formatted as YYYYMMDDTHHMMSSZ.
-        status: String of the overall status of current snapshot cycle.
-        pipelines: List of pipelines and their statuses.
-        sendgrid_api_key: String of the sendgrid api key to auth email service.
-        email_sender: String of the sender of the email.
-        email_recipient: String of the recipient of the email.
-        email_content: String of the email content (aka, body).
-
-    Returns:
-         None
-    """
-
-    email_subject = 'Inventory Snapshot Complete: {0} {1}'.format(
-        cycle_timestamp, status)
-
-    email_content = EmailUtil.render_from_template(
-        'inventory_snapshot_summary.jinja', {
-            'cycle_time': cycle_time.strftime('%Y %b %d, %H:%M:%S (UTC)'),
-            'cycle_timestamp': cycle_timestamp,
-            'status_summary': status,
-            'pipelines': pipelines,
-        })
-
-    try:
-        email_util = EmailUtil(sendgrid_api_key)
-        email_util.send(email_sender, email_recipient,
-                        email_subject, email_content,
-                        content_type='text/html')
-    except util_errors.EmailSendError:
-        LOGGER.error('Unable to send email that inventory snapshot completed.')
-
 def _configure_logging(loglevel):
-=======
-def _configure_logging(configs):
->>>>>>> be05f0e7
     """Configures the loglevel for all loggers."""
     level = LOGLEVELS.setdefault(loglevel, 'info')
     log_util.set_logger_level(level)
 
-<<<<<<< HEAD
 def _create_api_map():
     """Create a map of GCP APIs.
 
@@ -474,26 +241,6 @@
     # lower levels and then handle here.
     except:  # pylint: disable=bare-except
         LOGGER.error('Error to create the api map.\n%s', sys.exc_info()[0])
-=======
-def main(_):
-    """Runs the Inventory Loader."""
-    # pylint: disable=too-many-locals
-    try:
-        dao = Dao()
-        project_dao = proj_dao.ProjectDao()
-        organization_dao = org_dao.OrganizationDao()
-        backend_service_dao = bs_dao.BackendServiceDao()
-        bucket_dao = buck_dao.BucketDao()
-        cloudsql_dao = sql_dao.CloudsqlDao()
-        fwd_rules_dao = fr_dao.ForwardingRulesDao()
-        folder_dao = folder_resource_dao.FolderDao()
-        instance_dao = inst_dao.InstanceDao()
-        instance_group_dao = ig_dao.InstanceGroupDao()
-        instance_group_manager_dao = igm_dao.InstanceGroupManagerDao()
-        instance_template_dao = it_dao.InstanceTemplateDao()
-    except data_access_errors.MySQLError as e:
-        LOGGER.error('Encountered error with Cloud SQL. Abort.\n%s', e)
->>>>>>> be05f0e7
         sys.exit()
 
 def _create_dao_map():
@@ -507,39 +254,24 @@
     """
 
     try:
-<<<<<<< HEAD
         return {
+            'backend_service_dao': backend_service_dao.BackendServiceDao(),
             'bucket_dao': bucket_dao.BucketDao(),
             'cloudsql_dao': cloudsql_dao.CloudsqlDao(),
             'dao': dao.Dao(),
             'folder_dao': folder_dao.FolderDao(),
             'forwarding_rules_dao': forwarding_rules_dao.ForwardingRulesDao(),
+            'instance_dao': instance_dao.InstanceDao(),
+            'instance_group_dao': instance_group_dao.InstanceGroupDao(),
+            'instance_group_manager_dao':
+               instance_group_manager_dao.InstanceGroupManagerDao(),
+            'instance_template_dao':
+               instance_template_dao.InstanceTemplateDao(),
             'organization_dao': organization_dao.OrganizationDao(),
             'project_dao': project_dao.ProjectDao(),
         }
     except data_access_errors.MySQLError as e:
         LOGGER.error('Encountered error to create dao map.\n%s', e)
-=======
-        pipelines = _build_pipelines(
-            cycle_timestamp,
-            configs,
-            dao=dao,
-            project_dao=project_dao,
-            organization_dao=organization_dao,
-            backend_service_dao=backend_service_dao,
-            bucket_dao=bucket_dao,
-            cloudsql_dao=cloudsql_dao,
-            fwd_rules_dao=fwd_rules_dao,
-            folder_dao=folder_dao,
-            instance_dao=instance_dao,
-            instance_group_dao=instance_group_dao,
-            instance_group_manager_dao=instance_group_manager_dao,
-            instance_template_dao=instance_template_dao,
-            )
-    except (api_errors.ApiExecutionError,
-            inventory_errors.LoadDataPipelineError) as e:
-        LOGGER.error('Unable to build pipelines.\n%s', e)
->>>>>>> be05f0e7
         sys.exit()
 
 
@@ -578,30 +310,19 @@
     _complete_snapshot_cycle(dao_map.get('dao'), cycle_timestamp,
                              snapshot_cycle_status)
 
-<<<<<<< HEAD
     if inventory_flags.get('email_recipient') is not None:
-        _send_email(cycle_time,
-                    cycle_timestamp,
-                    snapshot_cycle_status,
-                    pipelines,
-                    inventory_flags.get('sendgrid_api_key'),
-                    inventory_flags.get('email_sender'),
-                    inventory_flags.get('email_recipient'))
-=======
-    if configs.get('email_recipient') is not None:
         email_pipeline = (
             email_inventory_snapshot_summary_pipeline
             .EmailInventorySnapshopSummaryPipeline(
-                configs.get('sendgrid_api_key')))
+                inventory_flags.get('sendgrid_api_key')))
         email_pipeline.run(
             cycle_time,
             cycle_timestamp,
             snapshot_cycle_status,
             pipelines,
-            configs.get('email_sender'),
-            configs.get('email_recipient'))
-
->>>>>>> be05f0e7
+            inventory_flags.get('email_sender'),
+            inventory_flags.get('email_recipient'))
+
 
 if __name__ == '__main__':
     app.run()