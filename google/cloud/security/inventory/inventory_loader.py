--- conflicted
+++ resolved
@@ -12,33 +12,7 @@
 # See the License for the specific language governing permissions and
 # limitations under the License.
 
-<<<<<<< HEAD
 """Loads requested data into inventory."""
-=======
-"""Loads data into Inventory.
-
-Usage:
-
-  $ forseti_inventory \\
-      --inventory_groups \\
-      --service_account_email <email of the service account> \\
-      --service_account_credentials_file \\
-      --domain_super_admin_email \\
-      --organization_id <organization_id> (required) \\
-      --db_host <Cloud SQL database hostname/IP> \\
-      --db_user <Cloud SQL database user> \\
-      --db_name <Cloud SQL database name (required)> \\
-      --max_crm_api_calls_per_100_seconds 400 \
-      --max_admin_api_calls_per_day 150000 \
-      --sendgrid_api_key <API key to auth SendGrid email service> \\
-      --email_sender <email address of the email sender> \\
-      --email_recipient <email address of the email recipient>
-
-To see all the dependent flags:
-
-  $ forseti_inventory --helpfull
-"""
->>>>>>> daa8b5d8
 
 from datetime import datetime
 import sys
@@ -54,6 +28,7 @@
 from google.cloud.security.common.data_access.sql_queries import snapshot_cycles_sql
 from google.cloud.security.common.gcp_api import admin_directory as ad
 from google.cloud.security.common.gcp_api import cloud_resource_manager as crm
+from google.cloud.security.common.gcp_api import errors as api_errors
 from google.cloud.security.common.util import log_util
 from google.cloud.security.common.util.email_util import EmailUtil
 from google.cloud.security.common.util.errors import EmailSendError
@@ -68,19 +43,6 @@
 
 flags.DEFINE_bool('inventory_groups', False,
                   'Whether to inventory GSuite Groups.')
-<<<<<<< HEAD
-flags.DEFINE_string('domain_super_admin_email', None,
-                    'An email address of a super-admin in the GSuite domain. '
-                    'REQUIRED: if inventory_groups is enabled.')
-flags.DEFINE_string('groups_service_account_email', None,
-                    'The email of the service account. '
-                    'REQUIRED: if inventory_groups is enabled.')
-flags.DEFINE_string('groups_service_account_key_file', None,
-                    'The key file with credentials for the service account. '
-                    'REQUIRED: If inventory_groups is enabled and '
-                    'runnning locally.')
-=======
->>>>>>> daa8b5d8
 flags.DEFINE_string('organization_id', None, 'Organization ID.')
 
 flags.mark_flag_as_required('organization_id')
@@ -249,32 +211,12 @@
 
     configs = FLAGS.FlagValuesDict()
 
-<<<<<<< HEAD
-    # It's better to build the ratelimiters once for each API
-    # and reuse them across multiple instances of the Client.
-    # Otherwise, there is a gap where the ratelimiter from one pipeline
-    # is not used for the next pipeline using the same API. This could
-    # lead to unnecessary quota errors.
-    #
-    # TODO: Move the building of the rate limiter and credential
-    # to the api client:
-    # rate limit getting should be from the module
-    # rate limit setting should be passed into the creation of the client
-    # credentials should be built inside the client and never exposed here
-    # Make rate limiter configurable.
-    max_crm_calls = configs.get('max_crm_api_calls_per_100_seconds', 400)
-    crm_rate_limiter = RateLimiter(max_crm_calls, 100)
-    crm_api_client = crm.CloudResourceManagerClient(
-        rate_limiter=crm_rate_limiter)
-    admin_api_client = ad.AdminDirectoryClient(configs)
-=======
     try:
         crm_api_client = crm.CloudResourceManagerClient()
         admin_api_client = ad.AdminDirectoryClient()
     except api_errors.ApiExecutionError as e:
         LOGGER.error('Unable to build api client.\n%s', e)
         sys.exit()
->>>>>>> daa8b5d8
 
     pipelines = [
         load_org_iam_policies_pipeline.LoadOrgIamPoliciesPipeline(
