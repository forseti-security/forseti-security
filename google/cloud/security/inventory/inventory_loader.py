--- conflicted
+++ resolved
@@ -29,11 +29,7 @@
 from google.cloud.security.common.data_access.sql_queries import snapshot_cycles_sql
 from google.cloud.security.common.gcp_api import admin_directory as ad
 from google.cloud.security.common.gcp_api import cloud_resource_manager as crm
-<<<<<<< HEAD
-=======
-from google.cloud.security.common.gcp_api import errors as api_errors
 from google.cloud.security.common.util import log_util
->>>>>>> f5a41477
 from google.cloud.security.common.util.email_util import EmailUtil
 from google.cloud.security.common.util.errors import EmailSendError
 from google.cloud.security.inventory.errors import LoadDataPipelineError
@@ -243,22 +239,7 @@
     crm_rate_limiter = RateLimiter(max_crm_calls, 100)
     crm_api_client = crm.CloudResourceManagerClient(
         rate_limiter=crm_rate_limiter)
-<<<<<<< HEAD
     admin_api_client = ad.AdminDirectoryClient(configs)
-=======
-
-    # TODO: Make rate limiter configurable.
-    admin_directory_rate_limiter = (
-        ad.AdminDirectoryClient.get_rate_limiter())
-    try:
-        credentials = ad.AdminDirectoryClient.build_proper_credentials(configs)
-        admin_api_client = ad.AdminDirectoryClient(
-            credentials=credentials,
-            rate_limiter=admin_directory_rate_limiter)
-    except api_errors.ApiExecutionError as e:
-        LOGGER.error('Unable to build api client.\n%s', e)
-        sys.exit()
->>>>>>> f5a41477
 
     pipelines = [
         load_org_iam_policies_pipeline.LoadOrgIamPoliciesPipeline(
