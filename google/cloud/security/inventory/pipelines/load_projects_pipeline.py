# Copyright 2017 Google Inc.
#
# Licensed under the Apache License, Version 2.0 (the "License");
# you may not use this file except in compliance with the License.
# You may obtain a copy of the License at
#
#    http://www.apache.org/licenses/LICENSE-2.0
#
# Unless required by applicable law or agreed to in writing, software
# distributed under the License is distributed on an "AS IS" BASIS,
# WITHOUT WARRANTIES OR CONDITIONS OF ANY KIND, either express or implied.
# See the License for the specific language governing permissions and
# limitations under the License.

"""Pipeline to load projects data into Inventory."""

<<<<<<< HEAD
from google.cloud.security.common.data_access.errors import CSVFileError
from google.cloud.security.common.data_access.errors import MySQLError
from google.cloud.security.common.gcp_api import cloud_resource_manager as crm
from google.cloud.security.common.gcp_api._base_client import ApiExecutionError
from google.cloud.security.common.gcp_type.resource import LifecycleState
from google.cloud.security.inventory import transform_util
from google.cloud.security.inventory.errors import LoadDataPipelineError

RESOURCE_NAME = 'projects'
=======
import json

from dateutil import parser as dateutil_parser

# TODO: Investigate improving so the pylint disable isn't needed.
# pylint: disable=line-too-long
from google.cloud.security.common.data_access import errors as data_access_errors
from google.cloud.security.common.gcp_api import errors as api_errors
from google.cloud.security.common.gcp_type.resource import LifecycleState
from google.cloud.security.inventory import errors as inventory_errors
from google.cloud.security.inventory.pipelines import base_pipeline
# pylint: enable=line-too-long


class LoadProjectsPipeline(base_pipeline.BasePipeline):
    """Pipeline to load org IAM policies data into Inventory."""

    RESOURCE_NAME = 'projects'

    MYSQL_DATETIME_FORMAT = '%Y-%m-%d %H:%M:%S'

    def __init__(self, cycle_timestamp, configs, crm_client, dao):
        """Constructor for the data pipeline.

        Args:
            cycle_timestamp: String of timestamp, formatted as YYYYMMDDTHHMMSSZ.
            configs: Dictionary of configurations.
            crm_client: CRM API client.
            dao: Data access object.
            parser: Forseti parser utility object.

        Returns:
            None
        """
        super(LoadProjectsPipeline, self).__init__(
            cycle_timestamp, configs, crm_client, dao)

    def _load(self, resource_name, data):
        """ Load iam policies into cloud sql.

        Args:
            resource_name: String of the resource name.
            data: An iterable or a list of data to be uploaded.

        Returns:
            None

        Raises:
            LoadDataPipelineError: An error with loading data has occurred.
        """
        try:
            self.dao.load_data(resource_name, self.cycle_timestamp, data)
        except (data_access_errors.CSVFileError,
                data_access_errors.MySQLError) as e:
            raise inventory_errors.LoadDataPipelineError(e)

    def _transform(self, projects):
        """Yield an iterator of loadable iam policies.

        Args:
            projects: An iterable of resource manager project list response.
                https://cloud.google.com/resource-manager/reference/rest/v1/projects/list#response-body

        Yields:
            An iterable of loadable projects, as a per-project dictionary.
        """
        for project in (project for d in projects \
                        for project in d.get('projects', [])):
            project_json = json.dumps(project)
            try:
                parsed_time = dateutil_parser.parse(project.get('createTime'))
                formatted_project_create_time = (
                    parsed_time.strftime(self.MYSQL_DATETIME_FORMAT))
            except (TypeError, ValueError) as e:
                self.logger.error(
                    'Unable to parse create_time from project: %s\n%s',
                    project.get('createTime', ''), e)
                formatted_project_create_time = '0000-00-00 00:00:00'

            yield {'project_number': project.get('projectNumber'),
                   'project_id': project.get('projectId'),
                   'project_name': project.get('name'),
                   'lifecycle_state': project.get('lifecycleState'),
                   'parent_type': project.get('parent', {}).get('type'),
                   'parent_id': project.get('parent', {}).get('id'),
                   'raw_project': project_json,
                   'create_time': formatted_project_create_time}
>>>>>>> 8e614bad

    def _retrieve(self):
        """Retrieve the project resources from GCP.

        Returns:
            An iterable of resource manager project list response.
            https://cloud.google.com/resource-manager/reference/rest/v1/projects/list#response-body
        """
        try:
            return self.api_client.get_projects(
                self.RESOURCE_NAME,
                self.configs['organization_id'],
                lifecycleState=LifecycleState.ACTIVE)
        except api_errors.ApiExecutionError as e:
            raise inventory_errors.LoadDataPipelineError(e)

    def run(self):
        """Runs the data pipeline."""
        org_id = self.configs.get('organization_id')
        # Check if the placeholder is replaced in the config/flag.
        if org_id == '<organization id>':
            raise inventory_errors.LoadDataPipelineError(
                'No organization id is specified.')

        projects_map = self._retrieve()

        loadable_projects = self._transform(projects_map)

<<<<<<< HEAD
    # Retrieve data from GCP.
    crm_client = crm.CloudResourceManagerClient(rate_limiter=crm_rate_limiter)
    try:
        projects = crm_client.get_projects(
            RESOURCE_NAME,
            configs['organization_id'],
            lifecycleState=LifecycleState.ACTIVE)
        # Flatten and relationalize data for upload to cloud sql.
        flattened_projects = transform_util.flatten_projects(projects)
    except ApiExecutionError as e:
        raise LoadDataPipelineError(e)
=======
        self._load(self.RESOURCE_NAME, loadable_projects)
>>>>>>> 8e614bad

        self._get_loaded_count()<|MERGE_RESOLUTION|>--- conflicted
+++ resolved
@@ -14,17 +14,6 @@
 
 """Pipeline to load projects data into Inventory."""
 
-<<<<<<< HEAD
-from google.cloud.security.common.data_access.errors import CSVFileError
-from google.cloud.security.common.data_access.errors import MySQLError
-from google.cloud.security.common.gcp_api import cloud_resource_manager as crm
-from google.cloud.security.common.gcp_api._base_client import ApiExecutionError
-from google.cloud.security.common.gcp_type.resource import LifecycleState
-from google.cloud.security.inventory import transform_util
-from google.cloud.security.inventory.errors import LoadDataPipelineError
-
-RESOURCE_NAME = 'projects'
-=======
 import json
 
 from dateutil import parser as dateutil_parser
@@ -34,9 +23,12 @@
 from google.cloud.security.common.data_access import errors as data_access_errors
 from google.cloud.security.common.gcp_api import errors as api_errors
 from google.cloud.security.common.gcp_type.resource import LifecycleState
+from google.cloud.security.common.util import log_util
 from google.cloud.security.inventory import errors as inventory_errors
 from google.cloud.security.inventory.pipelines import base_pipeline
 # pylint: enable=line-too-long
+
+LOGGER = log_util.get_logger(__name__)
 
 
 class LoadProjectsPipeline(base_pipeline.BasePipeline):
@@ -99,7 +91,7 @@
                 formatted_project_create_time = (
                     parsed_time.strftime(self.MYSQL_DATETIME_FORMAT))
             except (TypeError, ValueError) as e:
-                self.logger.error(
+                LOGGER.error(
                     'Unable to parse create_time from project: %s\n%s',
                     project.get('createTime', ''), e)
                 formatted_project_create_time = '0000-00-00 00:00:00'
@@ -112,7 +104,6 @@
                    'parent_id': project.get('parent', {}).get('id'),
                    'raw_project': project_json,
                    'create_time': formatted_project_create_time}
->>>>>>> 8e614bad
 
     def _retrieve(self):
         """Retrieve the project resources from GCP.
@@ -141,20 +132,6 @@
 
         loadable_projects = self._transform(projects_map)
 
-<<<<<<< HEAD
-    # Retrieve data from GCP.
-    crm_client = crm.CloudResourceManagerClient(rate_limiter=crm_rate_limiter)
-    try:
-        projects = crm_client.get_projects(
-            RESOURCE_NAME,
-            configs['organization_id'],
-            lifecycleState=LifecycleState.ACTIVE)
-        # Flatten and relationalize data for upload to cloud sql.
-        flattened_projects = transform_util.flatten_projects(projects)
-    except ApiExecutionError as e:
-        raise LoadDataPipelineError(e)
-=======
         self._load(self.RESOURCE_NAME, loadable_projects)
->>>>>>> 8e614bad
 
         self._get_loaded_count()