--- conflicted
+++ resolved
@@ -14,7 +14,6 @@
 
 """Pipeline to load projects data into Inventory."""
 
-<<<<<<< HEAD
 import json
 
 from dateutil import parser as dateutil_parser
@@ -110,16 +109,6 @@
                    'raw_project': project_json,
                    'create_time': formatted_project_create_time}
 
-=======
-from google.cloud.security.common.data_access import errors as data_errors
-from google.cloud.security.common.gcp_api import cloud_resource_manager as crm
-from google.cloud.security.common.gcp_api import errors as api_errors
-from google.cloud.security.common.gcp_type import resource
-from google.cloud.security.common.util.log_util import LogUtil
-from google.cloud.security.inventory import errors as inventory_errors
-from google.cloud.security.inventory import transform_util
->>>>>>> 806c5b3c
-
     def _retrieve(self, org_id):
         """Retrieve the project resources from GCP.
 
@@ -152,26 +141,6 @@
 
         loadable_projects = self._transform(projects_map)
 
-<<<<<<< HEAD
         self._load(loadable_projects)
 
-        self._get_loaded_count()
-=======
-    # Retrieve data from GCP.
-    crm_client = crm.CloudResourceManagerClient(rate_limiter=crm_rate_limiter)
-    try:
-        projects = crm_client.get_projects(
-            RESOURCE_NAME,
-            configs['organization_id'],
-            lifecycleState=resource.LifecycleState.ACTIVE)
-        # Flatten and relationalize data for upload to cloud sql.
-        flattened_projects = transform_util.flatten_projects(projects)
-    except api_errors.ApiExecutionError as e:
-        raise inventory_errors.LoadDataPipelineError(e)
-
-    # Load projects data into cloud sql.
-    try:
-        dao.load_data(RESOURCE_NAME, cycle_timestamp, flattened_projects)
-    except (data_errors.CSVFileError, data_errors.MySQLError) as e:
-        raise inventory_errors.LoadDataPipelineError(e)
->>>>>>> 806c5b3c
+        self._get_loaded_count()