<<<<<<< HEAD
ccccccgelgdtuvblrjjcivchikvgnrhgbklkirkunncf
# Copyright 2017 Google Inc.
=======
# Copyright 2017 The Forseti Security Authors. All rights reserved.
>>>>>>> c06b6542
#
# Licensed under the Apache License, Version 2.0 (the "License");
# you may not use this file except in compliance with the License.
# You may obtain a copy of the License at
#
#    http://www.apache.org/licenses/LICENSE-2.0
#
# Unless required by applicable law or agreed to in writing, software
# distributed under the License is distributed on an "AS IS" BASIS,
# WITHOUT WARRANTIES OR CONDITIONS OF ANY KIND, either express or implied.
# See the License for the specific language governing permissions and
# limitations under the License.

"""Pipeline to load project cloudsql data into Inventory."""

import json

from dateutil import parser as dateutil_parser

from google.cloud.security.common.data_access import errors as dao_errors
from google.cloud.security.common.util import log_util
from google.cloud.security.common.util import parser
from google.cloud.security.inventory import errors as inventory_errors
from google.cloud.security.inventory.pipelines import base_pipeline

LOGGER = log_util.get_logger(__name__)


class LoadProjectsCloudsqlPipeline(base_pipeline.BasePipeline):
    """Pipeline to load project CloudSql data into Inventory."""

    PROJECTS_RESOURCE_NAME = 'project_iam_policies'
    RESOURCE_NAME = 'cloudsql'
    RESOURCE_NAME_INSTANCES = 'cloudsql_instances'
    RESOURCE_NAME_IPADDRESSES = 'cloudsql_ipaddresses'
    RESOURCE_NAME_AUTHORIZEDNETWORKS = (  # pylint: disable=invalid-name
        'cloudsql_ipconfiguration_authorizednetworks')

    MYSQL_DATETIME_FORMAT = '%Y-%m-%d %H:%M:%S'

    @staticmethod
    def _transform_data(cloudsql_instances_map):
        """Yield an iterator of loadable instances.

        Args:
            cloudsql_instances_map (iterable): Instances as per-project
                dictionary.
                Example: {'project_number': 11111,
                          'instances': instances_dict}

        Yields:
            iterable: cloudsql, as a per-cloudsql dictionary.
        """

        for instances_map in cloudsql_instances_map:
            instances = instances_map['instances']
            for item in instances:
                yield {
                    'project_number': instances_map['project_number'],
                    'name': item.get('name'),
                    'project': item.get('project'),
                    'backend_type': item.get('backendType'),
                    'connection_name': item.get('connectionName'),
                    'current_disk_size': int(item.get('currentDiskSize', 0)),
                    'database_version': item.get('databaseVersion'),
                    'failover_replica_available':\
                         item.get('failoverReplica', {}).get('available'),
                    'failover_replica_name':\
                         item.get('failoverReplica', {}).get('name'),
                    'instance_type': item.get('instanceType'),
                    'ipv6_address': item.get('ipv6Address'),
                    'kind': item.get('kind'),
                    'master_instance_name': item.get('masterInstanceName'),
                    'max_disk_size': int(item.get('maxDiskSize', 0)),
                    'on_premises_configuration_host_port':\
                         item.get('onPremisesConfiguration', {})\
                            .get('hostPort'),
                    'on_premises_configuration_kind':\
                         item.get('onPremisesConfiguration', {}).get('kind'),
                    'region': item.get('region'),
                    'replica_configuration':\
                         json.dumps(item.get('replicaConfiguration')),
                    'replica_names': json.dumps(item.get('replicaNames')),
                    'self_link': item.get('selfLink'),
                    'server_ca_cert': json.dumps(item.get('serverCaCert')),
                    'service_account_email_address':\
                         item.get('serviceAccountEmailAddress'),
                    'settings_activation_policy':\
                         item.get('settings', {}).get('activationPolicy'),
                    'settings_authorized_gae_applications':\
                         json.dumps(item.get('settings', {})\
                        .get('authorizedGaeApplications')),
                    'settings_availability_type':\
                        item.get('settings', {}).get('availabilityType'),
                    'settings_backup_configuration_binary_log_enabled':\
                        item.get('settings', {})\
                            .get('backupConfiguration', {})\
                                .get('binaryLogEnabled'),
                    'settings_backup_configuration_enabled':\
                        item.get('settings', {})\
                            .get('backupConfiguration', {}).get('enabled'),
                    'settings_backup_configuration_kind':\
                         item.get('settings', {})\
                            .get('backupConfiguration', {}).get('kind'),
                    'settings_backup_configuration_start_time':\
                        item.get('settings', {})\
                            .get('backupConfiguration', {}).get('startTime'),
                    'settings_crash_safe_replication_enabled':\
                        item.get('settings', {})\
                            .get('crashSafeReplicationEnabled'),
                    'settings_data_disk_size_gb':\
                        int(item.get('settings', {}).get('dataDiskSizeGb', 0)),
                    'settings_data_disk_type':
                        item.get('settings', {}).get('dataDiskType'),
                    'settings_database_flags':
                        json.dumps(item.get('settings', {})\
                            .get('databaseFlags')),
                    'settings_database_replication_enabled':
                        item.get('settings', {})\
                            .get('databaseReplicationEnabled', {}),
                    'settings_ip_configuration_ipv4_enabled':
                        item.get('settings', {}).get('ipConfiguration', {})\
                            .get('ipv4Enabled', {}),
                    'settings_ip_configuration_require_ssl':
                        item.get('settings', {}).get('ipConfiguration', {})\
                            .get('requireSsl', {}),
                    'settings_kind': item.get('settings', {}).get('kind'),
                    'settings_labels':
                        json.dumps(item.get('settings', {}).get('labels')),
                    'settings_location_preference_follow_gae_application':\
                        item.get('settings', {}).get('locationPreference', {})\
                            .get('followGaeApplication'),
                    'settings_location_preference_kind':\
                        item.get('settings', {}).get('locationPreference', {})\
                            .get('kind'),
                    'settings_location_preference_zone':\
                        item.get('settings', {}).get('locationPreference', {})\
                            .get('zone'),
                    'settings_maintenance_window':\
                        json.dumps(item.get('settings', {})\
                            .get('maintenanceWindow')),
                    'settings_pricing_plan':\
                        item.get('settings', {}).get('pricingPlan'),
                    'settings_replication_type':\
                        item.get('settings', {}).get('replicationType'),
                    'settings_settings_version':\
                        int(item.get('settings', {}).get('settingsVersion', 0)),
                    'settings_storage_auto_resize':\
                        item.get('settings', {}).get('storageAutoResize'),
                    'settings_storage_auto_resize_limit':\
                        int(item.get('settings', {})\
                            .get('storageAutoResizeLimit', 0)),
                    'settings_tier': item.get('settings', {}).get('tier'),
                    'state': item.get('state'),
                    'suspension_reason': \
                        json.dumps(item.get('suspensionReason')),
                    'raw_cloudsql_instance': parser.json_stringify(item)
                }

    def _transform_authorizednetworks(self, cloudsql_instances_map):
        """Yield an iterator of loadable authorized networks of cloudsql
        instances.

        Args:
            cloudsql_instances_map (iterable): instances as per-project
                dictionary.
                Example: {'project_number': 11111,
                          'instances': instances_dict}

        Yields:
            iterable: authorized network dictionary.
        """

        for instances_map in cloudsql_instances_map:
            instances = instances_map['instances']
            for item in instances:
                authorizednetworks = item.get('settings', {})\
                    .get('ipConfiguration', {}).get('authorizedNetworks', [{}])
                for network in authorizednetworks:
                    if network.get('expirationTime') is not None:
                        try:
                            parsed_time = dateutil_parser\
                                .parse(network.get('expirationTime'))
                            formatted_expirationtime = (
                                parsed_time\
                                    .strftime(self.MYSQL_DATETIME_FORMAT))
                        except (TypeError, ValueError, AttributeError) as e:
                            LOGGER.error(
                                'Unable to parse timeCreated' +\
                                'from authorizednetworks: %s\n%s',
                                network.get('expirationTime', ''), e)
                            formatted_expirationtime = '1972-01-01 00:00:00'
                    else:
                        formatted_expirationtime = '1972-01-01 00:00:00'

                    yield {
                        'project_number': instances_map['project_number'],
                        'instance_name': item.get('name'),
                        'kind': network.get('kind'),
                        'name': network.get('name'),
                        'value': network.get('value'),
                        'expiration_time': formatted_expirationtime
                    }

    def _transform_ipaddresses(self, cloudsql_instances_map):
        """Yield an iterator of loadable ipAddresses of cloudsql instances.

        Args:
            cloudsql_instances_map (iterable): Instances as per-project
                dictionary.
                Example: {'project_number': 11111,
                          'instances': instances_dict}

        Yields:
            iterable: ipAddresses dictionary.
        """

        for instances_map in cloudsql_instances_map:
            instances = instances_map['instances']
            for item in instances:
                ipaddresses = item.get('ipAddresses', [{}])
                for ipaddress in ipaddresses:
                    if ipaddress.get('timeToRetire') is not None:
                        try:
                            parsed_time = dateutil_parser\
                                .parse(ipaddress.get('timeToRetire'))
                            formatted_timetoretire = (
                                parsed_time\
                                    .strftime(self.MYSQL_DATETIME_FORMAT))
                        except (TypeError, ValueError, AttributeError) as e:
                            LOGGER.error(
                                'Unable to parse timeCreated' +\
                                ' from ipaddresses: %s\n%s',
                                ipaddress.get('timeToRetire', ''), e)
                            formatted_timetoretire = '1972-01-01 00:00:00'
                    else:
                        formatted_timetoretire = '1972-01-01 00:00:00'

                    yield {
                        'project_number': instances_map['project_number'],
                        'instance_name': item.get('name'),
                        'ip_address': ipaddress.get('ipAddress'),
                        'type': ipaddress.get('type'),
                        'time_to_retire': formatted_timetoretire
                    }

    # pylint: disable=arguments-differ
    def _transform(self, cloudsql_instances_map):
        """returns a dictionary of generators for a different types of resources

        Args:
            cloudsql_instances_map (iterable): instances as per-project
                dictionary.
                Example: {'project_number': 11111,
                          'instances': instances_dict}

        Returns:
            dict: iterables as a per resource type
        """

        data_dict = {}
        data_dict[self.RESOURCE_NAME_INSTANCES] = \
            self._transform_data(cloudsql_instances_map)
        data_dict[self.RESOURCE_NAME_AUTHORIZEDNETWORKS] = \
            self._transform_authorizednetworks(cloudsql_instances_map)
        data_dict[self.RESOURCE_NAME_IPADDRESSES] = \
            self._transform_ipaddresses(cloudsql_instances_map)

        return data_dict

    def _retrieve(self):
        """Retrieve the project cloudsql instances from GCP.

        Returns:
            list: Instances as per-project dictionary.
                Example: [{project_number: project_number,
                          instances: instances_dict}]

        Raises:
            LoadDataPipelineException: An error with loading data has occurred.
        """
        # Get the projects for which we will retrieve the instances.
        try:
            project_numbers = self.dao.get_project_numbers(
                self.PROJECTS_RESOURCE_NAME, self.cycle_timestamp)
        except dao_errors.MySQLError as e:
            raise inventory_errors.LoadDataPipelineError(e)

        instances_maps = []
        for project_number in project_numbers:
            instances = self.safe_api_call('get_instances', project_number)
            if instances:
                instances_map = {'project_number': project_number,
                                 'instances': instances}
                instances_maps.append(instances_map)
        return instances_maps

    def _get_loaded_count(self):
        """Get the count of how many of a instances has been loaded."""
        try:
            self.count = self.dao.select_record_count(
                self.RESOURCE_NAME_INSTANCES,
                self.cycle_timestamp)
        except dao_errors.MySQLError as e:
            LOGGER.error('Unable to retrieve record count for %s_%s:\n%s',
                         self.RESOURCE_NAME_INSTANCES, self.cycle_timestamp, e)

    def run(self):
        """Runs the load Cloudsql data pipeline."""
        instances_maps = self._retrieve()
        loadable_instances_dict = self._transform(instances_maps)

        self._load(self.RESOURCE_NAME_INSTANCES, \
                loadable_instances_dict[self.RESOURCE_NAME_INSTANCES])
        self._load(self.RESOURCE_NAME_IPADDRESSES, \
                loadable_instances_dict[self.RESOURCE_NAME_IPADDRESSES])
        self._load(self.RESOURCE_NAME_AUTHORIZEDNETWORKS, \
                loadable_instances_dict[
                    self.RESOURCE_NAME_AUTHORIZEDNETWORKS
                    ])
        self._get_loaded_count()<|MERGE_RESOLUTION|>--- conflicted
+++ resolved
@@ -1,9 +1,4 @@
-<<<<<<< HEAD
-ccccccgelgdtuvblrjjcivchikvgnrhgbklkirkunncf
-# Copyright 2017 Google Inc.
-=======
 # Copyright 2017 The Forseti Security Authors. All rights reserved.
->>>>>>> c06b6542
 #
 # Licensed under the Apache License, Version 2.0 (the "License");
 # you may not use this file except in compliance with the License.
