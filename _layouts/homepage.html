---
layout: base
---
<div id="jumbotron-home" class="jumbotron">
  <div class="container">
<<<<<<< HEAD
    <img class="logo-info" src="{{ site.baseurl }}/images/site/png/trans/logo/white-logo.png" alt="Forseti: Open-source tools for GCP security" />
=======
    <img class="logo-info" src="{{ site.baseurl }}/images/site/logo/white-logo-trans.png" alt="Forseti: Open-source tools for GCP security" />
>>>>>>> 6c9746f1
    <br />
    <h2 class="project-title">Forseti Security</h2>
    <p class="project-subtitle">Open-source tools for GCP security</p>
    <a href="{{ site.baseurl }}/about" alt="about forseti security">
      <button class="btn btn-raised btn-default" alt="learn more">LEARN MORE</button>
    </a>
  </div>
</div>

{{ content }}<|MERGE_RESOLUTION|>--- conflicted
+++ resolved
@@ -3,11 +3,7 @@
 ---
 <div id="jumbotron-home" class="jumbotron">
   <div class="container">
-<<<<<<< HEAD
-    <img class="logo-info" src="{{ site.baseurl }}/images/site/png/trans/logo/white-logo.png" alt="Forseti: Open-source tools for GCP security" />
-=======
     <img class="logo-info" src="{{ site.baseurl }}/images/site/logo/white-logo-trans.png" alt="Forseti: Open-source tools for GCP security" />
->>>>>>> 6c9746f1
     <br />
     <h2 class="project-title">Forseti Security</h2>
     <p class="project-subtitle">Open-source tools for GCP security</p>
