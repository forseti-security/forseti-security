# Copyright 2019 Google LLC
#
# Licensed under the Apache License, Version 2.0 (the "License");
# you may not use this file except in compliance with the License.
# You may obtain a copy of the License at
#
#     https://www.apache.org/licenses/LICENSE-2.0
#
# Unless required by applicable law or agreed to in writing, software
# distributed under the License is distributed on an "AS IS" BASIS,
# WITHOUT WARRANTIES OR CONDITIONS OF ANY KIND, either express or implied.
# See the License for the specific language governing permissions and
# limitations under the License.

platforms:
  - name: local

provisioner:
  name: terraform

verifier:
  name: terraform
  color: false
  fail_fast: false

suites:
  - name: forseti
    driver:
      name: terraform
      root_module_directory: integration_tests/fixtures/forseti
      command_timeout: 1800
    lifecycle:
      pre_verify:
        - chmod go-rwx integration_tests/fixtures/bastion/tls_private_key
    verifier:
      systems:
        - name: forseti-client
          backend: ssh
          controls:
            - explain
            - inventory-cai-gcs-export
            - model-list
            - model-use
            - notifier-inventory-summary-export
            - scanner-external-project-access-scanner
          hosts_output: forseti-client-vm-ip
          user: ubuntu
          key_files:
            - integration_tests/fixtures/forseti/sshkey
          proxy_command: ssh -o UserKnownHostsFile=/dev/null -o StrictHostKeyChecking=no -o IdentitiesOnly=yes -o LogLevel=ERROR -o ForwardAgent=no -i integration_tests/fixtures/bastion/tls_private_key ubuntu@<%= `terraform output -state integration_tests/fixtures/forseti/terraform.tfstate.d/kitchen-terraform-forseti-local/terraform.tfstate bastion_host 2> /dev/null`.strip %> -p 22 -W %h:%p
          shell: true
          shell_options: "--login"
          show_progress: true
        - name: forseti-server
          backend: ssh
          controls:
<<<<<<< HEAD
            - explain-resource-count-match
=======
            - enforcer-remediates-firewall-rule
>>>>>>> 435cec06
            - inventory-create
            - inventory-delete
            - inventory-get-list
            - inventory-purge
            - logs-debug-level
            - model-create-get
            - model-delete
            - notifier-temp-file-deletion
            - scanner-bucket-acl-scanner
            - scanner-enabled-apis-scanner
            - scanner-enable-audit-logging-scanner
            - scanner-run
          hosts_output: forseti-server-vm-ip
          user: ubuntu
          key_files:
            - integration_tests/fixtures/forseti/sshkey
          proxy_command: ssh -o UserKnownHostsFile=/dev/null -o StrictHostKeyChecking=no -o IdentitiesOnly=yes -o LogLevel=ERROR -o ForwardAgent=no -i integration_tests/fixtures/bastion/tls_private_key ubuntu@<%= `terraform output -state integration_tests/fixtures/forseti/terraform.tfstate.d/kitchen-terraform-forseti-local/terraform.tfstate bastion_host 2> /dev/null`.strip %> -p 22 -W %h:%p
          shell: true
          shell_options: "--login"
          show_progress: true<|MERGE_RESOLUTION|>--- conflicted
+++ resolved
@@ -54,11 +54,8 @@
         - name: forseti-server
           backend: ssh
           controls:
-<<<<<<< HEAD
+            - enforcer-remediates-firewall-rule
             - explain-resource-count-match
-=======
-            - enforcer-remediates-firewall-rule
->>>>>>> 435cec06
             - inventory-create
             - inventory-delete
             - inventory-get-list
