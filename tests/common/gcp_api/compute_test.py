--- conflicted
+++ resolved
@@ -117,7 +117,6 @@
         with self.assertRaises(expected_exception):
             list(self.gce_api_client.get_firewall_rules(self.project_id))
 
-<<<<<<< HEAD
     def test_get_quota(self):
         """Test get quota."""
         http_mocks.mock_http_response(fake_compute.GET_PROJECT_RESPONSE)
@@ -132,6 +131,34 @@
 
         results = self.gce_api_client.get_firewall_quota(self.project_id)
         self.assertEquals(fake_compute.GET_FIREWALL_QUOTA_RESPONSE, results)
+
+    def test_get_instances(self):
+        """Test get instances."""
+        http_mocks.mock_http_response(fake_compute.INSTANCES_AGGREGATED_LIST)
+
+        results = self.gce_api_client.get_instances(self.project_id)
+        self.assertEquals(fake_compute.EXPECTED_INSTANCE_NAMES,
+                          [r.get('name') for r in results])
+
+    def test_get_instances_by_zone(self):
+        """Test get instances by zone."""
+        http_mocks.mock_http_response(fake_compute.INSTANCES_LIST)
+
+        results = self.gce_api_client.get_instances(
+            self.project_id, fake_compute.FAKE_INSTANCE_ZONE)
+        self.assertEquals(fake_compute.EXPECTED_INSTANCE_NAMES,
+                          [r.get('name') for r in results])
+
+    @parameterized.parameterized.expand(ERROR_TEST_CASES)
+    def test_get_instances_errors(self, name, response, status,
+                                  expected_exception):
+        """Verify error conditions for get instances."""
+        http_mocks.mock_http_response(response, status)
+        with self.assertRaises(expected_exception):
+            list(self.gce_api_client.get_instances(self.project_id))
+        with self.assertRaises(expected_exception):
+            list(self.gce_api_client.get_instances(
+                self.project_id, fake_compute.FAKE_INSTANCE_ZONE))
 
     def test_get_networks(self):
         """Test get networks."""
@@ -152,15 +179,10 @@
         with self.assertRaises(expected_exception):
             list(self.gce_api_client.get_networks(self.project_id))
 
-    def test_get_instances(self):
-        """Test get instances."""
-        http_mocks.mock_http_response(fake_compute.INSTANCES_AGGREGATED_LIST)
-=======
     def test_get_forwarding_rules(self):
         """Test get forwarding rules."""
         http_mocks.mock_http_response(
             fake_compute.FORWARDING_RULES_AGGREGATED_LIST)
->>>>>>> 0684bf6b
 
         results = self.gce_api_client.get_forwarding_rules(self.project_id)
         self.assertEquals(fake_compute.EXPECTED_FORWARDING_RULE_NAMES,
