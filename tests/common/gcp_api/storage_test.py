--- conflicted
+++ resolved
@@ -17,39 +17,22 @@
 import mock
 
 from google.apputils import basetest
-<<<<<<< HEAD
-from google.cloud.security.common.gcp_api._base_client import _BaseClient
-from google.cloud.security.common.gcp_api.errors import InvalidBucketPathError
-=======
 from google.cloud.security.common.gcp_api import _base_client
 from google.cloud.security.common.gcp_api import errors as api_errors
 from google.cloud.security.common.gcp_api import storage
->>>>>>> 8e614bad
 
 
 class StorageTest(basetest.TestCase):
     """Test the StorageClient."""
 
-<<<<<<< HEAD
-    def setUp(self):
-        from google.cloud.security.common.gcp_api import storage
-        self.client = storage.StorageClient()
-
-    @mock.patch.object(_BaseClient, '__init__', autospec=True)
-=======
     @mock.patch.object(_base_client.BaseClient, '__init__', autospec=True)
->>>>>>> 8e614bad
     def test_get_bucket_and_path_from(self, mock_base):
         """Given a valid bucket object path, return the bucket and path."""
         expected_bucket = 'my-bucket'
         expected_obj_path = 'path/to/object'
         test_path = 'gs://{}/{}'.format(expected_bucket, expected_obj_path)
-<<<<<<< HEAD
-        bucket, obj_path = self.client.get_bucket_and_path_from(test_path)
-=======
         client = storage.StorageClient()
         bucket, obj_path = storage.get_bucket_and_path_from(test_path)
->>>>>>> 8e614bad
         self.assertEqual(expected_bucket, bucket)
         self.assertEqual(expected_obj_path, obj_path)
 
@@ -57,14 +40,9 @@
     def test_non_bucket_uri_raises(self, mock_base):
         """Given a valid bucket object path, return the bucket and path."""
         test_path = '/some/local/path/file.ext'
-<<<<<<< HEAD
-        with self.assertRaises(InvalidBucketPathError):
-            bucket, obj_path = self.client.get_bucket_and_path_from(test_path)
-=======
         client = storage.StorageClient()
         with self.assertRaises(api_errors.InvalidBucketPathError):
             bucket, obj_path = storage.get_bucket_and_path_from(test_path)
->>>>>>> 8e614bad
 
 
 if __name__ == '__main__':
