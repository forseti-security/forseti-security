--- conflicted
+++ resolved
@@ -35,9 +35,20 @@
 ]
 
 FAKE_PROJECTS_BAD_IAM_DB_ROWS = [
-<<<<<<< HEAD
-    [1111111111, 'project-1', 'Project 1', 'ACTIVE', None, None, '{"bindings": [{"role": "roles/viewer", "members": ["user:a@b.c"]}]}'],
-    [2222222222, 'project-2', 'Project 2', 'ACTIVE', None, None, ''],
+    {'project_number': 1111111111,
+     'project_id': 'project-1',
+     'project_name': 'Project 1',
+     'lifecycle_state': 'ACTIVE',
+     'parent_type': None,
+     'parent_id': None,
+     'iam_policy': '{"bindings": [{"role": "roles/viewer", "members": ["user:a@b.c"]}]}'},
+    {'project_number': 2222222222,
+     'project_id': 'project-2',
+     'project_name': 'Project 2',
+     'lifecycle_state': 'ACTIVE',
+     'parent_type': None,
+     'parent_id': None,
+     'iam_policy': ''},
 ]
 
 FAKE_PROJECTS_API_RESPONSE1 = {
@@ -69,21 +80,4 @@
         p for p in FAKE_PROJECTS_API_RESPONSE1['projects']
             if p['lifecycleState'] == 'ACTIVE'
     ]
-}]
-=======
-    {'project_number': 1111111111,
-     'project_id': 'project-1',
-     'project_name': 'Project 1',
-     'lifecycle_state': 'ACTIVE',
-     'parent_type': None,
-     'parent_id': None,
-     'iam_policy': '{"bindings": [{"role": "roles/viewer", "members": ["user:a@b.c"]}]}'},
-    {'project_number': 2222222222,
-     'project_id': 'project-2',
-     'project_name': 'Project 2',
-     'lifecycle_state': 'ACTIVE',
-     'parent_type': None,
-     'parent_id': None,
-     'iam_policy': ''},
-]
->>>>>>> 81cd4b04
+}]