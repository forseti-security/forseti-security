# Copyright 2017 The Forseti Security Authors. All rights reserved.
#
# Licensed under the Apache License, Version 2.0 (the "License");
# you may not use this file except in compliance with the License.
# You may obtain a copy of the License at
#
#    http://www.apache.org/licenses/LICENSE-2.0
#
# Unless required by applicable law or agreed to in writing, software
# distributed under the License is distributed on an "AS IS" BASIS,
# WITHOUT WARRANTIES OR CONDITIONS OF ANY KIND, either express or implied.
# See the License for the specific language governing permissions and
# limitations under the License.

"""Tests for firewall_rule."""
import mock
import unittest
import json
import parameterized

from tests.unittest_utils import ForsetiTestCase
from google.cloud.security.common.gcp_type import firewall_rule
from tests.inventory.pipelines.test_data import fake_firewall_rules

class FirewallRuleTest(ForsetiTestCase):
    """Tests for firewall_rule."""

    def test_from_json(self):
      json_dict = {
	  'kind': 'compute#firewall',
	  'id': '8',
	  'creationTimestamp': '2017-05-01T22:08:53.399-07:00',
	  'name': 'default',
	  'description': '',
	  'network': 'network name',
	  'priority': 1000,
	  'sourceRanges': ['0.0.0.0/0'],
	  'allowed': [
	      {
		  'IPProtocol': 'tcp',
		  'ports': ['22']
	      }
	  ],
	  'direction': 'INGRESS',
          'selfLink': 'https:// insert link here',
      }
      json_string = json.dumps(json_dict)
      rule = firewall_rule.FirewallRule.from_json(json_string)
      self.assertTrue(rule.validate())

    @parameterized.parameterized.expand([
        (
            {
                'kind': 'compute#firewall',
                'id': '8',
                'creationTimestamp': '2017-05-01T22:08:53.399-07:00',
                'name': 'default',
                'description': '',
                'network': 'network name',
                'priority': 1000,
                'sourceRanges': ['0.0.0.0/0'],
                'allowed': [
                    {
                        'IPProtocol': 'tcp',
                        'ports': ['22']
                    }
                ],
                'direction': 'EGRESS',
                'selfLink': 'https:// insert link here'
            },
            firewall_rule.InvalidFirewallRuleError,
            'Egress rule missing required field "destinationRanges".*',
        ),
        (
            {
                'kind': 'compute#firewall',
                'id': '8',
                'creationTimestamp': '2017-05-01T22:08:53.399-07:00',
                'description': '',
                'network': 'network name',
                'priority': 1000,
                'sourceRanges': ['0.0.0.0/0'],
                'allowed': [
                    {
                        'IPProtocol': 'tcp',
                        'ports': ['22']
                    }
                ],
                'direction': 'INGRESS',
                'selfLink': 'https:// insert link here'
            },
            firewall_rule.InvalidFirewallRuleError,
            'Rule missing required field "name"',
        ),
        (
            {
                'kind': 'compute#firewall',
                'id': '8',
                'creationTimestamp': '2017-05-01T22:08:53.399-07:00',
                'description': '',
                'network': 'network name',
                'priority': 1000,
                'sourceRanges': ['0.0.0.0/0'],
                'direction': 'INGRESS',
                'selfLink': 'https:// insert link here'
            },
            firewall_rule.InvalidFirewallRuleError,
            'Must have allowed or denied rules',
        ),
        (
            {
                'kind': 'compute#firewall',
                'id': '8',
                'creationTimestamp': '2017-05-01T22:08:53.399-07:00',
                'name': 'default',
                'description': '',
                'network': 'network name',
                'priority': -1,
                'sourceRanges': ['0.0.0.0/0'],
                'allowed': [
                    {
                        'IPProtocol': 'tcp',
                        'ports': ['22']
                    }
                ],
                'direction': 'INGRESS',
                'selfLink': 'https:// insert link here'
            },
            firewall_rule.InvalidFirewallRuleError,
            'Rule "priority" out of range 0-65535',
        ),
    ])
    def test_from_json_error(self, json_dict, expected_error, regexp):
      json_string = json.dumps(json_dict)
      with self.assertRaisesRegexp(expected_error, regexp):
          rule = firewall_rule.FirewallRule.from_json(json_string)

    def test_from_dict(self):
      firewall_dict = {
	  'name': 'default',
	  'network': 'network name',
	  'priority': 1000,
	  'sourceRanges': ['0.0.0.0/0'],
	  'allowed': ['*'],
	  'direction': 'INGRESS',
      }
      firewall_dict_2 = {
	  'name': 'default',
	  'network': 'network name',
	  'priority': 1000,
	  'sourceRanges': ['0.0.0.0/0'],
	  'allowed': [
	      {
		  'IPProtocol': 'tcp',
		  'ports': ['22']
	      }
	  ],
	  'direction': 'INGRESS',
      }
      rule = firewall_rule.FirewallRule.from_dict(firewall_dict)
      rule_2 = firewall_rule.FirewallRule.from_dict(firewall_dict)
      self.assertTrue(rule_2 < rule)

    @parameterized.parameterized.expand([
        (
            {
                'kind': 'compute#firewall',
                'id': '8',
                'creationTimestamp': '2017-05-01T22:08:53.399-07:00',
                'name': 'default',
                'description': '',
                'network': 'network name',
                'priority': 1000,
                'sourceRanges': ['0.0.0.0/0'],
                'allowed': [
                    {
                        'IPProtocol': 'tcp',
                        'ports': ['22']
                    }
                ],
                'direction': 'EGRESS',
                'selfLink': 'https:// insert link here'
            },
            firewall_rule.InvalidFirewallRuleError,
            'Egress rule missing required field "destinationRanges".*',
        ),
        (
            {
                'kind': 'compute#firewall',
                'id': '8',
                'creationTimestamp': '2017-05-01T22:08:53.399-07:00',
                'description': '',
                'network': 'network name',
                'priority': 1000,
                'sourceRanges': ['0.0.0.0/0'],
                'allowed': [
                    {
                        'IPProtocol': 'tcp',
                        'ports': ['22']
                    }
                ],
                'direction': 'INGRESS',
                'selfLink': 'https:// insert link here'
            },
            firewall_rule.InvalidFirewallRuleError,
            'Rule missing required field "name"',
        ),
        (
            {
                'kind': 'compute#firewall',
                'id': '8',
                'creationTimestamp': '2017-05-01T22:08:53.399-07:00',
                'description': '',
                'network': 'network name',
                'priority': 1000,
                'sourceRanges': ['0.0.0.0/0'],
                'direction': 'INGRESS',
                'selfLink': 'https:// insert link here'
            },
            firewall_rule.InvalidFirewallRuleError,
            'Must have allowed or denied rules',
        ),
        (
            {
                'kind': 'compute#firewall',
                'id': '8',
                'creationTimestamp': '2017-05-01T22:08:53.399-07:00',
                'name': 'default',
                'description': '',
                'network': 'network name',
                'priority': -1,
                'sourceRanges': ['0.0.0.0/0'],
                'allowed': [
                    {
                        'IPProtocol': 'tcp',
                        'ports': ['22']
                    }
                ],
                'direction': 'INGRESS',
                'selfLink': 'https:// insert link here'
            },
            firewall_rule.InvalidFirewallRuleError,
            'Rule "priority" out of range 0-65535',
        ),
    ])
    def test_from_dict_error(self, firewall_dict, expected_error, regexp):
      with self.assertRaisesRegexp(expected_error, regexp):
          rule = firewall_rule.FirewallRule.from_dict(
              firewall_dict, validate=True)

    @parameterized.parameterized.expand([
        ('192.0.0.1', '192.0.0.1/24', True),
        ('192.0.0.1', '192.0.0.0/16', True),
        ('192.0.0.1/24', '192.0.0.0/16', True),
        ('192.0.0.1/24', '192.0.0.1', False),
        ('192.0.1.1', '192.0.0.0/16', True),
        ('192.0.1.1', '192.0.0.1/24', False),
        ('192.0.0.1/32', '192.0.0.0/16', True),
        ('192.0.0.2/32', '0.0.0.0/0', True),
        ('5.5.5.5', '192.0.0.0/16', False)])
    def test_ip_in_range(self, ip_addr, ip_range, expected):
        """Tests whether ip_in_range correctly detects ips in a range."""
        self.assertEqual(expected, firewall_rule.ip_in_range(ip_addr, ip_range))

    @parameterized.parameterized.expand([
        (['192.0.0.1'], ['192.0.0.1/24'], True),
        (['192.0.0.1'], ['192.0.0.0/16'], True),
        (['192.0.0.1/24'], ['192.0.0.0/16'], True),
        (['192.0.0.1/24'], ['192.0.0.1'], False),
    ])
    def test_ips_subset_of_ips(self, ips, ips_range, expected):
        """Tests whether ips_subset_of_ips returns the correct data."""
        self.assertEqual(expected, firewall_rule.ips_in_list(ips, ips_range))

    @parameterized.parameterized.expand([
        (
            {
                'firewall_rule_source_ranges': json.dumps(['1.1.1.1']),
                'firewall_rule_source_tags': None,
<<<<<<< HEAD
                'firewall_rule_direction': 'ingress',
=======
                'firewall_rule_direction': 'INGRESS',
                'firewall_rule_network': 'n1',
                'firewall_rule_priority': 'NaN',
                'firewall_rule_allowed': json.dumps(
                    [{'IPProtocol': 'tcp', 'ports': ['22']}]),
            },
            'Rule "priority" could not be converted to an integer: .*NaN.*',
        ),
        (
            {
                'firewall_rule_source_ranges': json.dumps(['1.1.1.1']),
                'firewall_rule_direction': 'INGRESS',
                'firewall_rule_network': 'n1',
                'firewall_rule_priority': '-1',
                'firewall_rule_allowed': json.dumps(
                    [{'IPProtocol': 'tcp', 'ports': ['22']}]),
            },
            'Rule "priority" out of range 0-65535: "-1".',
        ),
        (
            {
                'firewall_rule_source_ranges': json.dumps(['1.1.1.1']),
                'firewall_rule_direction': 'INGRESS',
                'firewall_rule_network': 'n1',
                'firewall_rule_priority': '1000000000',
                'firewall_rule_allowed': json.dumps(
                    [{'IPProtocol': 'tcp', 'ports': ['22']}]),
            },
            'Rule "priority" out of range 0-65535: "1000000000"',
        ),
    ])
    def test_validate_priority_error(self, rule_dict, expected_regex):
        rule = firewall_rule.FirewallRule(**rule_dict)
        with self.assertRaisesRegexp(firewall_rule.InvalidFirewallRuleError,
                                     expected_regex):
            rule._validate_priority()

    @parameterized.parameterized.expand([
        (  # ingress rule has no source ranges, tags, or service accounts
            {
                'firewall_rule_direction': 'INGRESS',
                'firewall_rule_network': 'n1',
                'firewall_rule_allowed': json.dumps(
                    [{'IPProtocol': 'tcp', 'ports': ['22']}]),
            },
            ('Ingress rule missing required field oneof "sourceRanges" or'
             ' "sourceTags" or "sourceServiceAccounts"'),
        ),
        (  # ingress rule has destination range
            {
                'firewall_rule_source_ranges': json.dumps(['1.1.1.1']),
                'firewall_rule_destination_ranges': json.dumps(['1.1.1.1']),
                'firewall_rule_direction': 'INGRESS',
                'firewall_rule_network': 'n1',
                'firewall_rule_allowed': json.dumps(
                    [{'IPProtocol': 'tcp', 'ports': ['22']}]),
            },
            'Ingress rules cannot include "destinationRanges"',
        ),
        (  # egress rule has no destination ranges
            {
                'firewall_rule_direction': 'egress',
                'firewall_rule_network': 'n1',
                'firewall_rule_allowed': json.dumps(
                    [{'IPProtocol': 'tcp', 'ports': ['22']}]),
            },
            'Egress rule missing required field "destinationRanges"',
        ),
        (  # egress rule has source ranges
            {
                'firewall_rule_destination_ranges': json.dumps(['1.1.1.1']),
                'firewall_rule_source_ranges': json.dumps(['1.1.1.1']),
                'firewall_rule_direction': 'egress',
                'firewall_rule_network': 'n1',
                'firewall_rule_allowed': json.dumps(
                    [{'IPProtocol': 'tcp', 'ports': ['22']}]),
            },
            ('Egress rules cannot include "sourceRanges", "sourceTags" or'
             ' "sourceServiceAccounts"'),
        ),
        (  # egress rule has source tags
            {
                'firewall_rule_destination_ranges': json.dumps(['1.1.1.1']),
                'firewall_rule_source_tags': json.dumps(['t1']),
                'firewall_rule_direction': 'egress',
                'firewall_rule_network': 'n1',
                'firewall_rule_allowed': json.dumps(
                    [{'IPProtocol': 'tcp', 'ports': ['22']}]),
            },
            ('Egress rules cannot include "sourceRanges", "sourceTags" or'
             ' "sourceServiceAccounts"'),
        ),
    ])
    def test_validate_direction_error(self, rule_dict, expected_regex):
        rule = firewall_rule.FirewallRule(**rule_dict)
        with self.assertRaisesRegexp(firewall_rule.InvalidFirewallRuleError,
                               expected_regex):
            rule._validate_direction()

    @parameterized.parameterized.expand([
        (
            {
                'firewall_rule_network': 'n2',
                'firewall_rule_source_ranges': json.dumps(['1.1.1.1']),
                'firewall_rule_direction': 'INGRESS',
                'firewall_rule_network': 'n1',
                'firewall_rule_denied': json.dumps(
                    [{'IPProtocol': 'tcp', 'ports': ['21-23']}]),
            },
            firewall_rule.InvalidFirewallRuleError,
            'Rule missing required field "name"',
        ),
        (
            {
                'firewall_rule_name': 'n1',
                'firewall_rule_source_ranges': json.dumps(['1.1.1.1']),
                'firewall_rule_direction': 'INGRESS',
                'firewall_rule_denied': json.dumps(
                    [{'IPProtocol': 'tcp', 'ports': ['21-23']}]),
            },
            firewall_rule.InvalidFirewallRuleError,
            'Rule missing required field "network"',
        ),
        (
            {
                'firewall_rule_name': 'n1',
                'firewall_rule_network': 'n2',
                'firewall_rule_source_ranges': json.dumps(['1.1.1.1']),
                'firewall_rule_direction': 'INGRESS',
                'firewall_rule_denied': json.dumps(
                    [
                        {'IPProtocol': 'tcp', 'ports': ['21-23']},
                        {},
                    ]),
            },
            firewall_rule.InvalidFirewallActionError,
            'Action must have field IPProtocol',
        ),
    ])
    def test_validate_errors(self, rule_dict, expected_error, regexp):
        rule = firewall_rule.FirewallRule(**rule_dict)
        with self.assertRaisesRegexp(expected_error, regexp):
            rule.validate()

    @parameterized.parameterized.expand([
        (
            {
                'firewall_rule_network': 'n2',
                'firewall_rule_source_ranges': json.dumps(['1.1.1.1']),
                'firewall_rule_direction': 'INGRESS',
                'firewall_rule_network': 'n1',
                'firewall_rule_denied': json.dumps(
                    [{'IPProtocol': 'tcp', 'ports': ['21-23']}]),
            },
            firewall_rule.InvalidFirewallRuleError,
            'Rule missing required field "name"',
        ),
        (
            {
                'firewall_rule_name': 'n1',
                'firewall_rule_source_ranges': json.dumps(['1.1.1.1']),
                'firewall_rule_direction': 'INGRESS',
                'firewall_rule_denied': json.dumps(
                    [{'IPProtocol': 'tcp', 'ports': ['21-23']}]),
            },
            firewall_rule.InvalidFirewallRuleError,
            'Rule missing required field "network"',
        ),
        (
            {
                'firewall_rule_name': 'n1',
                'firewall_rule_network': 'n2',
                'firewall_rule_source_ranges': json.dumps(['1.1.1.1']),
                'firewall_rule_direction': 'INGRESS',
                'firewall_rule_denied': json.dumps(
                    [
                        {'IPProtocol': 'tcp', 'ports': ['21-23']},
                        {},
                    ]),
            },
            firewall_rule.InvalidFirewallActionError,
            'Action must have field IPProtocol',
        ),
    ])
    def test_as_json_error(self, rule_dict, expected_error, regexp):
        rule = firewall_rule.FirewallRule(**rule_dict)
        with self.assertRaisesRegexp(expected_error, regexp):
            rule.as_json()

    @parameterized.parameterized.expand([
        (
            {
                'firewall_rule_name': 'n1',
                'firewall_rule_network': 'n2',
                'firewall_rule_source_ranges': json.dumps(['1.1.1.1']),
                'firewall_rule_direction': 'INGRESS',
                'firewall_rule_denied': json.dumps(
                    [{'IPProtocol': 'tcp', 'ports': ['21-23']}]),
            },
            {
                'denied': [{'IPProtocol': 'tcp', 'ports': ['21-23']}],
                'direction': 'INGRESS',
                'network': 'n2',
                'name': 'n1',
                'sourceRanges': ['1.1.1.1'],
            },
        ),
    ])
    def test_as_json(self, rule_dict, expected):
        rule = firewall_rule.FirewallRule(**rule_dict)
        self.assertEqual(json.dumps(expected, sort_keys=True), rule.as_json())

    @parameterized.parameterized.expand([
        (
            {
                'firewall_rule_network': 'n1',
                'firewall_rule_source_ranges': json.dumps(['1.1.1.1']),
                'firewall_rule_direction': 'INGRESS',
                'firewall_rule_allowed': json.dumps(
                    [{'IPProtocol': 'tcp', 'ports': ['22']}]),
            },
            firewall_rule.InvalidFirewallRuleError,
            'Rule missing required field "name"',
        ),
        (
            {
                'firewall_rule_name': 'n1',
                'firewall_rule_source_ranges': json.dumps(['1.1.1.1']),
                'firewall_rule_direction': 'INGRESS',
                'firewall_rule_allowed': json.dumps(
                    [{'IPProtocol': 'tcp', 'ports': ['22']}]),
            },
            firewall_rule.InvalidFirewallRuleError,
            'Rule missing required field "network"',
        ),
        (
            {
                'firewall_rule_name': 'n'*64,
                'firewall_rule_network': 'n2',
                'firewall_rule_source_ranges': json.dumps(['1.1.1.1']),
                'firewall_rule_direction': 'INGRESS',
                'firewall_rule_allowed': json.dumps(
                    [{'IPProtocol': 'tcp', 'ports': ['22']}]),
            },
            firewall_rule.InvalidFirewallRuleError,
            'Rule name exceeds length limit of 63 chars',
        ),
        (
            {
                'firewall_rule_name': 'n'*63,
                'firewall_rule_network': 'n2',
                'firewall_rule_source_ranges': json.dumps(
                    ['1.1.1.%s' % i for i in range(257)]),
                'firewall_rule_direction': 'INGRESS',
                'firewall_rule_allowed': json.dumps(
                    [{'IPProtocol': 'tcp', 'ports': ['22']}]),
            },
            firewall_rule.InvalidFirewallRuleError,
            'Rule entry "sourceRanges" must contain 256 or fewer values',
        ),
        (
            {
                'firewall_rule_name': 'n'*63,
                'firewall_rule_network': 'n2',
                'firewall_rule_destination_ranges': json.dumps(
                    ['1.1.1.%s' % i for i in range(257)]),
                'firewall_rule_direction': 'INGRESS',
                'firewall_rule_allowed': json.dumps(
                    [{'IPProtocol': 'tcp', 'ports': ['22']}]),
            },
            firewall_rule.InvalidFirewallRuleError,
            'Rule entry "destinationRanges" must contain 256 or fewer values',
        ),
        (
            {
                'firewall_rule_name': 'n'*63,
                'firewall_rule_network': 'n2',
                'firewall_rule_source_ranges': json.dumps(
                    ['1.1.1.%s' % i for i in range(256)]),
                'firewall_rule_direction': 'INGRESS',
                'firewall_rule_source_tags': json.dumps(
                    ['t%s' % i for i in range(257)]),
                'firewall_rule_allowed': json.dumps(
                    [{'IPProtocol': 'tcp', 'ports': ['22']}]),
            },
            firewall_rule.InvalidFirewallRuleError,
            'Rule entry "sourceTags" must contain 256 or fewer values',
        ),
        (
            {
                'firewall_rule_name': 'n'*63,
                'firewall_rule_network': 'n2',
                'firewall_rule_source_ranges': json.dumps(
                    ['1.1.1.%s' % i for i in range(256)]),
                'firewall_rule_direction': 'INGRESS',
                'firewall_rule_target_tags': json.dumps(
                    ['t%s' % i for i in range(257)]),
                'firewall_rule_allowed': json.dumps(
                    [{'IPProtocol': 'tcp', 'ports': ['22']}]),
            },
            firewall_rule.InvalidFirewallRuleError,
            'Rule entry "targetTags" must contain 256 or fewer values',
        ),
        (
            {
                'firewall_rule_name': 'n'*63,
                'firewall_rule_network': 'n2',
                'firewall_rule_source_ranges': json.dumps(
                    ['1.1.1.%s' % i for i in range(256)]),
                'firewall_rule_direction': 'INGRESS',
                'firewall_rule_allowed': json.dumps(
                    [{'IPProtocol': 'tcp', 'ports': ['22']}]),
                'firewall_rule_source_service_accounts': json.dumps(
                    ['sa1', 'sa2']),
            },
            firewall_rule.InvalidFirewallRuleError,
            'Rule entry "sourceServiceAccount" may contain at most 1 value',
        ),
        (
            {
                'firewall_rule_name': 'n'*63,
                'firewall_rule_network': 'n2',
                'firewall_rule_source_ranges': json.dumps(
                    ['1.1.1.%s' % i for i in range(256)]),
                'firewall_rule_direction': 'INGRESS',
                'firewall_rule_target_tags': json.dumps(
                    ['t%s' % i for i in range(256)]),
                'firewall_rule_allowed': json.dumps(
                    [{'IPProtocol': 'tcp', 'ports': ['22']}]),
                'firewall_rule_source_service_accounts': json.dumps(['sa1']),
            },
            firewall_rule.InvalidFirewallRuleError,
            ('targetTags cannot be set when source/targetServiceAccounts '
             'are set'),
        ),
    ])
    def test_validate_keys_error(self, rule_dict, expected_error, regexp):
        rule = firewall_rule.FirewallRule(**rule_dict)
        with self.assertRaisesRegexp(expected_error, regexp):
            rule.validate()

    @parameterized.parameterized.expand([
        (
            {
                'firewall_rule_source_ranges': json.dumps(['1.1.1.1']),
                'firewall_rule_direction': 'INGRESS',
>>>>>>> 9166982e
                'firewall_rule_network': 'n1',
                'firewall_rule_allowed': json.dumps(
                    [{'IPProtocol': 'tcp', 'ports': ['22']}]),
            },
            {
                'firewall_rule_source_ranges': json.dumps(['0.0.0.0/0']),
                'firewall_rule_direction': 'INGRESS',
                'firewall_rule_network': 'n1',
                'firewall_rule_allowed': json.dumps(
                    [{'IPProtocol': 'tcp', 'ports': ['21-23']}]),
            },
            True,
        ),
        (
            {
                'firewall_rule_source_ranges': json.dumps(['1.1.1.1']),
                'firewall_rule_direction': 'INGRESS',
                'firewall_rule_network': 'n1',
                'firewall_rule_denied': json.dumps(
                    [{'IPProtocol': 'tcp', 'ports': ['50-55']}]),
            },
            {
                'firewall_rule_source_ranges': json.dumps(['0.0.0.0/0']),
                'firewall_rule_direction': 'INGRESS',
                'firewall_rule_network': 'n1',
                'firewall_rule_denied': json.dumps(
                    [{'IPProtocol': 'tcp', 'ports': ['40-60']}]),
            },
            True,
        ),
        (
            {
                'firewall_rule_source_ranges': json.dumps(['1.1.1.1']),
                'firewall_rule_direction': 'INGRESS',
                'firewall_rule_network': 'n1',
                'firewall_rule_allowed': json.dumps(
                    [{'IPProtocol': 'tcp', 'ports': ['21-23']}]),
            },
            {
                'firewall_rule_source_ranges': json.dumps(['0.0.0.0/0']),
                'firewall_rule_direction': 'INGRESS',
                'firewall_rule_network': 'n1',
                'firewall_rule_allowed': json.dumps(
                    [{'IPProtocol': 'tcp', 'ports': ['22']}]),
            },
            False,
        ),
        (
            {
                'firewall_rule_source_ranges': json.dumps(['1.1.1.1']),
                'firewall_rule_direction': 'INGRESS',
                'firewall_rule_network': 'n1',
                'firewall_rule_action': 'deny',
                'firewall_rule_denied': json.dumps(
                    [{'IPProtocol': 'tcp', 'ports': ['22']}]),
            },
            {
                'firewall_rule_source_ranges': json.dumps(['0.0.0.0/0']),
                'firewall_rule_direction': 'INGRESS',
                'firewall_rule_network': 'n1',
                'firewall_rule_allowed': json.dumps(
                    [{'IPProtocol': 'tcp', 'ports': ['22']}]),
            },
            False,
        ),
        (
            {
                'firewall_rule_source_ranges': json.dumps(['10.0.0.1']),
                'firewall_rule_direction': 'INGRESS',
                'firewall_rule_network': 'n1',
                'firewall_rule_allowed': json.dumps(['*'])
            },
            {
                'firewall_rule_source_ranges': json.dumps(['10.0.0.2']),
                'firewall_rule_direction': 'INGRESS',
                'firewall_rule_network': 'n1',
                'firewall_rule_allowed': json.dumps(['*'])
            },
            False,
        ),
        (
            {
                'firewall_rule_destination_ranges': json.dumps(['10.0.0.1',
                                                                '10.0.0.2']),
                'firewall_rule_direction': 'egress',
                'firewall_rule_network': 'n1',
                'firewall_rule_allowed': json.dumps(['*'])
            },
            {
                'firewall_rule_destination_ranges': json.dumps(['10.0.0.0/24']),
                'firewall_rule_direction': 'egress',
                'firewall_rule_network': 'n1',
                'firewall_rule_allowed': json.dumps(['*'])
            },
            True,
        ),
        (
            {
                'firewall_rule_destination_ranges': json.dumps(['10.0.0.1',
                                                                '10.0.0.2']),
                'firewall_rule_direction': 'egress',
                'firewall_rule_network': 'n1',
                'firewall_rule_allowed': json.dumps(['*'])
            },
            {
                'firewall_rule_destination_ranges': json.dumps(['10.0.0.0/24']),
                'firewall_rule_direction': 'egress',
                'firewall_rule_allowed': json.dumps(['*'])
            },
            True,
        ),
        (
            {
                'firewall_rule_destination_ranges': json.dumps(['10.0.0.1',
                                                                '10.0.0.2']),
                'firewall_rule_network': 'n1',
                'firewall_rule_allowed': json.dumps(['*'])
            },
            {
                'firewall_rule_destination_ranges': json.dumps(['10.0.0.0/24']),
                'firewall_rule_direction': 'egress',
                'firewall_rule_allowed': json.dumps(['*'])
            },
            True,
        ),
        (
            {
                'firewall_rule_destination_ranges': json.dumps(['10.0.0.1',
                                                                '10.0.0.2']),
                'firewall_rule_direction': 'egress',
                'firewall_rule_network': 'n1',
                'firewall_rule_allowed': json.dumps(['*'])
            },
            {
                'firewall_rule_destination_ranges': json.dumps(['10.0.0.0/24']),
                'firewall_rule_allowed': json.dumps(['*'])
            },
            True,
        ),
    ])
    def test_firewall_rule_lt(self, rule_1_dict, rule_2_dict, expected):
        """Tests that rule 1 < rule 2 returns the correct value."""
        rule_1 = firewall_rule.FirewallRule(**rule_1_dict)
        rule_2 = firewall_rule.FirewallRule(**rule_2_dict)
        self.assertEqual(expected, rule_1 < rule_2)

    @parameterized.parameterized.expand([
        (
            {
                'firewall_rule_source_ranges': json.dumps(['0.0.0.0/0']),
                'firewall_rule_direction': 'INGRESS',
                'firewall_rule_network': 'n1',
                'firewall_rule_allowed': json.dumps(
                    [{'IPProtocol': 'tcp', 'ports': ['21-23']}]),
            },
            {
                'firewall_rule_source_ranges': json.dumps(['1.1.1.1']),
                'firewall_rule_direction': 'INGRESS',
                'firewall_rule_network': 'n1',
                'firewall_rule_allowed': json.dumps(
                    [{'IPProtocol': 'tcp', 'ports': ['22']}]),
            },
            True,
        ),
        (
            {
                'firewall_rule_source_ranges': json.dumps(['0.0.0.0/0']),
                'firewall_rule_direction': 'INGRESS',
                'firewall_rule_network': 'n1',
                'firewall_rule_allowed': json.dumps(['*']),
            },
            {
                'firewall_rule_source_ranges': json.dumps(['1.1.1.1']),
                'firewall_rule_direction': 'INGRESS',
                'firewall_rule_network': 'n1',
                'firewall_rule_allowed': json.dumps(['*']),
            },
            True,
        ),
        (
            {
                'firewall_rule_source_ranges': json.dumps(['10.0.0.1']),
                'firewall_rule_direction': 'INGRESS',
                'firewall_rule_network': 'n1',
                'firewall_rule_allowed': json.dumps(['*']),
            },
            {
                'firewall_rule_source_ranges': json.dumps(['10.0.0.2']),
                'firewall_rule_direction': 'INGRESS',
                'firewall_rule_network': 'n1',
                'firewall_rule_allowed': json.dumps(['*']),
            },
            False,
        ),
        (
            {
                'firewall_rule_destination_ranges': json.dumps(['10.0.0.0/24']),
                'firewall_rule_direction': 'egress',
                'firewall_rule_network': 'n1',
                'firewall_rule_allowed': json.dumps(['*']),
            },
            {
                'firewall_rule_destination_ranges': json.dumps(['10.0.0.1',
                                                                '10.0.0.2']),
                'firewall_rule_direction': 'egress',
                'firewall_rule_network': 'n1',
                'firewall_rule_allowed': json.dumps(['*']),
            },
            True,
        ),
        (
            {
                'firewall_rule_destination_ranges': json.dumps(['10.0.0.0/24']),
                'firewall_rule_direction': 'egress',
                'firewall_rule_allowed': json.dumps(['*']),
            },
            {
                'firewall_rule_destination_ranges': json.dumps(['10.0.0.1',
                                                                '10.0.0.2']),
                'firewall_rule_direction': 'egress',
                'firewall_rule_network': 'n1',
                'firewall_rule_allowed': json.dumps(['*']),
            },
            True,
        ),
        (
            {
                'firewall_rule_destination_ranges': json.dumps(['10.0.0.0/24']),
                'firewall_rule_network': 'n1',
                'firewall_rule_allowed': json.dumps(['*']),
            },
            {
                'firewall_rule_destination_ranges': json.dumps(['10.0.0.1',
                                                                '10.0.0.2']),
                'firewall_rule_direction': 'egress',
                'firewall_rule_network': 'n1',
                'firewall_rule_allowed': json.dumps(['*']),
            },
            True,
        ),
        (
            {
                'firewall_rule_destination_ranges': json.dumps(['10.0.0.0/24']),
                'firewall_rule_direction': 'egress',
                'firewall_rule_network': 'n1',
                'firewall_rule_allowed': json.dumps(['*']),
            },
            {
                'firewall_rule_destination_ranges': json.dumps(['10.0.0.1',
                                                                '10.0.0.2']),
                'firewall_rule_network': 'n1',
                'firewall_rule_allowed': json.dumps(['*']),
            },
            True,
        ),
        (
            {
                'firewall_rule_destination_ranges': json.dumps(['10.0.0.0/24']),
                'firewall_rule_direction': 'egress',
                'firewall_rule_network': 'n1',
                'firewall_rule_allowed': json.dumps(['*']),
            },
            {
                'firewall_rule_destination_ranges': json.dumps(['10.0.0.1',
                                                                '10.0.0.2']),
                'firewall_rule_allowed': json.dumps(['*']),
            },
            True,
        ),
    ])
    def test_firewall_rule_gt(self, rule_1_dict, rule_2_dict, expected):
        """Tests that rule 1 > rule 2 returns the correct value."""
        rule_1 = firewall_rule.FirewallRule(**rule_1_dict)
        rule_2 = firewall_rule.FirewallRule(**rule_2_dict)
        self.assertEqual(expected, rule_1 > rule_2)

    @parameterized.parameterized.expand([
        (
            {
                'firewall_rule_source_ranges': json.dumps(['0.0.0.0/0']),
                'firewall_rule_direction': 'INGRESS',
                'firewall_rule_network': 'n1',
                'firewall_rule_allowed': json.dumps(
                    [{'IPProtocol': 'tcp', 'ports': ['22']}]),
            },
            {
                'firewall_rule_source_ranges': json.dumps(['0.0.0.0/0']),
                'firewall_rule_direction': 'INGRESS',
                'firewall_rule_network': 'n1',
                'firewall_rule_allowed': json.dumps(
                    [{'IPProtocol': 'tcp', 'ports': ['22']}]),
            },
            True,
        ),
        (
            {
                'firewall_rule_source_ranges': json.dumps(['0.0.0.0/0']),
                'firewall_rule_direction': 'INGRESS',
                'firewall_rule_network': 'n1',
                'firewall_rule_allowed': json.dumps(['*']),
            },
            {
                'firewall_rule_source_ranges': json.dumps(['1.1.1.1']),
                'firewall_rule_direction': 'INGRESS',
                'firewall_rule_network': 'n1',
                'firewall_rule_allowed': json.dumps(['*']),
            },
            False,
        ),
    ])
    def test_firewall_rule_eq(self, rule_1_dict, rule_2_dict, expected):
        """Tests that rule 1 == rule 2 returns the correct value."""
        rule_1 = firewall_rule.FirewallRule(**rule_1_dict)
        rule_2 = firewall_rule.FirewallRule(**rule_2_dict)
        self.assertEqual(expected, rule_1 == rule_2)

    @parameterized.parameterized.expand([
        (
            {
                'firewall_rule_direction': 'INGRESS',
                'firewall_rule_allowed': json.dumps(['*']),
            },
            {
                'firewall_rule_direction': 'egress',
                'firewall_rule_allowed': json.dumps(['*']),
            },
            False,
        ),
        (
            {
                'firewall_rule_direction': 'INGRESS',
                'firewall_rule_network': 'n1',
                'firewall_rule_allowed': json.dumps(['*']),
            },
            {
                'firewall_rule_direction': 'INGRESS',
                'firewall_rule_network': 'n2',
                'firewall_rule_allowed': json.dumps(['*']),
            },
            False,
        ),
        (
            {
                'firewall_rule_direction': 'INGRESS',
                'firewall_rule_network': 'n1',
                'firewall_rule_source_tags': json.dumps(['t1', 't2']),
                'firewall_rule_allowed': json.dumps(['*']),
            },
            {
                'firewall_rule_direction': 'INGRESS',
                'firewall_rule_network': 'n1',
                'firewall_rule_source_tags': json.dumps(['t3', 't2']),
                'firewall_rule_allowed': json.dumps(['*']),
            },
            False,
        ),
        (
            {
                'firewall_rule_direction': 'INGRESS',
                'firewall_rule_network': 'n1',
                'firewall_rule_source_tags': json.dumps(['t1', 't2']),
                'firewall_rule_target_tags': json.dumps(['t3', 't5']),
                'firewall_rule_allowed': json.dumps(['*']),
            },
            {
                'firewall_rule_direction': 'INGRESS',
                'firewall_rule_network': 'n1',
                'firewall_rule_source_tags': json.dumps(['t1', 't2']),
                'firewall_rule_target_tags': json.dumps(['t3', 't4']),
                'firewall_rule_allowed': json.dumps(['*']),
            },
            False,
        ),
        (
            {
                'firewall_rule_direction': 'INGRESS',
                'firewall_rule_network': 'n1',
                'firewall_rule_source_tags': json.dumps(['t1', 't2']),
                'firewall_rule_target_tags': json.dumps(['t3', 't4']),
                'firewall_rule_source_ranges': json.dumps(['0.0.0.0/0']),
                'firewall_rule_allowed': json.dumps(['*']),
            },
            {
                'firewall_rule_direction': 'INGRESS',
                'firewall_rule_network': 'n1',
                'firewall_rule_source_tags': json.dumps(['t1', 't2']),
                'firewall_rule_target_tags': json.dumps(['t3', 't4']),
                'firewall_rule_source_ranges': json.dumps(['10.0.0.0/24']),
                'firewall_rule_allowed': json.dumps(['*']),
            },
            False,
        ),
        (
            {
                'firewall_rule_direction': 'INGRESS',
                'firewall_rule_network': 'n1',
                'firewall_rule_source_tags': json.dumps(['t1', 't2']),
                'firewall_rule_target_tags': json.dumps(['t3', 't4']),
                'firewall_rule_destination_ranges': json.dumps(['0.0.0.0/0']),
                'firewall_rule_allowed': json.dumps(['*']),
            },
            {
                'firewall_rule_direction': 'INGRESS',
                'firewall_rule_network': 'n1',
                'firewall_rule_source_tags': json.dumps(['t1', 't2']),
                'firewall_rule_target_tags': json.dumps(['t3', 't4']),
                'firewall_rule_destination_ranges': json.dumps(['10.0.0.0/24']),
                'firewall_rule_allowed': json.dumps(['*']),
            },
            False,
        ),
        (
            {
                'firewall_rule_source_ranges': json.dumps(['0.0.0.0/0']),
                'firewall_rule_direction': 'INGRESS',
                'firewall_rule_network': 'n1',
                'firewall_rule_allowed': json.dumps(
                    [{'IPProtocol': 'tcp', 'ports': ['22']}]),
            },
            {
                'firewall_rule_source_ranges': json.dumps(['0.0.0.0/0']),
                'firewall_rule_direction': 'INGRESS',
                'firewall_rule_network': 'n1',
                'firewall_rule_allowed': json.dumps(
                    [{'IPProtocol': 'tcp', 'ports': ['22']}]),
            },
            True,
        ),
        (
            {
                'firewall_rule_source_ranges': json.dumps(['0.0.0.0/0']),
                'firewall_rule_direction': 'INGRESS',
                'firewall_rule_network': 'n1',
                'firewall_rule_allowed': json.dumps(
                    [{'IPProtocol': 'tcp', 'ports': ['10', '11', '12', '13']}]),
            },
            {
                'firewall_rule_source_ranges': json.dumps(['0.0.0.0/0']),
                'firewall_rule_direction': 'INGRESS',
                'firewall_rule_network': 'n1',
                'firewall_rule_allowed': json.dumps(
                    [{'IPProtocol': 'tcp', 'ports': ['10-13']}]),
            },
            True,
        ),
        (
            {
                'firewall_rule_source_ranges': json.dumps(['0.0.0.0/0']),
                'firewall_rule_direction': 'INGRESS',
                'firewall_rule_network': 'n1',
                'firewall_rule_allowed': json.dumps(['*']),
            },
            {
                'firewall_rule_source_ranges': json.dumps(['1.1.1.1']),
                'firewall_rule_direction': 'INGRESS',
                'firewall_rule_network': 'n1',
                'firewall_rule_allowed': json.dumps(['*']),
            },
            False,
        ),
    ])
    def test_firewall_rule_is_equivalent(
            self, rule_1_dict, rule_2_dict, expected):
        """Tests that rule 1 == rule 2 returns the correct value."""
        rule_1 = firewall_rule.FirewallRule(**rule_1_dict)
        rule_2 = firewall_rule.FirewallRule(**rule_2_dict)
        self.assertEqual(expected, rule_1.is_equivalent(rule_2))

    def test_load_firewall_rule(self):
        """Tests that loading to FirewallRule and exporting it as JSON works.

        This test depends on the data in
        tests/inventory/pipelines/test_data/fake_firewall_rules.py
        being formatted like:
          {
            <project_id>: [<firewall_rules>]
          }
        If a loadable firewall exists that isn't in the map, this test will
        fail.
        """
        expected_map = fake_firewall_rules.EXPECTED_FIREWALL_RULES_MAP
        for loadable_firewall in fake_firewall_rules.EXPECTED_LOADABLE_FIREWALL_RULES:
            rule = firewall_rule.FirewallRule(**loadable_firewall)
            dict_rule = json.loads(rule.as_json())
            expected_list = expected_map.get(rule.project_id)
            expected = {}
            for fw_rule in expected_list:
                if fw_rule['name'] == rule.name:
                    expected = fw_rule.copy()
            for key in ['kind', 'id', 'creationTimestamp', 'description',
                        'selfLink']:
                expected.pop(key)
            unicode_expected = json.loads(json.dumps(expected))
            unicode_expected['allowed'] = sorted(unicode_expected['allowed'])
            dict_rule['allowed'] = sorted(dict_rule['allowed'])
            self.maxDiff = None
            self.assertDictEqual(unicode_expected, dict_rule)


class FirewallActionTest(ForsetiTestCase):
    """Tests for FirewallAction."""

    @parameterized.parameterized.expand([
        (
            {'firewall_rules': [{}],},
            'Action must have field IPProtocol',
        ),
        (
            {
                'firewall_rules':
                [
                    {'IPProtocol': 'tcp', 'ports': ['21-23']},
                    {},
                ],
            },
            'Action must have field IPProtocol',
        ),
        (
            {
                'firewall_rules':
                [
                    {'IPProtocol': 'tcp', 'ports': ['21-23'], 'invalid': 'test'},
                ],
            },
            'Action can only have "IPProtocol" and "ports"',
        ),
        (
            {
                'firewall_rules':
                [
                    {'IPProtocol': 'ucp', 'ports': ['21-23']},
                ],
            },
            'Only "tcp" and "udp" can have ports specified',
        ),
        (
            {
                'firewall_rules':
                [
                    {'IPProtocol': 'udp', 'ports': ['100-50']},
                ],
            },
            'Start port range > end port range',
        ),
        (
            {
                'firewall_rules':
                [
                    {'IPProtocol': 'udp', 'ports': ['0-5000000']},
                ],
            },
            'Port must be <= 65535',
        ),
    ])
    def test_validate_errors(self, action_1_dict, error_regexp):
        action = firewall_rule.FirewallAction(**action_1_dict)
        with self.assertRaisesRegexp(
            firewall_rule.InvalidFirewallActionError, error_regexp):
          action.validate()

    @parameterized.parameterized.expand([
        (
            {'firewall_rules': [{}]},
            'Action must have field IPProtocol',
        ),
        (
            {
                'firewall_rules': [
                    {'IPProtocol': 'tcp', 'ports': ['21-23']},
                    {},
                ],
            },
            'Action must have field IPProtocol',
        ),
    ])
    def test_json_dict_errors(self, action_dict, error_regexp):
        action = firewall_rule.FirewallAction(**action_dict)
        with self.assertRaisesRegexp(
            firewall_rule.InvalidFirewallActionError, error_regexp):
          action.json_dict()

    @parameterized.parameterized.expand([
        (
            {
                'firewall_rules': [
                    {'IPProtocol': 'tcp', 'ports': ['21-23']},
                ],
            },
            'allowed', 
        ),
        (
            {
                'firewall_rules': [
                    {'IPProtocol': 'tcp', 'ports': ['21-23']},
                    {'IPProtocol': 'udp'},
                ],
            },
            'allowed', 
        ),
    ])
    def test_json_dict(self, action_dict, direction):
        action = firewall_rule.FirewallAction(**action_dict)
        key, value = action.json_dict()
        self.assertEqual(direction, key)
        self.assertEqual(action_dict['firewall_rules'], value)

    @parameterized.parameterized.expand([
        (
            {
                'firewall_rules':
                    [{'IPProtocol': 'tcp', 'ports': ['21-23']}],
            },
            {
                'firewall_rules':
                    [{'IPProtocol': 'tcp', 'ports': ['22']}],
            },
            False,
        ),
        (
            {
                'firewall_rules':
                    [{'IPProtocol': 'tcp', 'ports': ['22']}],
            },
            {
                'firewall_rules':
                    [{'IPProtocol': 'tcp', 'ports': ['21-23']}],
            },
            True,
        ),
        (
            {
                'firewall_rules':
                    [
                        {'IPProtocol': 'tcp', 'ports': ['22', '23']},
                    ],
            },
            {
                'firewall_rules':
                    [
                        {'IPProtocol': 'tcp', 'ports': ['22', '21', '23']},
                    ],
            },
            True,
        ),
        (
            {
                'firewall_rules':
                    [
                        {'IPProtocol': 'tcp', 'ports': ['22', '23', '24']},
                    ],
            },
            {
                'firewall_rules':
                    [
                        {'IPProtocol': 'tcp', 'ports': ['22', '21', '23']},
                    ],
            },
            False,
        ),
        (
            {
                'firewall_rules':
                    [
                        {'IPProtocol': 'tcp', 'ports': ['22-23']},
                        {'IPProtocol': 'udp', 'ports': ['50', '55']},
                    ],
            },
            {
                'firewall_rules':
                    [
                        {'IPProtocol': 'udp', 'ports': ['49-55']},
                        {'IPProtocol': 'tcp', 'ports': ['22', '21', '23']},
                    ],
            },
            True,
        ),
        (
            {
                'firewall_rules': [{'IPProtocol': 'tcp'}],
            },
            {
                'firewall_rules': [{'IPProtocol': 'all'}],
            },
            True,
        ),
        (
            {
                'firewall_rules': [{'IPProtocol': 'all'}],
            },
            {
                'firewall_rules': [{'IPProtocol': 'tcp'}],
            },
            False,
        ),
        (
            {
                'firewall_rules': [
                    {'IPProtocol': 'tcp', 'ports': ['22']}],
            },
            {
                'firewall_rules': [{'IPProtocol': 'all'}],
            },
            True,
        ),
        (
            {
                'firewall_rules': [
                    {'IPProtocol': 'tcp', 'ports': ['21-23']}],
            },
            {
                'firewall_rules': [
                    {'IPProtocol': 'tcp', 'ports': ['22']}],
            },
            False,
        ),
        (
            {
                'firewall_rules': [
                    {'IPProtocol': 'tcp', 'ports': ['22']}],
            },
            {
                'firewall_rules': [
                    {'IPProtocol': 'tcp', 'ports': ['21-23']}],
            },
            True,
        ),
    ])
    def test_lt(self, action_1_dict, action_2_dict, expected):
        """Tests that action 1 < action 2 returns the correct value."""
        action_1 = firewall_rule.FirewallAction(**action_1_dict)
        action_2 = firewall_rule.FirewallAction(**action_2_dict)
        self.assertEqual(expected, action_1 < action_2)

    @parameterized.parameterized.expand([
        (
            {
                'firewall_rules':
                    [{'IPProtocol': 'tcp', 'ports': ['21-23']}],
            },
            {
                'firewall_rules':
                    [{'IPProtocol': 'tcp', 'ports': ['22']}],
            },
            True,
        ),
        (
            {
                'firewall_rules':
                    [{'IPProtocol': 'tcp', 'ports': ['22']}],
            },
            {
                'firewall_rules':
                    [{'IPProtocol': 'tcp', 'ports': ['21-23']}],
            },
            False,
        ),
        (
            {
                'firewall_rules':
                    [
                        {'IPProtocol': 'tcp', 'ports': ['22', '21', '20']},
                    ],
            },
            {
                'firewall_rules':
                    [
                        {'IPProtocol': 'tcp', 'ports': ['21', '22', '23']},
                    ],
            },
            False,
        ),
        (
            {
                'firewall_rules':
                    [
                        {'IPProtocol': 'udp', 'ports': ['49-55']},
                        {'IPProtocol': 'tcp', 'ports': ['22', '21', '23']},
                    ],
            },
            {
                'firewall_rules':
                    [
                        {'IPProtocol': 'tcp', 'ports': ['22-23']},
                        {'IPProtocol': 'udp', 'ports': ['50', '55']},
                    ],
            },
            True,
        ),
        (
            {
                'firewall_rules': [{'IPProtocol': 'tcp'}],
            },
            {
                'firewall_rules': [{'IPProtocol': 'all'}],
            },
            False,
        ),
        (
            {
                'firewall_rules': [{'IPProtocol': 'all'}],
            },
            {
                'firewall_rules': [{'IPProtocol': 'tcp'}],
            },
            True,
        ),
        (
            {
                'firewall_rules': [
                    {'IPProtocol': 'tcp', 'ports': ['22']}],
            },
            {
                'firewall_rules': [{'IPProtocol': 'all'}],
            },
            False,
        ),
        (
            {
                'firewall_rules': [
                    {'IPProtocol': 'tcp', 'ports': ['21-23']}],
            },
            {
                'firewall_rules': [
                    {'IPProtocol': 'tcp', 'ports': ['22']}],
            },
            True,
        ),
        (
            {
                'firewall_rules': [
                    {'IPProtocol': 'tcp', 'ports': ['22']}],
            },
            {
                'firewall_rules': [
                    {'IPProtocol': 'tcp', 'ports': ['21-23']}],
            },
            False,
        ),
    ])
    def test_gt(self, action_1_dict, action_2_dict, expected):
        """Tests that action 1 > action 2 returns the correct value."""
        action_1 = firewall_rule.FirewallAction(**action_1_dict)
        action_2 = firewall_rule.FirewallAction(**action_2_dict)
        self.assertEqual(expected, action_1 > action_2)

    @parameterized.parameterized.expand([
        (
            {
                'firewall_rules':
                    [{'IPProtocol': 'tcp', 'ports': ['21-23']}],
            },
            {
                'firewall_rule_action': 'denied',
                'firewall_rules':
                    [{'IPProtocol': 'tcp', 'ports': ['22', '21', '23']}],
            },
            False,
        ),
        (
            {
                'firewall_rules':
                    [{'IPProtocol': 'tcp'}],
            },
            {
                'firewall_rules':
                    [{'IPProtocol': 'tcp'}, {'IPProtocol': 'udp'}],
            },
            False,
        ),
        (
            {
                'firewall_rules':
                    [{'IPProtocol': 'tcp', 'ports': ['21-23']}],
            },
            {
                'firewall_rules':
                    [{'IPProtocol': 'tcp', 'ports': ['22', '21', '23']}],
            },
            True,
        ),
        (
            {
                'firewall_rules':
                    [
                        {'IPProtocol': 'tcp', 'ports': ['21-23']},
                        {'IPProtocol': 'udp', 'ports': ['55', '56', '58-60']},
                    ],
            },
            {
                'firewall_rules':
                    [
                        {'IPProtocol': 'udp', 'ports': [
                            '55-56', '58', '59', '60']},
                        {'IPProtocol': 'tcp', 'ports': ['22', '21', '23']}
                    ],
            },
            True,
        ),
    ])
    def test_is_equivalent(
            self, action_1_dict, action_2_dict, expected):
        """Tests that action 1 > action 2 returns the correct value."""
        action_1 = firewall_rule.FirewallAction(**action_1_dict)
        action_2 = firewall_rule.FirewallAction(**action_2_dict)
        self.assertEqual(expected, action_1.is_equivalent(action_2))

if __name__ == '__main__':
    unittest.main()<|MERGE_RESOLUTION|>--- conflicted
+++ resolved
@@ -277,9 +277,6 @@
             {
                 'firewall_rule_source_ranges': json.dumps(['1.1.1.1']),
                 'firewall_rule_source_tags': None,
-<<<<<<< HEAD
-                'firewall_rule_direction': 'ingress',
-=======
                 'firewall_rule_direction': 'INGRESS',
                 'firewall_rule_network': 'n1',
                 'firewall_rule_priority': 'NaN',
@@ -626,7 +623,6 @@
             {
                 'firewall_rule_source_ranges': json.dumps(['1.1.1.1']),
                 'firewall_rule_direction': 'INGRESS',
->>>>>>> 9166982e
                 'firewall_rule_network': 'n1',
                 'firewall_rule_allowed': json.dumps(
                     [{'IPProtocol': 'tcp', 'ports': ['22']}]),
