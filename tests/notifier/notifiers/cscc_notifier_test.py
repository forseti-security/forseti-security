# Copyright 2017 The Forseti Security Authors. All rights reserved.
#
# Licensed under the Apache License, Version 2.0 (the "License");
# you may not use this file except in compliance with the License.
# You may obtain a copy of the License at
#
#    http://www.apache.org/licenses/LICENSE-2.0
#
# Unless required by applicable law or agreed to in writing, software
# distributed under the License is distributed on an "AS IS" BASIS,
# WITHOUT WARRANTIES OR CONDITIONS OF ANY KIND, either express or implied.
# See the License for the specific language governing permissions and
# limitations under the License.

"""Tests the CSCC notification notifier."""

import ast
import datetime
import json
import unittest.mock as mock

from google.cloud.forseti.notifier import notifier
from google.cloud.forseti.notifier.notifiers import cscc_notifier
from google.cloud.forseti.services.scanner import dao as scanner_dao
from tests.services.scanner import scanner_base_db


class CsccNotifierTest(scanner_base_db.ScannerBaseDbTestCase):

    def setUp(self):
        """Setup method."""
        super(CsccNotifierTest, self).setUp()
        self.maxDiff = None

    def tearDown(self):
        """Tear down method."""
        super(CsccNotifierTest, self).tearDown()

    @mock.patch('google.cloud.forseti.common.util.date_time.'
                'get_utc_now_datetime')
    def _populate_and_retrieve_violations(self, mock_get_utc_now):
        fake_datetime = datetime.datetime(2010, 8, 28, 10, 20, 30, 0)
        mock_get_utc_now.return_value = fake_datetime

        scanner_index_id = self.populate_db(inv_index_id=self.inv_index_id2)

        violations = self.violation_access.list(
            scanner_index_id=scanner_index_id)

        violations_as_dict = []
        for violation in violations:
            violations_as_dict.append(
                scanner_dao.convert_sqlalchemy_object_to_dict(violation))

        violations_as_dict = notifier.convert_to_timestamp(violations_as_dict)

        return violations_as_dict

    def test_can_transform_to_findings_in_api_mode(self):

        expected_findings = [
            ['539cfbdb1113a74ec18edf583eada77a',
             {'category': 'FIREWALL_BLACKLIST_VIOLATION_111',
              'resource_name': 'full_name_111',
              'name': 'organizations/11111/sources/22222/findings/539cfbdb1113a74ec18edf583eada77a',
              'parent': 'organizations/11111/sources/22222',
              'event_time': '2010-08-28T10:20:30Z',
              'state': 'ACTIVE',
              'source_properties': {
                  'source': 'FORSETI',
                  'rule_name': 'disallow_all_ports_111',
                  'inventory_index_id': 'iii',
                  'resource_data': '"inventory_data_111"',
                  'db_source': 'table:violations/id:1',
                  'rule_index': 111,
                  'violation_data': '"{\\"policy_names\\": [\\"fw-tag-match_111\\"], \\"recommended_actions\\": {\\"DELETE_FIREWALL_RULES\\": [\\"fw-tag-match_111\\"]}}"',
                  'resource_id': 'fake_firewall_111',
                  'scanner_index_id': 1282990830000000,
                  'resource_type': 'firewall_rule'}}],
            ['3eff279ccb96799d9eb18e6b76055b22',
             {'category': 'FIREWALL_BLACKLIST_VIOLATION_222',
              'resource_name': 'full_name_222',
              'name': 'organizations/11111/sources/22222/findings/3eff279ccb96799d9eb18e6b76055b22',
              'parent': 'organizations/11111/sources/22222',
              'event_time': '2010-08-28T10:20:30Z',
              'state': 'ACTIVE',
              'source_properties': {
                  'source': 'FORSETI',
                  'rule_name': 'disallow_all_ports_222',
                  'inventory_index_id': 'iii',
                  'resource_data': '"inventory_data_222"',
                  'db_source': 'table:violations/id:2',
                  'rule_index': 222,
                  'violation_data': '"{\\"policy_names\\": [\\"fw-tag-match_222\\"], \\"recommended_actions\\": {\\"DELETE_FIREWALL_RULES\\": [\\"fw-tag-match_222\\"]}}"',
                  'resource_id': 'fake_firewall_222',
                  'scanner_index_id': 1282990830000000,
                  'resource_type': 'firewall_rule'}}]]

        violations_as_dict = self._populate_and_retrieve_violations()

        finding_results = (
            cscc_notifier.CsccNotifier('iii')._transform_for_api(
                violations_as_dict,
                source_id='organizations/11111/sources/22222'))

        self.assertEqual(expected_findings,
                          ast.literal_eval(json.dumps(finding_results)))


    def test_api_is_invoked_correctly(self):

        notifier = cscc_notifier.CsccNotifier(None)

        notifier._send_findings_to_cscc = mock.MagicMock()
        notifier.LOGGER = mock.MagicMock()

        self.assertEqual(0, notifier._send_findings_to_cscc.call_count)
        notifier.run(None, source_id='111')
        
        calls = notifier._send_findings_to_cscc.call_args_list
        call = calls[0]
        _, kwargs = call
        self.assertEqual('111', kwargs['source_id'])

    def test_outdated_findings_are_found(self):

        NEW_FINDINGS = [['abc',
                            {'category': 'BUCKET_VIOLATION',
                             'resource_name': 'organization/123/project/inventoryscanner/bucket/isthispublic/',
                             'name': 'organizations/123/sources/560/findings/abc',
                             'parent': 'organizations/123/sources/560',
                             'event_time': '2019-03-12T16:06:19Z',
                             'state': 'ACTIVE',
                             'source_properties': {'source': 'FORSETI',
                                                   'rule_name': 'Bucket acls rule to search for public buckets',
                                                   'inventory_index_id': 789,
                                                   'resource_data': '{"bucket": "isthispublic", "entity": "allUsers", "id": "isthispublic/allUsers", "role": "READER"}',
                                                   'db_source': 'table:violations/id:94953',
                                                   'rule_index': 0,
                                                   'violation_data': '{"bucket": "isthispublic", "domain": "", "email": "", "entity": "allUsers", "full_name": "organization/123/project/inventoryscanner/bucket/isthispublic/", "project_id": "inventoryscanner-henry", "role": "READER"}',
                                                   'resource_id': 'isthispublic',
                                                   'scanner_index_id': 1551913369403591,
                                                   'resource_type': 'bucket'}}]]

        FINDINGS_IN_CSCC = [['ffe',
                            {'category': 'BUCKET_VIOLATION',
                             'resource_name': 'organization/123/project/inventoryscanner/bucket/isthispublic/',
                             'name': 'organizations/123/sources/560/findings/ffe',
                             'parent': 'organizations/123/sources/560',
                             'event_time': '2019-03-12T16:06:19Z',
                             'state': 'ACTIVE',
                             'source_properties': {'source': 'FORSETI',
                                                   'rule_name': 'Bucket acls rule to search for public buckets',
                                                   'inventory_index_id': 789,
                                                   'resource_data': '{"bucket": "isthispublic", "entity": "allUsers", "id": "isthispublic/allUsers", "role": "READER"}',
                                                   'db_source': 'table:violations/id:94953',
                                                   'rule_index': 0,
                                                   'violation_data': '{"bucket": "isthispublic", "domain": "", "email": "", "entity": "allUsers", "full_name": "organization/123/project/inventoryscanner/bucket/isthispublic/", "project_id": "inventoryscanner", "role": "READER"}',
                                                   'resource_id': 'isthispublic',
                                                   'scanner_index_id': 1551913369403591,
<<<<<<< HEAD
                                                   'resource_type': 'bucket'}}],
                            ['hij',
                            {'category': 'BUCKET_VIOLATION',
                             'resource_name': 'organization/123/project/inventoryscanner/bucket/nolongerpublic/',
                             'name': 'organizations/123/sources/560/findings/hij',
                             'parent': 'organizations/123/sources/560',
                             'event_time': '2019-03-12T16:06:19Z',
                             'state': 'INACTIVE',
                             'source_properties': {'source': 'FORSETI',
                                                   'rule_name': 'Bucket acls rule to search for public buckets',
                                                   'inventory_index_id': 789,
                                                   'resource_data': '{"bucket": "nolongerpublic", "entity": "allUsers", "id": "nolongerpublic/allUsers", "role": "READER"}',
                                                   'db_source': 'table:violations/id:94953',
                                                   'rule_index': 0,
                                                   'violation_data': '{"bucket": "nolongerpublic", "domain": "", "email": "", "entity": "allUsers", "full_name": "organization/123/project/inventoryscanner/bucket/nolongerpublic/", "project_id": "inventoryscanner", "role": "READER"}',
                                                   'resource_id': 'nolongerpublic',
                                                   'scanner_index_id': 1551913369403591,
                                                   'resource_type': 'bucket'}}]
                             ]
=======
                                                   'resource_type': 'bucket'}}]]
>>>>>>> 619cac7f

        EXPECTED_INACTIVE_FINDINGS = [['ffe',
                            {'category': 'BUCKET_VIOLATION',
                             'resource_name': 'organization/123/project/inventoryscanner-henry/bucket/isthispublic/',
                             'name': 'organizations/123/sources/560/findings/ffe',
                             'parent': 'organizations/123/sources/560',
                             'event_time': '2019-03-12T16:06:19Z',
                             'state': 'INACTIVE',
                             'source_properties': {'source': 'FORSETI',
                                                   'rule_name': 'Bucket acls rule to search for public buckets',
                                                   'inventory_index_id': 789,
                                                   'resource_data': '{"bucket": "isthispublic", "entity": "allUsers", "id": "isthispublic/allUsers", "role": "READER"}',
                                                   'db_source': 'table:violations/id:94953',
                                                   'rule_index': 0,
                                                   'violation_data': '{"bucket": "isthispublic", "domain": "", "email": "", "entity": "allUsers", "full_name": "organization/123/project/inventoryscanner/bucket/isthispublic/", "project_id": "inventoryscanner", "role": "READER"}',
                                                   'resource_id': 'isthispublic',
                                                   'scanner_index_id': 1551913369403591,
                                                   'resource_type': 'bucket'}}]]

        notifier = cscc_notifier.CsccNotifier('123')

        inactive_findings = notifier.find_inactive_findings(NEW_FINDINGS,
                                                            FINDINGS_IN_CSCC)
        self.assertEqual(EXPECTED_INACTIVE_FINDINGS[0][1]['state'],
                          inactive_findings[0][1]['state'])

    def test_outdated_findings_are_not_found(self):

        NEW_FINDINGS = [['abc',
                            {'category': 'BUCKET_VIOLATION',
                             'resource_name': 'organization/123/project/inventoryscanner/bucket/isthispublic/',
                             'name': 'organizations/123/sources/560/findings/abc',
                             'parent': 'organizations/123/sources/560',
                             'event_time': '2019-03-12T16:06:19Z',
                             'state': 'ACTIVE',
                             'source_properties': {'source': 'FORSETI',
                                                   'rule_name': 'Bucket acls rule to search for public buckets',
                                                   'inventory_index_id': 789,
                                                   'resource_data': '{"bucket": "isthispublic", "entity": "allUsers", "id": "isthispublic/allUsers", "role": "READER"}',
                                                   'db_source': 'table:violations/id:94953',
                                                   'rule_index': 0,
                                                   'violation_data': '{"bucket": "isthispublic", "domain": "", "email": "", "entity": "allUsers", "full_name": "organization/123/project/inventoryscanner/bucket/isthispublic/", "project_id": "inventoryscanner-henry", "role": "READER"}',
                                                   'resource_id': 'isthispublic',
                                                   'scanner_index_id': 1551913369403591,
                                                   'resource_type': 'bucket'}}]]

        FINDINGS_IN_CSCC = [['abc',
                            {'category': 'BUCKET_VIOLATION',
                             'resource_name': 'organization/123/project/inventoryscanner/bucket/isthispublic/',
                             'name': 'organizations/123/sources/560/findings/abc',
                             'parent': 'organizations/123/sources/560',
                             'event_time': '2019-03-12T16:06:19Z',
                             'state': 'ACTIVE',
                             'source_properties': {'source': 'FORSETI',
                                                   'rule_name': 'Bucket acls rule to search for public buckets',
                                                   'inventory_index_id': 789,
                                                   'resource_data': '{"bucket": "isthispublic", "entity": "allUsers", "id": "isthispublic/allUsers", "role": "READER"}',
                                                   'db_source': 'table:violations/id:94953',
                                                   'rule_index': 0,
                                                   'violation_data': '{"bucket": "isthispublic", "domain": "", "email": "", "entity": "allUsers", "full_name": "organization/123/project/inventoryscanner/bucket/isthispublic/", "project_id": "inventoryscanner-henry", "role": "READER"}',
                                                   'resource_id': 'isthispublic',
                                                   'scanner_index_id': 1551913369403591,
                                                   'resource_type': 'bucket'}}]]

        notifier = cscc_notifier.CsccNotifier('123')

        inactive_findings = notifier.find_inactive_findings(NEW_FINDINGS,
                                                            FINDINGS_IN_CSCC)

        assert(len(inactive_findings)) == 0

    @mock.patch('google.cloud.forseti.common.gcp_api.securitycenter.SecurityCenterClient')
    def test_empty_list_api_response(self, mock_list):
        source_id = 'organizations/123/sources/456'

        violations = [{
            'violation_hash': '311',
            'resource_name': 'readme1',
            'resource_data': {u'ipv4Enabled': True,
                              u'authorizedNetworks': [
                                  {
                                      u'expirationTime': u'1970-01-01T00:00:00Z',
                                      u'kind': u'sql#aclEntry',
                                      u'value': u'0.0.0.0/0'}]},
            'resource_id': 'readme1',
            'violation_type': 'CLOUD_SQL_VIOLATION',
            'created_at_datetime': '2018-03-26T04:37:51Z',
            'scanner_index_id': 122,
            'rule_name': 'Cloud SQL rule to search for publicly exposed instances',
            'full_name': 'organization/123/project/cicd-henry/cloudsqlinstance/456/',
            'rule_index': 0,
            'violation_data': {u'instance_name': u'readme1',
                               u'require_ssl': False,
                               u'project_id': u'readme1',
                               u'authorized_networks': [u'0.0.0.0/0'],
                               u'full_name': u'organization/123/project/cicd-henry/cloudsqlinstance/456/'},
            'id': 99185,
            'resource_type': 'cloudsqlinstance'}]

        mock_list.list_findings.return_value = {'readTime': '111'}
        notifier = cscc_notifier.CsccNotifier('abc')
        notifier._send_findings_to_cscc(violations, source_id)
        self.assertFalse(mock_list.update_finding.called)<|MERGE_RESOLUTION|>--- conflicted
+++ resolved
@@ -158,7 +158,6 @@
                                                    'violation_data': '{"bucket": "isthispublic", "domain": "", "email": "", "entity": "allUsers", "full_name": "organization/123/project/inventoryscanner/bucket/isthispublic/", "project_id": "inventoryscanner", "role": "READER"}',
                                                    'resource_id': 'isthispublic',
                                                    'scanner_index_id': 1551913369403591,
-<<<<<<< HEAD
                                                    'resource_type': 'bucket'}}],
                             ['hij',
                             {'category': 'BUCKET_VIOLATION',
@@ -178,9 +177,7 @@
                                                    'scanner_index_id': 1551913369403591,
                                                    'resource_type': 'bucket'}}]
                              ]
-=======
-                                                   'resource_type': 'bucket'}}]]
->>>>>>> 619cac7f
+                                                   'resource_type': 'bucket'}}]]
 
         EXPECTED_INACTIVE_FINDINGS = [['ffe',
                             {'category': 'BUCKET_VIOLATION',
