--- conflicted
+++ resolved
@@ -88,12 +88,9 @@
         mock_get_connector.return_value = connector
         evp = email_violations.EmailViolations(*self.evp_init_args)
         evp._make_attachment_csv()
-<<<<<<< HEAD
         self.assertTrue(connector.create_attachment.called)
         test = connector.create_attachment.call_args[1]['file_location']
-=======
         self.assertTrue(mail_util.create_attachment.called)
->>>>>>> 8011283f
         self.assertTrue(
             filecmp.cmp(
                 connector.create_attachment.call_args[1]['file_location'],
