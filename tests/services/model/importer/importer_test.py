--- conflicted
+++ resolved
@@ -15,11 +15,7 @@
 from __future__ import print_function
 
 from builtins import object
-<<<<<<< HEAD
-import mock
-=======
 import unittest.mock as mock
->>>>>>> d5fea73a
 import os
 import shutil
 import tempfile
