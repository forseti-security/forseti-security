--- conflicted
+++ resolved
@@ -57,7 +57,6 @@
 
         ForsetiTestCase.tearDown(self)
 
-<<<<<<< HEAD
     def _get_resource_counts_from_storage(self, storage):
         result_counts = {}
         for item in storage.mem.values():
@@ -127,13 +126,6 @@
 
         config = InventoryConfig(
             'folders/1032',
-=======
-    def test_crawling_to_memory_storage(self):
-        """Crawl mock environment, test that there are items in storage."""
-
-        config = InventoryConfig(
-            gcp_api_mocks.ORGANIZATION_ID,
->>>>>>> 0c663992
             '',
             '')
 
@@ -147,8 +139,6 @@
             self.assertEqual(0,
                              progresser.errors,
                              'No errors should have occurred')
-
-<<<<<<< HEAD
 
             result_counts = self._get_resource_counts_from_storage(storage)
 
@@ -200,42 +190,6 @@
 
         self.assertEqual(expected_counts, result_counts)
 
-=======
-        result_counts = {}
-        for item in storage.mem.values():
-            item_type = item.type()
-            result_counts.setdefault(item_type, {'resource': 0})
-            result_counts[item_type]['resource'] += 1
-            if item.getIamPolicy():
-                result_counts[item_type].setdefault('iam_policy', 0)
-                result_counts[item_type]['iam_policy'] += 1
-            if item.getGCSPolicy():
-                result_counts[item_type].setdefault('gcs_policy', 0)
-                result_counts[item_type]['gcs_policy'] += 1
-
-        expected_counts = {
-            'backendservice': {'resource': 1},
-            'bucket': {'gcs_policy': 2, 'iam_policy': 2, 'resource': 2},
-            'cloudsqlinstance': {'resource': 1},
-            'compute_project': {'resource': 2},
-            'dataset': {'resource': 1},
-            'firewall': {'resource': 7},
-            'folder': {'iam_policy': 3, 'resource': 3},
-            'gsuite_group': {'resource': 3},
-            'gsuite_group_member': {'resource': 1},
-            'gsuite_user': {'resource': 3},
-            'gsuite_user_member': {'resource': 3},
-            'instance': {'resource': 4},
-            'instancegroup': {'resource': 1},
-            'organization': {'iam_policy': 1, 'resource': 1},
-            'project': {'iam_policy': 4, 'resource': 4},
-            'role': {'resource': 5},
-            'serviceaccount': {'resource': 2}
-        }
-
-        self.assertEqual(expected_counts, result_counts)
->>>>>>> 0c663992
-
 
 if __name__ == '__main__':
     unittest.main()