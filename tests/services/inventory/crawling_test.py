# Copyright 2017 The Forseti Security Authors. All rights reserved.
#
# Licensed under the Apache License, Version 2.0 (the "License");
# you may not use this file except in compliance with the License.
# You may obtain a copy of the License at
#
#    http://www.apache.org/licenses/LICENSE-2.0
#
# Unless required by applicable law or agreed to in writing, software
# distributed under the License is distributed on an "AS IS" BASIS,
# WITHOUT WARRANTIES OR CONDITIONS OF ANY KIND, either express or implied.
# See the License for the specific language governing permissions and
# limitations under the License.
"""Unit Tests: Inventory crawler for Forseti Server."""

import copy
import os
import unittest
import mock
from sqlalchemy.orm import sessionmaker
from tests.services.inventory import gcp_api_mocks
from tests.services.util.db import create_test_engine_with_file
from tests.services.util.mock import MockServerConfig
from tests import unittest_utils
from google.cloud.forseti.common.util import file_loader
from google.cloud.forseti.common.util import logger
from google.cloud.forseti.services.base.config import InventoryConfig
from google.cloud.forseti.services.inventory.storage import initialize
from google.cloud.forseti.services.inventory.base.progress import Progresser
from google.cloud.forseti.services.inventory.base.storage import Memory as MemoryStorage
from google.cloud.forseti.services.inventory.crawler import run_crawler

LOGGER = logger.get_logger(__name__)

TEST_RESOURCE_DIR_PATH = os.path.join(
    os.path.dirname(__file__), 'test_data')

GCP_API_RESOURCES = {
    'appengine_app': {'resource': 2},
    'appengine_instance': {'resource': 3},
    'appengine_service': {'resource': 1},
    'appengine_version': {'resource': 1},
    'backendservice': {'resource': 1},
    'billing_account': {'resource': 2, 'iam_policy': 2},
    'bucket': {'gcs_policy': 2, 'iam_policy': 2, 'resource': 2},
    'cloudsqlinstance': {'resource': 1},
    'compute_project': {'resource': 2},
    'crm_org_policy': {'resource': 5},
    'dataset': {'dataset_policy': 1, 'iam_policy': 1, 'resource': 1},
    'disk': {'resource': 4},
    'firewall': {'resource': 7},
    'folder': {'iam_policy': 3, 'resource': 3},
    'forwardingrule': {'resource': 1},
    'gsuite_group': {'resource': 4},
    'gsuite_group_member': {'resource': 1},
    'gsuite_user': {'resource': 4},
    'gsuite_user_member': {'resource': 3},
    'image': {'resource': 2},
    'instance': {'resource': 4},
    'instancegroup': {'resource': 2},
    'instancegroupmanager': {'resource': 2},
    'instancetemplate': {'resource': 2},
    'kubernetes_cluster': {'resource': 1, 'service_config': 1},
    'lien': {'resource': 1},
    'network': {'resource': 2},
    'organization': {'iam_policy': 1, 'resource': 1},
    'project': {'billing_info': 4, 'enabled_apis': 4, 'iam_policy': 4,
                'resource': 4},
    'role': {'resource': 20},
    'serviceaccount': {'iam_policy': 2, 'resource': 2},
    'serviceaccount_key': {'resource': 1},
    'sink': {'resource': 7},
    'snapshot': {'resource': 3},
    'subnetwork': {'resource': 24},
}


class FakeServerConfig(MockServerConfig):
    """Fake server config."""

    def __init__(self, engine):
        """Initialize."""
        self.engine = engine

    def get_engine(self):
        """Get engine."""
        return self.engine


class NullProgresser(Progresser):
    """No-op progresser to suppress output."""

    def __init__(self):
        super(NullProgresser, self).__init__()
        self.errors = 0
        self.objects = 0
        self.warnings = 0

    def on_new_object(self, resource):
        self.objects += 1

    def on_warning(self, warning):
        LOGGER.error("Progressor Warning: %s", warning)
        self.warnings += 1

    def on_error(self, error):
        LOGGER.exception("Progressor Error: %s", error)
        self.errors += 1

    def get_summary(self):
        pass


class CrawlerBase(unittest_utils.ForsetiTestCase):
    """Base class for Crawler tests."""

    def setUp(self):
        """Setup method."""
        self.maxDiff = None
        unittest_utils.ForsetiTestCase.setUp(self)

    def tearDown(self):
        """Tear down method."""

        unittest_utils.ForsetiTestCase.tearDown(self)

    def _get_resource_counts_from_storage(self, storage):
        result_counts = {}
        for item in storage.mem.values():
            item_type = item.type()
            item_counts = result_counts.setdefault(
                item_type, {'resource': 0})
            item_counts['resource'] += 1
            if item.get_iam_policy():
                item_counts.setdefault('iam_policy', 0)
                item_counts['iam_policy'] += 1
            if item.get_gcs_policy():
                item_counts.setdefault('gcs_policy', 0)
                item_counts['gcs_policy'] += 1
            if item.get_dataset_policy():
                item_counts.setdefault('dataset_policy', 0)
                item_counts['dataset_policy'] += 1
            if item.get_billing_info():
                item_counts.setdefault('billing_info', 0)
                item_counts['billing_info'] += 1
            if item.get_enabled_apis():
                item_counts.setdefault('enabled_apis', 0)
                item_counts['enabled_apis'] += 1
            if item.get_kubernetes_service_config():
                item_counts.setdefault('service_config', 0)
                item_counts['service_config'] += 1

        return result_counts

    def _run_crawler(self, config, has_org_access=True, session=None):
        """Runs the crawler with a specific InventoryConfig.

        Args:
            config (InventoryConfig): The configuration to test.
            has_org_access (bool): True if crawler has access to the org
                resource.
            session (object): An existing sql session, required for testing
                Cloud Asset API integration.

        Returns:
            dict: the resource counts returned by the crawler.
        """
        with MemoryStorage(session=session) as storage:
            progresser = NullProgresser()
            with gcp_api_mocks.mock_gcp(has_org_access=has_org_access):
                run_crawler(storage,
                            progresser,
                            config,
                            parallel=True)

            self.assertEqual(0,
                             progresser.errors,
                             'No errors should have occurred')

            return self._get_resource_counts_from_storage(storage)


class CrawlerTest(CrawlerBase):
    """Test inventory storage."""

    def test_crawling_to_memory_storage(self):
        """Crawl mock environment, test that there are items in storage."""
        config = InventoryConfig(
            gcp_api_mocks.ORGANIZATION_ID,
            '',
            {},
            '',
            {})
        config.set_service_config(FakeServerConfig('mock_engine'))

        result_counts = self._run_crawler(config)

        expected_counts = GCP_API_RESOURCES

        self.assertEqual(expected_counts, result_counts)

    def test_crawling_from_folder(self):
        """Crawl from folder, verify expected resources crawled."""
        config = InventoryConfig(
            'folders/1032',
            '',
            {},
            '',
            {})
        config.set_service_config(FakeServerConfig('mock_engine'))

        result_counts = self._run_crawler(config)

        expected_counts = {
            'appengine_app': {'resource': 1},
            'appengine_instance': {'resource': 3},
            'appengine_service': {'resource': 1},
            'appengine_version': {'resource': 1},
            'bucket': {'gcs_policy': 1, 'iam_policy': 1, 'resource': 1},
            'folder': {'iam_policy': 2, 'resource': 2},
            'project': {'billing_info': 1, 'enabled_apis': 1, 'iam_policy': 1,
                        'resource': 1},
            'role': {'resource': 1},
            'sink': {'resource': 1},
        }

        self.assertEqual(expected_counts, result_counts)

    def test_crawling_from_project(self):
        """Crawl from project, verify expected resources crawled."""
        config = InventoryConfig(
            'projects/1041',
            '',
            {},
            '',
            {})
        config.set_service_config(FakeServerConfig('mock_engine'))

        result_counts = self._run_crawler(config)

        expected_counts = {
            'backendservice': {'resource': 1},
            'compute_project': {'resource': 1},
            'crm_org_policy': {'resource': 1},
            'disk': {'resource': 3},
            'firewall': {'resource': 3},
            'forwardingrule': {'resource': 1},
            'instance': {'resource': 3},
            'instancegroup': {'resource': 2},
            'instancegroupmanager': {'resource': 2},
            'instancetemplate': {'resource': 2},
            'kubernetes_cluster': {'resource': 1, 'service_config': 1},
            'lien': {'resource': 1},
            'network': {'resource': 1},
            'project': {'billing_info': 1, 'enabled_apis': 1, 'iam_policy': 1,
                        'resource': 1},
            'serviceaccount': {'iam_policy': 1, 'resource': 1},
            'serviceaccount_key': {'resource': 1},
            'sink': {'resource': 2},
            'snapshot': {'resource': 2},
            'subnetwork': {'resource': 12},
        }

        self.assertEqual(expected_counts, result_counts)

    def test_crawling_no_org_access(self):
        """Crawl with no access to organization, only child projects."""
        config = InventoryConfig(
            gcp_api_mocks.ORGANIZATION_ID,
            '',
            {},
            '',
            {})
        config.set_service_config(FakeServerConfig('mock_engine'))

        result_counts = self._run_crawler(config, has_org_access=False)

        # The crawl should be the same as test_crawling_to_memory_storage, but
        # without organization iam_policy, org_policy (needs Org access) or
        # gsuite_* resources (needs directoryCustomerId from Organization).
        expected_counts = copy.deepcopy(GCP_API_RESOURCES)
        expected_counts['organization'].pop('iam_policy')
        expected_counts['crm_org_policy']['resource'] -= 2
        expected_counts.pop('gsuite_group')
        expected_counts.pop('gsuite_group_member')
        expected_counts.pop('gsuite_user')
        expected_counts.pop('gsuite_user_member')

        self.assertEqual(expected_counts, result_counts)

    def test_crawling_with_apis_disabled(self):
        """Crawl with the appengine and cloudsql APIs disabled."""
        config = InventoryConfig(
            gcp_api_mocks.ORGANIZATION_ID,
            '',
            {
                'appengine': {'disable_polling': True},
                'sqladmin': {'disable_polling': True},
            },
            '',
            {})
        config.set_service_config(FakeServerConfig('mock_engine'))

        result_counts = self._run_crawler(config, has_org_access=True)

        # The crawl should be the same as test_crawling_to_memory_storage, but
        # without appengine and cloudsql resources.
        expected_counts = copy.deepcopy(GCP_API_RESOURCES)
        expected_counts.pop('appengine_app')
        expected_counts.pop('appengine_instance')
        expected_counts.pop('appengine_service')
        expected_counts.pop('appengine_version')
        expected_counts.pop('cloudsqlinstance')

        self.assertEqual(expected_counts, result_counts)


class CloudAssetCrawlerTest(CrawlerBase):
    """Test CloudAsset integration with crawler."""

    def setUp(self):
        """Setup method."""
        CrawlerBase.setUp(self)
        self.engine, self.dbfile = create_test_engine_with_file()
        session_maker = sessionmaker()
        self.session = session_maker(bind=self.engine)
        initialize(self.engine)
        self.inventory_config = InventoryConfig(gcp_api_mocks.ORGANIZATION_ID,
                                                '',
                                                {},
                                                0,
                                                {'enabled': True,
                                                 'gcs_path': 'gs://test-bucket'}
                                               )
        self.inventory_config.set_service_config(FakeServerConfig(self.engine))

        # Ensure test data doesn't get deleted
        self.mock_unlink = mock.patch.object(
            os, 'unlink', autospec=True).start()
        self.mock_copy_file_from_gcs = mock.patch.object(
            file_loader,
            'copy_file_from_gcs',
            autospec=True).start()
        self.maxDiff = None

        # Mock copy_file_from_gcs to return correct test data file
        def _copy_file_from_gcs(file_path, *args, **kwargs):
            """Fake copy_file_from_gcs."""
            del args, kwargs
            if 'resource' in file_path:
                return os.path.join(TEST_RESOURCE_DIR_PATH,
                                    'mock_cai_resources.dump')
            elif 'iam_policy' in file_path:
                return os.path.join(TEST_RESOURCE_DIR_PATH,
                                    'mock_cai_iam_policies.dump')

        self.mock_copy_file_from_gcs.side_effect = _copy_file_from_gcs

    def tearDown(self):
        """tearDown."""
        CrawlerBase.tearDown(self)
        mock.patch.stopall()

        # Stop mocks before unlinking the database file.
        os.unlink(self.dbfile)

    def test_cai_crawl_to_memory(self):
        """Crawl mock environment, test that there are items in storage."""
        result_counts = self._run_crawler(self.inventory_config,
                                          session=self.session)

        expected_counts = copy.deepcopy(GCP_API_RESOURCES)
        expected_counts.update({
            'compute_autoscaler': {'resource': 1},
            'compute_backendbucket': {'resource': 1},
            'compute_healthcheck': {'resource': 1},
            'compute_httphealthcheck': {'resource': 1},
            'compute_httpshealthcheck': {'resource': 1},
            'compute_license': {'resource': 1},
            'compute_router': {'resource': 1},
            'compute_sslcertificate': {'resource': 1},
            'compute_targethttpproxy': {'resource': 1},
            'compute_targethttpsproxy': {'resource': 1},
            'compute_targetinstance': {'resource': 1},
            'compute_targetpool': {'resource': 1},
            'compute_targetsslproxy': {'resource': 1},
            'compute_targettcpproxy': {'resource': 1},
            'compute_urlmap': {'resource': 1},
            'dataset': {'dataset_policy': 2, 'iam_policy': 2, 'resource': 3},
            'dns_managedzone': {'resource': 1},
            'dns_policy': {'resource': 1},
            'kms_cryptokey': {'iam_policy': 1, 'resource': 1},
            'kms_cryptokeyversion': {'resource': 1},
            'kms_keyring': {'iam_policy': 1, 'resource': 1},
            'pubsub_topic': {'iam_policy': 1, 'resource': 1},
            'spanner_database': {'resource': 1},
            'spanner_instance': {'resource': 1},
        })

        self.assertEqual(expected_counts, result_counts)

    def test_crawl_cai_api_polling_disabled(self):
        """Validate using only CAI and no API polling works."""
        self.inventory_config.api_quota_configs = {
            'admin': {'disable_polling': True},
            'appengine': {'disable_polling': True},
            'bigquery': {'disable_polling': True},
            'cloudbilling': {'disable_polling': True},
            'compute': {'disable_polling': True},
            'container': {'disable_polling': True},
            'crm': {'disable_polling': True},
            'iam': {'disable_polling': True},
            'logging': {'disable_polling': True},
            'servicemanagement': {'disable_polling': True},
            'sqladmin': {'disable_polling': True},
            'storage': {'disable_polling': True},
        }
        result_counts = self._run_crawler(self.inventory_config,
                                          session=self.session)
        # Any resource not included in Cloud Asset export will not be in the
        # inventory.
        expected_counts = {
            'appengine_app': {'resource': 2},
            'appengine_service': {'resource': 1},
            'appengine_version': {'resource': 1},
            'backendservice': {'resource': 1},
            'billing_account': {'iam_policy': 2, 'resource': 2},
            'bucket': {'gcs_policy': 2, 'iam_policy': 2, 'resource': 2},
            'cloudsqlinstance': {'resource': 1},
            'compute_autoscaler': {'resource': 1},
            'compute_backendbucket': {'resource': 1},
            'compute_healthcheck': {'resource': 1},
            'compute_httphealthcheck': {'resource': 1},
            'compute_httpshealthcheck': {'resource': 1},
            'compute_license': {'resource': 1},
            'compute_project': {'resource': 2},
            'compute_router': {'resource': 1},
            'compute_sslcertificate': {'resource': 1},
            'compute_targethttpproxy': {'resource': 1},
            'compute_targethttpsproxy': {'resource': 1},
            'compute_targetinstance': {'resource': 1},
            'compute_targetpool': {'resource': 1},
            'compute_targetsslproxy': {'resource': 1},
            'compute_targettcpproxy': {'resource': 1},
            'compute_urlmap': {'resource': 1},
            'dataset': {'dataset_policy': 2, 'iam_policy': 2, 'resource': 3},
            'disk': {'resource': 4},
            'dns_managedzone': {'resource': 1},
            'dns_policy': {'resource': 1},
            'firewall': {'resource': 7},
            'folder': {'iam_policy': 3, 'resource': 3},
            'forwardingrule': {'resource': 1},
            'image': {'resource': 2},
            'instance': {'resource': 4},
            'instancegroup': {'resource': 2},
            'instancegroupmanager': {'resource': 2},
            'instancetemplate': {'resource': 2},
            'kms_cryptokey': {'iam_policy': 1, 'resource': 1},
            'kms_cryptokeyversion': {'resource': 1},
            'kms_keyring': {'iam_policy': 1, 'resource': 1},
            'kubernetes_cluster': {'resource': 1},
            'network': {'resource': 2},
            'organization': {'resource': 1},
            'project': {'iam_policy': 2, 'resource': 4},
            'pubsub_topic': {'iam_policy': 1, 'resource': 1},
            'role': {'resource': 2},
            'serviceaccount': {'iam_policy': 2, 'resource': 2},
            'snapshot': {'resource': 3},
            'spanner_database': {'resource': 1},
            'spanner_instance': {'resource': 1},
            'subnetwork': {'resource': 24}}
        self.assertEqual(expected_counts, result_counts)

    def test_crawl_cai_data_with_asset_types(self):
        """Validate including asset_types in the CAI inventory config works."""
        asset_types = ['google.cloud.resourcemanager.Folder',
                       'google.cloud.resourcemanager.Organization',
                       'google.cloud.resourcemanager.Project']
        inventory_config = InventoryConfig(gcp_api_mocks.ORGANIZATION_ID,
                                           '',
                                           {},
                                           0,
                                           {'enabled': True,
                                            'gcs_path': 'gs://test-bucket',
                                            'asset_types': asset_types}
                                          )
        inventory_config.set_service_config(FakeServerConfig(self.engine))

        # Create subsets of the mock resource dumps that only contain the
        # filtered asset types
        filtered_assets = []
        with open(os.path.join(TEST_RESOURCE_DIR_PATH,
                               'mock_cai_resources.dump'), 'r') as f:
            for line in f:
                if any('"%s"' % asset_type in line
                       for asset_type in asset_types):
                    filtered_assets.append(line)

        filtered_assets = ''.join(filtered_assets)

        filtered_iam = []
        with open(os.path.join(TEST_RESOURCE_DIR_PATH,
                               'mock_cai_iam_policies.dump'), 'r') as f:
            for line in f:
                if any('"%s"' % asset_type in line
                       for asset_type in asset_types):
                    filtered_iam.append(line)

        filtered_iam = ''.join(filtered_iam)

        with unittest_utils.create_temp_file(filtered_assets) as resources:
            with unittest_utils.create_temp_file(filtered_iam) as iam_policies:
                def _copy_file_from_gcs(file_path, *args, **kwargs):
                    """Fake copy_file_from_gcs."""
                    del args, kwargs
                    if 'resource' in file_path:
                        return resources
                    elif 'iam_policy' in file_path:
                        return iam_policies
                self.mock_copy_file_from_gcs.side_effect = _copy_file_from_gcs
                with MemoryStorage(session=self.session) as storage:
                    progresser = NullProgresser()
                    with gcp_api_mocks.mock_gcp() as gcp_mocks:
                        run_crawler(storage,
                                    progresser,
                                    inventory_config)

                        # Validate export_assets called with asset_types
                        expected_calls = [
                            mock.call(gcp_api_mocks.ORGANIZATION_ID,
                                      mock.ANY,
                                      content_type='RESOURCE',
                                      asset_types=asset_types,
                                      blocking=mock.ANY,
                                      timeout=mock.ANY),
                            mock.call(gcp_api_mocks.ORGANIZATION_ID,
                                      mock.ANY,
                                      content_type='IAM_POLICY',
                                      asset_types=asset_types,
                                      blocking=mock.ANY,
                                      timeout=mock.ANY)]
                        (gcp_mocks.mock_cloudasset.export_assets
                         .assert_has_calls(expected_calls, any_order=True))

                    self.assertEqual(0,
                                     progresser.errors,
                                     'No errors should have occurred')

                    result_counts = self._get_resource_counts_from_storage(
                        storage)

        expected_counts = {
<<<<<<< HEAD
            'cloudsqlinstance': {'resource': 1},
=======
            'compute_project': {'resource': 2},
>>>>>>> a2aa7b04
            'crm_org_policy': {'resource': 5},
            'folder': {'iam_policy': 3, 'resource': 3},
            'gsuite_group': {'resource': 4},
            'gsuite_group_member': {'resource': 1},
            'gsuite_user': {'resource': 4},
            'gsuite_user_member': {'resource': 3},
            'lien': {'resource': 1},
            'organization': {'iam_policy': 1, 'resource': 1},
            'project': {'billing_info': 4, 'enabled_apis': 4, 'iam_policy': 4,
                        'resource': 4},
            'role': {'resource': 18},
            'sink': {'resource': 6},
        }

        self.assertEqual(expected_counts, result_counts)

if __name__ == '__main__':
    unittest.main()<|MERGE_RESOLUTION|>--- conflicted
+++ resolved
@@ -550,11 +550,6 @@
                         storage)
 
         expected_counts = {
-<<<<<<< HEAD
-            'cloudsqlinstance': {'resource': 1},
-=======
-            'compute_project': {'resource': 2},
->>>>>>> a2aa7b04
             'crm_org_policy': {'resource': 5},
             'folder': {'iam_policy': 3, 'resource': 3},
             'gsuite_group': {'resource': 4},
