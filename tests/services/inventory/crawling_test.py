--- conflicted
+++ resolved
@@ -13,6 +13,7 @@
 # limitations under the License.
 """Unit Tests: Inventory crawler for IAM Explain."""
 
+import collections
 import unittest
 from tests.services.inventory import gcp_api_mocks
 from tests.unittest_utils import ForsetiTestCase
@@ -58,17 +59,16 @@
         ForsetiTestCase.tearDown(self)
 
     def _get_resource_counts_from_storage(self, storage):
-        result_counts = {}
+        result_counts = collections.defaultdict(collections.defaultdict(int))
         for item in storage.mem.values():
             item_type = item.type()
-            result_counts.setdefault(item_type, {'resource': 0})
             result_counts[item_type]['resource'] += 1
             if item.getIamPolicy():
-                result_counts[item_type].setdefault('iam_policy', 0)
                 result_counts[item_type]['iam_policy'] += 1
             if item.getGCSPolicy():
-                result_counts[item_type].setdefault('gcs_policy', 0)
                 result_counts[item_type]['gcs_policy'] += 1
+            if item.getDatasetPolicy():
+                result_counts[item_type]['dataset_policy'] += 1
 
         return result_counts
 
@@ -91,25 +91,7 @@
                              progresser.errors,
                              'No errors should have occurred')
 
-<<<<<<< HEAD
-        result_counts = {}
-        for item in storage.mem.values():
-            item_type = item.type()
-            result_counts.setdefault(item_type, {'resource': 0})
-            result_counts[item_type]['resource'] += 1
-            if item.getIamPolicy():
-                result_counts[item_type].setdefault('iam_policy', 0)
-                result_counts[item_type]['iam_policy'] += 1
-            if item.getGCSPolicy():
-                result_counts[item_type].setdefault('gcs_policy', 0)
-                result_counts[item_type]['gcs_policy'] += 1
-            if item.getDatasetPolicy():
-                result_counts[item_type].setdefault('dataset_policy', 0)
-                result_counts[item_type]['dataset_policy'] += 1
-=======
-
             result_counts = self._get_resource_counts_from_storage(storage)
->>>>>>> 4e7e18f0
 
         expected_counts = {
             'backendservice': {'resource': 1},
