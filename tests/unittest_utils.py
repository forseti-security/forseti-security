--- conflicted
+++ resolved
@@ -15,10 +15,6 @@
 """Test Utils for Forseti unit tests."""
 
 from builtins import range
-<<<<<<< HEAD
-from past.builtins import basestring
-=======
->>>>>>> d5fea73a
 import collections
 import contextlib
 import json
