# Copyright 2017 The Forseti Security Authors. All rights reserved.
#
# Licensed under the Apache License, Version 2.0 (the "License");
# you may not use this file except in compliance with the License.
# You may obtain a copy of the License at
#
#    http://www.apache.org/licenses/LICENSE-2.0
#
# Unless required by applicable law or agreed to in writing, software
# distributed under the License is distributed on an "AS IS" BASIS,
# WITHOUT WARRANTIES OR CONDITIONS OF ANY KIND, either express or implied.
# See the License for the specific language governing permissions and
# limitations under the License.

"""KMS Scanner Tests."""

from builtins import object
import unittest
import unittest.mock as mock
from datetime import datetime

from tests import unittest_utils
from tests.services.util.db import create_test_engine
from tests.scanner.test_data import fake_kms_scanner_data
from google.cloud.forseti.scanner.scanners import kms_scanner
from google.cloud.forseti.services.dao import ModelManager


"""
Assumptions: In data/kms_scanner_test_rules.yaml, rotation_period is set to
100 days.

Test: Create two crypto keys, one with creation time over 100 days ago, and
other with creation time less than 100 days ago.

The crypto key with creation time over 100 days ago should be flagged as a
violation but not the other one.
"""

KEY_RING_ID = '4063867491605246570'
CRYPTO_KEY_ID = '12873861500163377322'
CRYPTO_KEY_ID_1 = '12873861500163377324'
CRYPTO_KEY_ID_2 = '12873861500163377326'
CRYPTO_KEY_ID_3 = '12873861500163377328'
CRYPTO_KEY_ID_4 = '12873861500163377330'
CRYPTO_KEY_ID_5 = '12873861500163377332'
CRYPTO_KEY_ID_6 = '12873861500163377334'
CRYPTO_KEY_ID_6 = '12873861500163377336'
VIOLATION_TYPE = 'CRYPTO_KEY_VIOLATION'

TIME_NOW = datetime.utcnow()


class FakeServiceConfig(object):

    def __init__(self):
        engine = create_test_engine()
        self.model_manager = ModelManager(engine)


class KMSScannerTest(unittest_utils.ForsetiTestCase):

    @classmethod
    def setUpClass(cls):
        cls.service_config = FakeServiceConfig()
        cls.model_name = cls.service_config.model_manager.create(
            name='kms-scanner-test')

        scoped_session, data_access = (
            cls.service_config.model_manager.get(cls.model_name))

        # Add organization to model.
        with scoped_session as session:
            organization = data_access.add_resource_by_name(
                session, 'organization/12345', '', True)

            project = data_access.add_resource(session, 'project/foo',
                                               organization)

            key_ring = data_access.add_resource(
                session, 'kms_keyring/%s' % KEY_RING_ID, project)

            key_ring.data = fake_kms_scanner_data.KEY_RING_DATA

            crypto_key = data_access.add_resource(
                session, 'kms_cryptokey/%s' % CRYPTO_KEY_ID, key_ring)

            crypto_key.data = fake_kms_scanner_data.NON_ROTATED_CRYPTO_KEY_DATA

            crypto_key_1 = data_access.add_resource(
                session, 'kms_cryptokey/%s' % CRYPTO_KEY_ID_1, key_ring)

            crypto_key_1.data = fake_kms_scanner_data.ROTATED_CRYPTO_KEY_DATA

            crypto_key_2 = data_access.add_resource(
                session, 'kms_cryptokey/%s' % CRYPTO_KEY_ID_2, key_ring)

            crypto_key_2.data = (fake_kms_scanner_data.
                                 NON_ROTATED_CRYPTO_KEY_DESTROYED_STATE_DATA)

            crypto_key_3 = data_access.add_resource(
                session, 'kms_cryptokey/%s' % CRYPTO_KEY_ID_3, key_ring)

            crypto_key_3.data = (fake_kms_scanner_data.
                                 PROTECTION_LEVEL_PURPOSE_ALGO_TEST_DATA)

            crypto_key_4 = data_access.add_resource(
                session, 'kms_cryptokey/%s' % CRYPTO_KEY_ID_4, key_ring)

            crypto_key_4.data = (fake_kms_scanner_data.
                                 KEY_STATE_TEST_DATA)

            crypto_key_5 = data_access.add_resource(
                session, 'kms_cryptokey/%s' % CRYPTO_KEY_ID_5, key_ring)

            crypto_key_5.data = (fake_kms_scanner_data.
                                 PROTECTION_LEVEL_PURPOSE_ALGO_TEST_DATA)

            crypto_key_6 = data_access.add_resource(
                session, 'kms_cryptokey/%s' % CRYPTO_KEY_ID_6, key_ring)

            crypto_key_6.data = (fake_kms_scanner_data.
                                 PROTECTION_LEVEL_PURPOSE_ALGO_TEST_DATA)

            session.commit()

    @mock.patch.object(
        kms_scanner.KMSScanner,
        '_output_results_to_db', autospec=True)
    def test_run_scanner(self, mock_output_results):
        self.scanner = kms_scanner.KMSScanner(
            {}, {}, self.service_config, self.model_name,
            '', unittest_utils.get_datafile_path(
                __file__, 'kms_scanner_test_rules.yaml'))

        self.scanner.run()
        crypto_key = self.scanner._retrieve()
        violations = self.scanner._find_violations(crypto_key)
        for violation in violations:
            state = violation.primary_version.get('state')
            self.assertEqual(state, 'ENABLED')
            self.assertEqual(violation.resource_type, 'kms_cryptokey')
            self.assertEqual(violation.violation_type, VIOLATION_TYPE)
        self.assertEqual(1, mock_output_results.call_count)

    @mock.patch.object(
        kms_scanner.KMSScanner,
        '_output_results_to_db', autospec=True)
    def test_run_scanner_algo_match(self, mock_output_results):
        self.scanner = kms_scanner.KMSScanner(
            {}, {}, self.service_config, self.model_name,
            '', unittest_utils.get_datafile_path(
                __file__,
                'kms_scanner_test_algo.yaml'))

        self.scanner.run()
        crypto_key = self.scanner._retrieve()
        violations = self.scanner._find_violations(crypto_key)
        for violation in violations:
            self.assertEqual(violation.algorithm,
                              'GOOGLE_SYMMETRIC_ENCRYPTION')
        self.assertEqual(1, mock_output_results.call_count)

    @mock.patch.object(
        kms_scanner.KMSScanner,
        '_output_results_to_db', autospec=True)
    def test_run_scanner_state_match(self, mock_output_results):
        self.scanner = kms_scanner.KMSScanner(
            {}, {}, self.service_config, self.model_name,
            '', unittest_utils.get_datafile_path(
                __file__, 'kms_scanner_test_state_rule.yaml'))

        self.scanner.run()
        crypto_key = self.scanner._retrieve()
        violations = self.scanner._find_violations(crypto_key)
        for violation in violations:
            self.assertEqual(violation.state, 'ENABLED')
        self.assertEqual(1, mock_output_results.call_count)

    @mock.patch.object(
        kms_scanner.KMSScanner,
        '_output_results_to_db', autospec=True)
    def test_run_scanner_protection_level_match(self, mock_output_results):
        self.scanner = kms_scanner.KMSScanner(
            {}, {}, self.service_config, self.model_name,
            '', unittest_utils.get_datafile_path(
                __file__,
                'kms_scanner_test_protection_level.yaml'))

        self.scanner.run()
        crypto_key = self.scanner._retrieve()
        violations = self.scanner._find_violations(crypto_key)
        for violation in violations:
            self.assertEqual(violation.protection_level, 'SOFTWARE')
        self.assertEqual(1, mock_output_results.call_count)

    @mock.patch.object(
        kms_scanner.KMSScanner,
        '_output_results_to_db', autospec=True)
    def test_run_scanner_purpose_match(self, mock_output_results):
        self.scanner = kms_scanner.KMSScanner(
            {}, {}, self.service_config, self.model_name,
            '', unittest_utils.get_datafile_path(
                __file__,
                'kms_scanner_test_purpose.yaml'))

        self.scanner.run()
        crypto_key = self.scanner._retrieve()
        violations = self.scanner._find_violations(crypto_key)
        for violation in violations:
            self.assertEqual(violation.purpose, 'ENCRYPT_DECRYPT')
        self.assertEqual(1, mock_output_results.call_count)

    @mock.patch.object(
        kms_scanner.KMSScanner,
        '_output_results_to_db', autospec=True)
    def test_run_scanner_rotation_period_whitelist_match(self,
                                                         mock_output_results):
        self.scanner = kms_scanner.KMSScanner(
            {}, {}, self.service_config, self.model_name,
            '', unittest_utils.get_datafile_path(
                __file__,
                'kms_scanner_whitelist_test.yaml'))

        self.scanner.run()
        crypto_key = self.scanner._retrieve()
        violations = self.scanner._find_violations(crypto_key)
<<<<<<< HEAD
        self.assertEquals(6, len(violations))
        self.assertEquals(1, mock_output_results.call_count)
=======
        self.assertEqual(6, len(violations))
        self.assertEqual(1, mock_output_results.call_count)
>>>>>>> d5fea73a


if __name__ == '__main__':
    unittest.main()<|MERGE_RESOLUTION|>--- conflicted
+++ resolved
@@ -225,13 +225,8 @@
         self.scanner.run()
         crypto_key = self.scanner._retrieve()
         violations = self.scanner._find_violations(crypto_key)
-<<<<<<< HEAD
-        self.assertEquals(6, len(violations))
-        self.assertEquals(1, mock_output_results.call_count)
-=======
         self.assertEqual(6, len(violations))
         self.assertEqual(1, mock_output_results.call_count)
->>>>>>> d5fea73a
 
 
 if __name__ == '__main__':
