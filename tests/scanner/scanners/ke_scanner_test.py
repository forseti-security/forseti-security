--- conflicted
+++ resolved
@@ -111,11 +111,7 @@
             project = data_access.add_resource(session, 'project/fake-project',
                                                organization)
 
-<<<<<<< HEAD
-            for cluster_id, cluster in list(FAKE_CLUSTERS.items()):
-=======
             for cluster_id, cluster in FAKE_CLUSTERS:
->>>>>>> d5fea73a
                 ke_cluster = data_access.add_resource(
                     session,
                     'kubernetes_cluster/{}'.format(cluster_id),
