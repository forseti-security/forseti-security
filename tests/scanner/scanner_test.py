--- conflicted
+++ resolved
@@ -14,19 +14,12 @@
 """Scanner runner script test."""
 
 from datetime import datetime
-import os
 
 import mock
 import MySQLdb
 
 from tests.unittest_utils import ForsetiTestCase
-from google.cloud.security.common.data_access import csv_writer
 from google.cloud.security.common.data_access import errors
-from google.cloud.security.common.data_access import violation_dao as vdao
-from google.cloud.security.common.gcp_type import folder
-from google.cloud.security.common.gcp_type import organization
-from google.cloud.security.common.gcp_type import project
-from google.cloud.security.notifier import notifier
 from google.cloud.security.scanner import scanner
 from google.cloud.security.scanner.audit import iam_rules_engine as ire
 from google.cloud.security.scanner.scanners import iam_rules_scanner as irs
@@ -148,16 +141,6 @@
     #    self.assertEquals(1, self.irep.LOGGER.info.call_count)
     #    self.assertEquals(4, self.irep.LOGGER.debug.call_count)
 
-    @mock.patch.object(MySQLdb, 'connect')
-    @mock.patch(
-        'google.cloud.security.common.data_access.dao.Dao.get_latest_snapshot_timestamp'
-    )
-    def test_get_timestamp(self, mock_get_ss_timestamp, mock_conn):
-        """Test that get_timestamp() works."""
-        mock_get_ss_timestamp.return_value = self.fake_timestamp
-        actual = self.scanner._get_timestamp(self.FAKE_global_configs)
-        expected = self.fake_timestamp
-        self.assertEquals(expected, actual)
 
     @mock.patch.object(MySQLdb, 'connect')
     @mock.patch(
@@ -174,71 +157,6 @@
 
     @mock.patch.object(MySQLdb, 'connect')
     @mock.patch(
-<<<<<<< HEAD
-=======
-        'google.cloud.security.common.data_access.organization_dao.OrganizationDao.get_org_iam_policies'
-    )
-    def test_get_org_policies_works(self, mock_get_org_iam, mock_conn):
-        """Test that get_org_iam_policies() works."""
-        org_policies = [{
-            organization.Organization('11111'): {
-                'role': 'roles/a',
-                'members': ['user:a@b.c', 'group:g@h.i']
-            }
-        }]
-        mock_get_org_iam.return_value = org_policies
-
-        actual = self.irs.IamPolicyScanner(
-            self.FAKE_global_configs,
-            self.fake_timestamp)._get_org_iam_policies()
-        mock_get_org_iam.assert_called_once_with('organizations',
-                                                 self.fake_timestamp)
-        self.assertEqual(org_policies, actual)
-
-    @mock.patch.object(MySQLdb, 'connect')
-    @mock.patch(
-        'google.cloud.security.common.data_access.folder_dao.FolderDao.get_folder_iam_policies'
-    )
-    def test_get_folder_policies_works(self, mock_get_folder_iam, mock_conn):
-        """Test that get_folder_iam_policies() works."""
-        folder_policies = [{
-            folder.Folder('11111'): {
-                'role': 'roles/a',
-                'members': ['user:a@b.c', 'group:g@h.i']
-            }
-        }]
-        mock_get_folder_iam.return_value = folder_policies
-
-        actual = self.irs.IamPolicyScanner(
-            self.FAKE_global_configs,
-            self.fake_timestamp)._get_folder_iam_policies()
-        mock_get_folder_iam.assert_called_once_with('folders',
-                                                 self.fake_timestamp)
-        self.assertEqual(folder_policies, actual)
-
-    @mock.patch.object(MySQLdb, 'connect')
-    @mock.patch(
-        'google.cloud.security.common.data_access.project_dao.ProjectDao.get_project_policies'
-    )
-    def test_get_project_policies(self, mock_get_proj_iam, mock_conn):
-        """Test that get_project_iam_policies() works."""
-        proj_policies = [{
-            project.Project(project_number='11111', project_id='abc111'): {
-                'role': 'roles/a',
-                'members': ['user:a@b.c', 'group:g@h.i']
-            }
-        }]
-        mock_get_proj_iam.return_value = proj_policies
-        actual = self.irs.IamPolicyScanner(
-            self.FAKE_global_configs,
-            self.fake_timestamp)._get_project_iam_policies()
-        mock_get_proj_iam.assert_called_once_with(
-            'projects', self.fake_timestamp)
-        self.assertEqual(proj_policies, actual)
-
-    @mock.patch.object(MySQLdb, 'connect')
-    @mock.patch(
->>>>>>> 00922316
         'google.cloud.security.common.data_access.dao.Dao.get_latest_snapshot_timestamp'
     )
     def test_get_timestamp(self, mock_get_ss_timestamp, mock_conn):
@@ -261,120 +179,5 @@
         self.assertEqual(1, scanner.LOGGER.error.call_count)
         self.assertIsNone(actual)
 
-<<<<<<< HEAD
-=======
-    @mock.patch.object(MySQLdb, 'connect')
-    @mock.patch.object(csv_writer, 'write_csv', autospec=True)
-    @mock.patch.object(os, 'path', autospec=True)
-    @mock.patch.object(scanner, '_upload_csv')
-    @mock.patch.object(scanner, '_flatten_violations')
-    @mock.patch.object(notifier, 'process')
-    @mock.patch('google.cloud.security.scanner.scanner.datetime')
-    @mock.patch.object(vdao.ViolationDao, 'insert_violations')
-    def test_output_results_local_no_email(
-        self, mock_violation_dao, mock_datetime, mock_notifier_process,
-        mock_flatten, mock_upload, mock_path, mock_write_csv, mock_conn):
-        """Test output results for local output, and don't send email.
-
-        Setup:
-            * Create fake csv filename.
-            * Create fake file path.
-            * Mock out the ViolationDao.
-            * Set FLAGS values.
-            * Mock the context manager and the csv file name.
-            * Mock the timestamp for the email.
-            * Mock the file path.
-
-        Expect:
-            * _upload_csv() is called once with the fake parameters.
-        """
-        fake_csv_name = 'fake.csv'
-        fake_full_path = '/fake/output/path'
-        flattening_scheme = 'policy_violations'
-    
-        mock_write_csv.return_value = mock.MagicMock()
-        mock_write_csv.return_value.__enter__ = mock.MagicMock()
-        type(
-            mock_write_csv.return_value.__enter__.return_value).name = fake_csv_name
-    
-        mock_datetime.utcnow = mock.MagicMock()
-        mock_datetime.utcnow.return_value = self.fake_utcnow
-        mock_path.abspath = mock.MagicMock()
-        mock_path.abspath.return_value = fake_full_path
-    
-        mock_violation_dao.return_value = (1, [])
-    
-        fake_global_configs = self.FAKE_global_configs
-        fake_global_configs.pop('email_recipient')
-        self.scanner._output_results(
-            fake_global_configs,
-            self.FAKE_SCANNER_CONFIGS,
-            ['a'],
-            self.fake_timestamp,
-            flattening_scheme=flattening_scheme)
-    
-        mock_upload.assert_called_once_with(fake_full_path, self.fake_utcnow,
-                                            fake_csv_name)
-        self.assertEquals(0, mock_notifier_process.call_count)
-
-    @mock.patch.object(MySQLdb, 'connect')
-    @mock.patch.object(csv_writer, 'write_csv', autospec=True)
-    @mock.patch.object(os, 'path', autospec=True)
-    @mock.patch.object(scanner, '_upload_csv')
-    @mock.patch.object(scanner, '_flatten_violations')
-    @mock.patch.object(notifier, 'process')
-    @mock.patch('google.cloud.security.scanner.scanner.datetime')
-    @mock.patch.object(vdao.ViolationDao, 'insert_violations')
-    def test_output_results_gcs_email(self, mock_violation_dao, mock_datetime,
-        mock_notifier_process, mock_flatten, mock_upload, mock_path,
-        mock_write_csv, mock_conn):
-        """Test output results for GCS upload and send email.
-    
-            Setup:
-                * Create fake violations.
-                * Create fake counts.
-                * Create fake csv filename.
-                * Create fake file path.
-                * Mock out the ViolationDao.
-                * Set FLAGS values.
-                * Mock the context manager and the csv file name.
-                * Mock the timestamp for the email.
-                * Mock the file path.
-    
-            Expect:
-                * _upload_csv() is called once with the fake parameters.
-        """
-
-        fake_violations = ['a']
-        fake_counts = {'x': 2}
-        fake_csv_name = 'fake.csv'
-        fake_full_path = 'gs://fake-bucket/output/path'
-        flattening_scheme = 'policy_violations'
-    
-        mock_write_csv.return_value = mock.MagicMock()
-        mock_write_csv.return_value.__enter__ = mock.MagicMock()
-        type(mock_write_csv.return_value \
-            .__enter__.return_value).name = fake_csv_name
-        mock_datetime.utcnow = mock.MagicMock()
-        mock_datetime.utcnow.return_value = self.fake_utcnow
-        mock_path.abspath = mock.MagicMock()
-        mock_path.abspath.return_value = fake_full_path
-    
-        mock_violation_dao.return_value = (1, [])
-    
-        self.scanner._output_results(
-            self.FAKE_global_configs,
-            self.FAKE_SCANNER_CONFIGS,
-            fake_violations,
-            self.fake_timestamp,
-            resource_counts=fake_counts,
-            flattening_scheme=flattening_scheme)
-
-        mock_upload.assert_called_once_with(fake_full_path, self.fake_utcnow,
-                                            fake_csv_name)
-        mock_notifier_process.assert_called_once()
-
-
->>>>>>> 00922316
 if __name__ == '__main__':
     unittest.main()