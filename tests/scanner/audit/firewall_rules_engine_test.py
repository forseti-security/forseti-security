--- conflicted
+++ resolved
@@ -13,11 +13,7 @@
 # limitations under the License.
 
 from builtins import zip
-<<<<<<< HEAD
-import mock
-=======
 import unittest.mock as mock
->>>>>>> d5fea73a
 import json
 import unittest
 import parameterized
@@ -1037,12 +1033,7 @@
         sorted(violations, key=lambda k: k.resource_id)
         self.assertTrue(len(expected) == len(violations))
         for expected_dict, violation in zip(expected, violations):
-<<<<<<< HEAD
-            self.assertItemsEqual(list(expected_dict.values()), list(violation))
-=======
             self.assertCountEqual(list(expected_dict.values()), list(violation))
->>>>>>> d5fea73a
-
 
 class RuleBookTest(ForsetiTestCase):
 
