# Copyright 2017 The Forseti Security Authors. All rights reserved.
#
# Licensed under the Apache License, Version 2.0 (the "License");
# you may not use this file except in compliance with the License.
# You may obtain a copy of the License at
#
#    http://www.apache.org/licenses/LICENSE-2.0
#
# Unless required by applicable law or agreed to in writing, software
# distributed under the License is distributed on an "AS IS" BASIS,
# WITHOUT WARRANTIES OR CONDITIONS OF ANY KIND, either express or implied.
# See the License for the specific language governing permissions and
# limitations under the License.
"""IAP scanner test."""

from builtins import object
from datetime import datetime
import json
import unittest
import unittest.mock as mock

from tests.services.util.db import create_test_engine
from tests.unittest_utils import ForsetiTestCase
from tests.unittest_utils import get_datafile_path
from google.cloud.forseti.common.gcp_type import backend_service as backend_service_type
from google.cloud.forseti.common.gcp_type import firewall_rule as firewall_rule_type
from google.cloud.forseti.common.gcp_type import instance as instance_type
from google.cloud.forseti.common.gcp_type import instance_group as instance_group_type
from google.cloud.forseti.common.gcp_type import instance_group_manager as instance_group_manager_type
from google.cloud.forseti.common.gcp_type import instance_template as instance_template_type
from google.cloud.forseti.common.gcp_type import project as project_type
from google.cloud.forseti.common.gcp_type import network as network_type
from google.cloud.forseti.scanner.scanners import base_scanner
from google.cloud.forseti.scanner.scanners import iap_scanner
from google.cloud.forseti.services.dao import ModelManager

# pylint: disable=bad-indentation
BACKEND_SERVICES = {
    # The main backend service.
    'bs1':
        backend_service_type.BackendService(
            project_id='foo',
            name='bs1',
            backends=[{
                'group': ('https://www.googleapis.com/compute/v1/'
                          'projects/foo/regions/wl-redqueen1/'
                          'instanceGroups/ig_managed')
            }, {
                'group': ('https://www.googleapis.com/compute/v1/'
                          'projects/foo/regions/wl-redqueen1/'
                          'instanceGroups/ig_unmanaged')
            }],
            iap={'enabled': True},
            port=80,
            port_name='http',
        ),
    # Another backend service that connects to the same backend.
    'bs1_same_backend':
        backend_service_type.BackendService(
            project_id='foo',
            name='bs1_same_backend',
            backends=[{
                'group': ('https://www.googleapis.com/compute/v1/'
                          'projects/foo/regions/wl-redqueen1/'
                          'instanceGroups/ig_managed')
            }],
            port=80,
        ),
    # A backend service with a different port (so, not an alternate).
    'bs1_different_port':
        backend_service_type.BackendService(
            project_id='foo',
            name='bs1_different_port',
            backends=[{
                'group': ('https://www.googleapis.com/compute/v1/'
                          'projects/foo/regions/wl-redqueen1/'
                          'instanceGroups/ig_managed')
            }],
            port=81,
        ),
    # Various backend services that should or shouldn't be alts.
    'bs1_same_instance':
        backend_service_type.BackendService(
            project_id='foo',
            name='bs1_same_instance',
            backends=[{
                'group': ('https://www.googleapis.com/compute/v1/'
                          'projects/foo/regions/wl-redqueen1/'
                          'instanceGroups/ig_same_instance')
            }],
            port=80,
        ),
    'bs1_different_network':
        backend_service_type.BackendService(
            project_id='foo',
            name='bs1_different_network',
            backends=[{
                'group': ('https://www.googleapis.com/compute/v1/'
                          'projects/foo/regions/wl-redqueen1/'
                          'instanceGroups/ig_different_network')
            }],
            port=80,
        ),
    'bs1_different_instance':
        backend_service_type.BackendService(
            project_id='foo',
            name='bs1_different_instance',
            backends=[{
                'group': ('https://www.googleapis.com/compute/v1/'
                          'projects/foo/regions/wl-redqueen1/'
                          'instanceGroups/ig_different_instance')
            }],
            port=80,
        ),
}
FIREWALL_RULES = {
    # Doesn't apply because of IPProtocol mismatch.
    'proto_mismatch':
        firewall_rule_type.FirewallRule(
            project_id='foo',
            firewall_rule_name='proto_mismatch',
            firewall_rule_network='global/networks/default',
            firewall_rule_source_tags=json.dumps(['proto_mismatch']),
            firewall_rule_allowed=json.dumps([{
                'IPProtocol': 'udp',
            }]),
        ),
    # Preempted by allow.
    'deny_applies_all_preempted':
        firewall_rule_type.FirewallRule(
            project_id='foo',
            firewall_rule_name='deny_applies_all_preempted',
            firewall_rule_priority=60000,
            firewall_rule_network='global/networks/default',
            firewall_rule_source_ranges=json.dumps(['applies_all']),
            firewall_rule_denied=json.dumps([{
                'IPProtocol': 'tcp',
            }]),
        ),
    # Applies to all ports, tags.
    'applies_all':
        firewall_rule_type.FirewallRule(
            project_id='foo',
            firewall_rule_name='applies_all',
            firewall_rule_network='global/networks/default',
            firewall_rule_source_ranges=json.dumps(['10.0.2.0/24']),
            firewall_rule_source_tags=json.dumps(['applies_all']),
            firewall_rule_allowed=json.dumps([{
                'IPProtocol': 'tcp',
            }]),
        ),
    # Applies to only port 8080.
    'applies_8080':
        firewall_rule_type.FirewallRule(
            project_id='foo',
            firewall_rule_name='applies_8080',
            firewall_rule_network='global/networks/default',
            firewall_rule_source_tags=json.dumps(['applies_8080']),
            firewall_rule_allowed=json.dumps([{
                'IPProtocol': 'tcp',
                'ports': ['8080'],
            }]),
        ),
    # Applies to a multi-port range.
    'applies_8081_8083':
        firewall_rule_type.FirewallRule(
            project_id='foo',
            firewall_rule_name='applies_8081_8083',
            firewall_rule_network='global/networks/default',
            firewall_rule_source_tags=json.dumps(['applies_8081_8083']),
            firewall_rule_allowed=json.dumps([{
                'IPProtocol': 'tcp',
                'ports': ['8081-8083'],
            }]),
        ),
    # Doesn't apply because of direction mismatch.
    'direction':
        firewall_rule_type.FirewallRule(
            project_id='foo',
            firewall_rule_name='direction',
            firewall_rule_direction='EGRESS',
            firewall_rule_network='global/networks/default',
            firewall_rule_target_tags=json.dumps(['direction']),
            firewall_rule_destination_ranges=json.dumps(['0.0.0.0/0']),
            firewall_rule_allowed=json.dumps([{
                'IPProtocol': 'tcp',
            }]),
        ),
    # Doesn't apply because of network mismatch.
    'network':
        firewall_rule_type.FirewallRule(
            project_id='foo',
            firewall_rule_name='network',
            firewall_rule_network='global/networks/social',
            firewall_rule_source_tags=json.dumps(['network']),
            firewall_rule_allowed=json.dumps([{
                'IPProtocol': 'tcp',
            }]),
        ),
    # Doesn't apply because of tags.
    'tag_mismatch':
        firewall_rule_type.FirewallRule(
            project_id='foo',
            firewall_rule_name='tag_mismatch',
            firewall_rule_network='global/networks/default',
            firewall_rule_source_tags=json.dumps(['tag_mismatch']),
            firewall_rule_target_tags=json.dumps(['im_gonna_pop_some_tags']),
            firewall_rule_allowed=json.dumps([{
                'IPProtocol': 'tcp',
            }]),
        ),
    # Tag-specific rule *does* apply.
    'tag_match':
        firewall_rule_type.FirewallRule(
            project_id='foo',
            firewall_rule_name='tag_match',
            firewall_rule_network='global/networks/default',
            firewall_rule_source_tags=json.dumps(['tag_match']),
            firewall_rule_target_tags=json.dumps(['tag_i1']),
            firewall_rule_allowed=json.dumps([{
                'IPProtocol': 'tcp',
            }]),
        ),
    # Preempted by deny rule.
    'preempted':
        firewall_rule_type.FirewallRule(
            project_id='foo',
            firewall_rule_name='preempted',
            firewall_rule_network='global/networks/default',
            firewall_rule_source_tags=json.dumps(['preempted']),
            firewall_rule_allowed=json.dumps([{
                'IPProtocol': 'tcp',
            }]),
        ),
    # Preempted by deny rule.
    'preempted_deny':
        firewall_rule_type.FirewallRule(
            project_id='foo',
            firewall_rule_name='preempted_deny',
            firewall_rule_priority=1,
            firewall_rule_network='global/networks/default',
            firewall_rule_source_ranges=json.dumps(['preempted']),
            firewall_rule_denied=json.dumps([{
                'IPProtocol': 'tcp',
            }]),
        ),
}
PROJECTS = {
    'foo': project_type.Project(project_id='foo'),
}
INSTANCES = {
    'i1':
        instance_type.Instance(
            'i1',
            parent=PROJECTS['foo'],
            name='i1',
            tags={'items': ['tag_i1']},
            locations=['wl-redqueen1-a'],
            data = ("""{
    "name": "i2",
    "selfLink": "https://www.googleapis.com/compute/v1/projects/foo/zones/wl-redqueen1-a/instances/i1",
    "tags": {"items": ["tag_i1"]}
}""")
        ),
    'i2':
        instance_type.Instance(
            'i2',
            parent=PROJECTS['foo'],
            name='i2',
            tags=[],
            locations=['wl-redqueen1-a'],
            data = ("""{
    "name": "i2",
    "selfLink": "https://www.googleapis.com/compute/v1/projects/foo/zones/wl-redqueen1-a/instances/i2",
    "tags": {}
}""")
        ),
}
INSTANCE_GROUPS = {
    # Managed
    'ig_managed':
        instance_group_type.InstanceGroup(
            project_id='foo',
            name='ig_managed',
            network='global/networks/default',
            region='wl-redqueen1',
            instance_urls=[('https://www.googleapis.com/compute/v1/'
                            'projects/foo/zones/wl-redqueen1-a/instances/i1')],
        ),
    # Unmanaged; overrides port mapping
    'ig_unmanaged':
        instance_group_type.InstanceGroup(
            project_id='foo',
            name='ig_unmanaged',
            network='global/networks/default',
            region='wl-redqueen1',
            instance_urls=[],
            named_ports=[{
                'name': 'foo',
                'port': 80
            }, {
                'name': 'http',
                'port': 8080
            }],
        ),
    # Unmanaged; same instance as ig_managed
    'ig_same_instance':
        instance_group_type.InstanceGroup(
            project_id='foo',
            name='ig_same_instance',
            network='global/networks/default',
            region='wl-redqueen1',
            instance_urls=[('https://www.googleapis.com/compute/v1/'
                            'projects/foo/zones/wl-redqueen1-a/instances/i1')],
        ),
    # Unmanaged; different network than ig_managed
    'ig_different_network':
        instance_group_type.InstanceGroup(
            project_id='foo',
            name='ig_different_network',
            network='global/networks/nondefault',
            region='wl-redqueen1',
            instance_urls=[('https://www.googleapis.com/compute/v1/'
                            'projects/foo/zones/wl-redqueen1-a/instances/i1')],
        ),
    # Unmanaged; different instance than ig_managed
    'ig_different_instance':
        instance_group_type.InstanceGroup(
            project_id='foo',
            name='ig5',
            network='global/networks/default',
            region='wl-redqueen1',
            instance_urls=[('https://www.googleapis.com/compute/v1/'
                            'projects/foo/zones/wl-redqueen1-a/instances/i2')],
        ),
}
INSTANCE_GROUP_MANAGERS = {
    'igm1':
        instance_group_manager_type.InstanceGroupManager(
            project_id='foo',
            name='igm1',
            instance_group=(
                'https://www.googleapis.com/compute/v1/'
                'projects/foo/regions/wl-redqueen1/instanceGroups/ig_managed'),
            instance_template=('https://www.googleapis.com/compute/v1/'
                               'projects/foo/global/instanceTemplates/it1'),
            region='wl-redqueen1',
        ),
}
INSTANCE_TEMPLATES = {
    'it1':
        instance_template_type.InstanceTemplate(
            project_id='foo',
            name='it1',
            properties={'tags': {
                'items': ['tag_it1']
            }},
        ),
}


class FakeServiceConfig(object):

    def __init__(self):
        engine = create_test_engine()
        self.model_manager = ModelManager(engine)


class IapScannerTest(ForsetiTestCase):

    def network_port(self, port_number, project='foo', network='default'):
        return iap_scanner.NetworkPort(
            network=network_type.Key.from_args(
                project_id=project, name=network),
            port=port_number)

    @classmethod
    def setUpClass(cls):
        cls.service_config = FakeServiceConfig()
        cls.model_name = cls.service_config.model_manager.create(
            name='iap-scanner-test')

        scoped_session, data_access = (
            cls.service_config.model_manager.get(cls.model_name))

        # Add organization and project to model.
        with scoped_session as session:
            organization = data_access.add_resource_by_name(
                session, 'organization/12345', '', True)
            project = data_access.add_resource(session, 'project/foo',
                                               organization)
            for backend_service in list(BACKEND_SERVICES.values()):
                bs = data_access.add_resource(
                    session, 'backendservice/%s' % backend_service.name,
                    project)
                bs.data = backend_service.json
            for firewall in list(FIREWALL_RULES.values()):
                fw = data_access.add_resource(
                    session, 'firewall/%s' % firewall.name, project)
                fw.data = firewall.as_json()
            for instance in list(INSTANCES.values()):
                i = data_access.add_resource(
                    session, 'instance/%s' % instance.name, project)
                i.data = instance.json
            for instance_group in list(INSTANCE_GROUPS.values()):
                ig = data_access.add_resource(
                    session, 'instancegroup/%s' % instance_group.name, project)
                ig.data = instance_group.json
            for instance_group_manager in list(INSTANCE_GROUP_MANAGERS.values()):
                igm = data_access.add_resource(
                    session,
                    'instancegroupmanager/%s' % instance_group_manager.name,
                    project)
                igm.data = instance_group_manager.json
            for instance_template in list(INSTANCE_TEMPLATES.values()):
                it = data_access.add_resource(
                    session, 'instancetemplate/%s' % instance_template.name,
                    project)
                it.data = instance_template.json

            session.commit()

    def setUp(self):
        self.fake_utcnow = datetime(
            year=1900,
            month=1,
            day=1,
            hour=0,
            minute=0,
            second=0,
            microsecond=0)

        self.fake_scanner_configs = {'output_path': 'gs://fake/output/path'}

        self.scanner = iap_scanner.IapScanner(
            {}, self.fake_scanner_configs, self.service_config, self.model_name,
            '', get_datafile_path(__file__, 'iap_scanner_test_data.yaml'))

        self.data = iap_scanner._RunData(
            list(BACKEND_SERVICES.values()),
            list(FIREWALL_RULES.values()),
            list(INSTANCES.values()),
            list(INSTANCE_GROUPS.values()),
            list(INSTANCE_GROUP_MANAGERS.values()),
            list(INSTANCE_TEMPLATES.values()),
        )

    def test_instance_template_map(self):
        self.assertEqual(str({
            INSTANCE_GROUPS['ig_managed'].key: INSTANCE_TEMPLATES['it1'],
        }), str(self.data.instance_templates_by_group_key))

    def test_find_instance_group(self):
        self.assertEqual(
            INSTANCE_GROUPS['ig_managed'],
            self.data.find_instance_group_by_url(
                'https://www.googleapis.com/compute/v1/'
                'projects/foo/regions/wl-redqueen1/instanceGroups/ig_managed'))

    def test_find_instance(self):
        self.assertEqual(INSTANCES['i1'],
                         self.data.find_instance_by_url(
                             'https://www.googleapis.com/compute/v1/'
                             'projects/foo/zones/wl-redqueen1-a/instances/i1'))

    def test_find_network_port(self):
        self.assertEqual(
            str(self.network_port(80)),
            str(self.data.instance_group_network_port(
                BACKEND_SERVICES['bs1'], INSTANCE_GROUPS['ig_managed'])))

        # ig_unmanaged overrides port mapping, so it gets a different port number
        self.assertEqual(
            str(self.network_port(8080)),
            str(self.data.instance_group_network_port(
                BACKEND_SERVICES['bs1'], INSTANCE_GROUPS['ig_unmanaged'])))

    def test_firewall_allowed_sources(self):
        self.assertEqual(
            set(['10.0.2.0/24', 'tag_match', 'applies_all']),
            self.data.firewall_allowed_sources(self.network_port(80), 'tag_i1'))
        self.assertEqual(
            set(['10.0.2.0/24', 'tag_match', 'applies_all']),
            self.data.firewall_allowed_sources(self.network_port(81), 'tag_i1'))
        self.assertEqual(
            set(['10.0.2.0/24', 'applies_all']),
            self.data.firewall_allowed_sources(self.network_port(80), 'tag'))
        self.assertEqual(
            set(['10.0.2.0/24', 'applies_all']),
            self.data.firewall_allowed_sources(self.network_port(8079), 'tag'))
        self.assertEqual(
            set(['10.0.2.0/24', 'applies_all', 'applies_8080']),
            self.data.firewall_allowed_sources(self.network_port(8080), 'tag'))
        self.assertEqual(
            set(['10.0.2.0/24', 'applies_all', 'applies_8081_8083']),
            self.data.firewall_allowed_sources(self.network_port(8081), 'tag'))
        self.assertEqual(
            set(['10.0.2.0/24', 'applies_all', 'applies_8081_8083']),
            self.data.firewall_allowed_sources(self.network_port(8082), 'tag'))
        self.assertEqual(
            set(['10.0.2.0/24', 'applies_all', 'applies_8081_8083']),
            self.data.firewall_allowed_sources(self.network_port(8083), 'tag'))
        self.assertEqual(
            set(['10.0.2.0/24', 'applies_all']),
            self.data.firewall_allowed_sources(self.network_port(8084), 'tag'))

    def test_tags_for_instance_group(self):
        self.assertEqual(
            set(['tag_i1', 'tag_it1']),
            self.data.tags_for_instance_group(INSTANCE_GROUPS['ig_managed']))
        self.assertEqual(set(),
                         self.data.tags_for_instance_group(
                             INSTANCE_GROUPS['ig_unmanaged']))

    def test_retrieve_resources(self):
        iap_resources = {}
        for (resources, _) in self.scanner._retrieve():
            iap_resources.update(
                dict((resource.backend_service.key, resource)
                     for resource in resources))

        self.maxDiff = None
<<<<<<< HEAD
        self.assertEquals(
            set([bs.key for bs in list(BACKEND_SERVICES.values())]),
            set(iap_resources.keys()))
=======
>>>>>>> d5fea73a

        backend_services_keys = [bs.key.__dict__ for bs in
                                 list(BACKEND_SERVICES.values())]
        iap_resources_keys = list(key.__dict__ for key in iap_resources.keys())

        self.assertEqual(backend_services_keys, iap_resources_keys)

        backend_services_bs1_key = BACKEND_SERVICES['bs1'].key
        iap_bs1_key = backend_services_bs1_key

        for key in iap_resources.keys():
            if str(key) == str(backend_services_bs1_key):
                iap_bs1_key = key

        self.assertEqual(
            str(iap_scanner.IapResource(
                project_full_name='organization/12345/project/foo/',
                backend_service=BACKEND_SERVICES['bs1'],
                alternate_services=set([
                    backend_service_type.Key.from_args(
                        project_id='foo',
                        name='bs1_same_backend',
                    ),
                    backend_service_type.Key.from_args(
                        project_id='foo',
                        name='bs1_same_instance',
                    ),
                ]),
                direct_access_sources=sorted(set(
                    ['10.0.2.0/24', 'tag_match', 'applies_all',
                     'applies_8080'])),
                iap_enabled=True,
            )), str(iap_resources[iap_bs1_key]))

    @mock.patch.object(
        iap_scanner.IapScanner, '_output_results_to_db', autospec=True)
    def test_run_scanner(self, mock_output_results):
        self.scanner.run()
        self.assertEqual(1, mock_output_results.call_count)

if __name__ == '__main__':
    unittest.main()<|MERGE_RESOLUTION|>--- conflicted
+++ resolved
@@ -520,12 +520,6 @@
                      for resource in resources))
 
         self.maxDiff = None
-<<<<<<< HEAD
-        self.assertEquals(
-            set([bs.key for bs in list(BACKEND_SERVICES.values())]),
-            set(iap_resources.keys()))
-=======
->>>>>>> d5fea73a
 
         backend_services_keys = [bs.key.__dict__ for bs in
                                  list(BACKEND_SERVICES.values())]
