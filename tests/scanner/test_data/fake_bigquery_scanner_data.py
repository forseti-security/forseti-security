--- conflicted
+++ resolved
@@ -45,14 +45,9 @@
 BIGQUERY_EXPECTED_VIOLATION_LIST = [
     Rule.RuleViolation(
         domain='',
-<<<<<<< HEAD
-        resource_id='xza',
-        resource_name='xza',
-        full_name='/org/1111/dataset/222',
-=======
+        resource_name='d1',
         resource_id='d1',
         full_name='organization/234/project/p1/dataset/d1/dataset_policy/d1/',
->>>>>>> 037039c6
         special_group='',
         group_email='',
         rule_name='BigQuery test rule',
@@ -66,15 +61,10 @@
         resource_data='inventory_dataset222'),
     Rule.RuleViolation(
         domain='',
-<<<<<<< HEAD
-        resource_id='xza',
-        resource_name='xza',
-        full_name='/org/1111/dataset/333',
-=======
+        resource_name='d2',
         resource_id='d2',
         full_name=('organization/234/folder/56/project/p2/dataset/d2/'
                    'dataset_policy/d2/'),
->>>>>>> 037039c6
         special_group='',
         group_email='',
         rule_name='BigQuery test rule',
