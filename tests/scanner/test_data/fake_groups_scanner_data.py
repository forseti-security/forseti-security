# Copyright 2017 The Forseti Security Authors. All rights reserved.
#
# Licensed under the Apache License, Version 2.0 (the 'License');
# you may not use this file except in compliance with the License.
# You may obtain a copy of the License at
#
#    http://www.apache.org/licenses/LICENSE-2.0
#
# Unless required by applicable law or agreed to in writing, software
# distributed under the License is distributed on an 'AS IS' BASIS,
# WITHOUT WARRANTIES OR CONDITIONS OF ANY KIND, either express or implied.
# See the License for the specific language governing permissions and
# limitations under the License.
from builtins import object
<<<<<<< HEAD
from MySQLdb.constants.REFRESH import STATUS
=======
import MySQLdb
>>>>>>> d5fea73a

"""Test data for groups scanner tests.

Example data setup.
group: aaaaa@mycompany.com
  member: adam@mycompany.com
  member: abby@mycompany.com
  member: amelia@gmail.com

group: bbbbb@mycompany.com
  member: bob@mycompany.com
  member: beth@mycompany.com
  member: ccccc@mycompany.com

group: ccccc@mycompany.com
  member: charlie@mycompany.com
  member: cassy@mycompany.com
  member: chrisy@gmail.com

group: ddddd@mycompany.com
  member: david@mycompany.com
  member: daisy@mycompany.com
  member: bbbbb@mycompany.com
"""

class FakeGroup(object):
    def __init__(self, name, member_name, type):
        self.name = name
        self.member_name = member_name
        self.type = type


ALL_GROUPS = (
    FakeGroup('aaaaa', 'aaaaa@mycompany.com', 'admin#directory#group'),
    FakeGroup('bbbbb', 'bbbbb@mycompany.com', 'admin#directory#group'),
    FakeGroup('ccccc', 'ccccc@mycompany.com', 'admin#directory#group'),
    FakeGroup('ddddd', 'ddddd@mycompany.com', 'admin#directory#group'),
)


class FakeMember(object):
    def __init__(self, name, member_name, type, starting_node):
        self.name = name
        self.member_name = member_name
        self.type = type
        self.starting_node = starting_node


AAAAA_GROUP_MEMBERS = [
    FakeMember('adam', 'adam@mycompany.com', 'USER', 'aaaaa'),
    FakeMember('abby', 'abby@mycompany.com', 'USER', 'aaaaa'),
    FakeMember('amelia', 'amelia@mycompany.com', 'USER', 'aaaaa'),
]

CCCCC_GROUP_MEMBERS = [
    FakeMember('charlie', 'charlie@mycompany.com', 'USER', 'ccccc'),
    FakeMember('cassy', 'cassy@mycompany.com', 'USER', 'ccccc'),
    FakeMember('christy', 'christy@yahoo.com', 'USER', 'ccccc'),
]

BBBBB_GROUP_MEMBERS = [
    FakeMember('bob', 'bob@mycompany.com', 'USER', 'bbbbb'),
    FakeMember('beth', 'beth@mycompany.com', 'USER', 'bbbbb'),
]
BBBBB_GROUP_MEMBERS += CCCCC_GROUP_MEMBERS

DDDDD_GROUP_MEMBERS = [
    FakeMember('david', 'david@mycompany.com', 'USER', 'ddddd'),
    FakeMember('daisy', 'daisy@mycompany.com', 'USER', 'ddddd'),
]
DDDDD_GROUP_MEMBERS += BBBBB_GROUP_MEMBERS

# The order of these groups will be determined by the nesting structure
# and by how the get_recursive_members() will return them.
ALL_GROUP_MEMBERS = [
    AAAAA_GROUP_MEMBERS,
    BBBBB_GROUP_MEMBERS,
    CCCCC_GROUP_MEMBERS,
    DDDDD_GROUP_MEMBERS,
]

EXPECTED_MEMBERS_IN_TREE = (
'''"my_customer"
|-- "aaaaa@mycompany.com"
|   |-- "adam@mycompany.com"
|   |-- "abby@mycompany.com"
|   +-- "amelia@mycompany.com"
|-- "bbbbb@mycompany.com"
|   |-- "bob@mycompany.com"
|   |-- "beth@mycompany.com"
|   |-- "charlie@mycompany.com"
|   |-- "cassy@mycompany.com"
|   +-- "christy@yahoo.com"
|-- "ccccc@mycompany.com"
|   |-- "charlie@mycompany.com"
|   |-- "cassy@mycompany.com"
|   +-- "christy@yahoo.com"
+-- "ddddd@mycompany.com"
    |-- "david@mycompany.com"
    |-- "daisy@mycompany.com"
    |-- "bob@mycompany.com"
    |-- "beth@mycompany.com"
    |-- "charlie@mycompany.com"
    |-- "cassy@mycompany.com"
    +-- "christy@yahoo.com"'''
)

EXPECTED_RULES_IN_TREE = (
"""{"conditions": [{"member_email": "@mycompany.com"}], "group_email": "my_customer", "mode": "whitelist", "name": "Allow my company users to be in my company groups."}
|-- {"conditions": [{"member_email": "@mycompany.com"}], "group_email": "my_customer", "mode": "whitelist", "name": "Allow my company users to be in my company groups."}
|   {"conditions": [{"member_email": "@gmail.com"}], "group_email": "aaaaa@mycompany.com", "mode": "whitelist", "name": "Allow gmail users to be in AAAAA group."}
|   |-- {"conditions": [{"member_email": "@mycompany.com"}], "group_email": "my_customer", "mode": "whitelist", "name": "Allow my company users to be in my company groups."}
|   |   {"conditions": [{"member_email": "@gmail.com"}], "group_email": "aaaaa@mycompany.com", "mode": "whitelist", "name": "Allow gmail users to be in AAAAA group."}
|   |-- {"conditions": [{"member_email": "@mycompany.com"}], "group_email": "my_customer", "mode": "whitelist", "name": "Allow my company users to be in my company groups."}
|   |   {"conditions": [{"member_email": "@gmail.com"}], "group_email": "aaaaa@mycompany.com", "mode": "whitelist", "name": "Allow gmail users to be in AAAAA group."}
|   +-- {"conditions": [{"member_email": "@mycompany.com"}], "group_email": "my_customer", "mode": "whitelist", "name": "Allow my company users to be in my company groups."}
|       {"conditions": [{"member_email": "@gmail.com"}], "group_email": "aaaaa@mycompany.com", "mode": "whitelist", "name": "Allow gmail users to be in AAAAA group."}
|-- {"conditions": [{"member_email": "@mycompany.com"}], "group_email": "my_customer", "mode": "whitelist", "name": "Allow my company users to be in my company groups."}
|   |-- {"conditions": [{"member_email": "@mycompany.com"}], "group_email": "my_customer", "mode": "whitelist", "name": "Allow my company users to be in my company groups."}
|   |-- {"conditions": [{"member_email": "@mycompany.com"}], "group_email": "my_customer", "mode": "whitelist", "name": "Allow my company users to be in my company groups."}
|   |-- {"conditions": [{"member_email": "@mycompany.com"}], "group_email": "my_customer", "mode": "whitelist", "name": "Allow my company users to be in my company groups."}
|   |-- {"conditions": [{"member_email": "@mycompany.com"}], "group_email": "my_customer", "mode": "whitelist", "name": "Allow my company users to be in my company groups."}
|   +-- {"conditions": [{"member_email": "@mycompany.com"}], "group_email": "my_customer", "mode": "whitelist", "name": "Allow my company users to be in my company groups."}
|-- {"conditions": [{"member_email": "@mycompany.com"}], "group_email": "my_customer", "mode": "whitelist", "name": "Allow my company users to be in my company groups."}
|   {"conditions": [{"member_email": "@gmail.com"}], "group_email": "ccccc@mycompany.com", "mode": "whitelist", "name": "Allow gmail users to be in CCCCC group."}
|   |-- {"conditions": [{"member_email": "@mycompany.com"}], "group_email": "my_customer", "mode": "whitelist", "name": "Allow my company users to be in my company groups."}
|   |   {"conditions": [{"member_email": "@gmail.com"}], "group_email": "ccccc@mycompany.com", "mode": "whitelist", "name": "Allow gmail users to be in CCCCC group."}
|   |-- {"conditions": [{"member_email": "@mycompany.com"}], "group_email": "my_customer", "mode": "whitelist", "name": "Allow my company users to be in my company groups."}
|   |   {"conditions": [{"member_email": "@gmail.com"}], "group_email": "ccccc@mycompany.com", "mode": "whitelist", "name": "Allow gmail users to be in CCCCC group."}
|   +-- {"conditions": [{"member_email": "@mycompany.com"}], "group_email": "my_customer", "mode": "whitelist", "name": "Allow my company users to be in my company groups."}
|       {"conditions": [{"member_email": "@gmail.com"}], "group_email": "ccccc@mycompany.com", "mode": "whitelist", "name": "Allow gmail users to be in CCCCC group."}
+-- {"conditions": [{"member_email": "@mycompany.com"}], "group_email": "my_customer", "mode": "whitelist", "name": "Allow my company users to be in my company groups."}
    |-- {"conditions": [{"member_email": "@mycompany.com"}], "group_email": "my_customer", "mode": "whitelist", "name": "Allow my company users to be in my company groups."}
    |-- {"conditions": [{"member_email": "@mycompany.com"}], "group_email": "my_customer", "mode": "whitelist", "name": "Allow my company users to be in my company groups."}
    |-- {"conditions": [{"member_email": "@mycompany.com"}], "group_email": "my_customer", "mode": "whitelist", "name": "Allow my company users to be in my company groups."}
    |-- {"conditions": [{"member_email": "@mycompany.com"}], "group_email": "my_customer", "mode": "whitelist", "name": "Allow my company users to be in my company groups."}
    |-- {"conditions": [{"member_email": "@mycompany.com"}], "group_email": "my_customer", "mode": "whitelist", "name": "Allow my company users to be in my company groups."}
    |-- {"conditions": [{"member_email": "@mycompany.com"}], "group_email": "my_customer", "mode": "whitelist", "name": "Allow my company users to be in my company groups."}
    +-- {"conditions": [{"member_email": "@mycompany.com"}], "group_email": "my_customer", "mode": "whitelist", "name": "Allow my company users to be in my company groups."}""")<|MERGE_RESOLUTION|>--- conflicted
+++ resolved
@@ -12,11 +12,7 @@
 # See the License for the specific language governing permissions and
 # limitations under the License.
 from builtins import object
-<<<<<<< HEAD
-from MySQLdb.constants.REFRESH import STATUS
-=======
 import MySQLdb
->>>>>>> d5fea73a
 
 """Test data for groups scanner tests.
 
