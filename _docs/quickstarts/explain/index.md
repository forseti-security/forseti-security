---
title: IAM Explain
order: 202
---
# {{ page.title }}

<<<<<<< HEAD
This quickstart describes how to set up IAM Explain using the automatic script.
If you are interested in a manually deployment or want to gain an understanding of how IAM Explain's deployment works internally, please refer to the [Howto document]({% link _docs/howto/explain/manual-deploy.md %}#enable-domain-wide-delegation-in-g-suite) for details.

=======
This quickstart describes how to set up IAM Explain and get started.
>>>>>>> 3fbda4f4
IAM Explain is a client-server based application that helps administrators,
auditors, and users of Google Cloud to understand, test, develop and debug Cloud
Identity and Access Management (Cloud IAM) policies. It can enumerate access by
resource, member, role or permission and answer why a principal has access on a
certain resource, or offer possible strategies for how to grant access.
In the latest version, IAM Explain is functional complete without a Forseti
deployment (see below for steps).
When you deploy IAM Explain, it creates a GCE instance and a MySQL database.
In order to use IAM Explain, you can login to the GCE instance and use the command line
tool `forseti_iam`. See below for usage examples.

Because IAM Explain and its API are still in early development, third party
clients won't be supported until a first stable API version is released. Only command
line is currently supported but feel free to experiment with the API as well.

## Before you begin

Before you set up and deploy IAM Explain, you need to perform the following steps:

  - Create a new project in your organization so IAM Explain's data will be protected from other users in the organization. Note that individuals with access on an organization or folder level might still have access though.
  - Enable the billing of the created project.
  - Activate Google Cloud Shell, clone the master branch of [Forseti repo](https://github.com/GoogleCloudPlatform/forseti-security).

  ```bash
  $ git clone -b master https://github.com/GoogleCloudPlatform/forseti-security.git
  ```

## Automatic deployment

You can run the bash script for automatic IAM Explain deployment and follow its instructions.

  ```bash
  $ bash forseti-security/scripts/iam_auto_deployment.sh
  ```

After the automatic deployment script ends, please follow the [instruction to enable group collection]({% link _docs/howto/explain/explain-gsuite-setup.md %}#enable-domain-wide-delegation-in-g-suite) on the GSuite crawling service account to complete the deployment.

## Using IAM Explain

You should now be able to login to your IAM Explain instance and use the `forseti_iam` command. 

## Running the client

The IAM Explain client uses hierarchical command parsing. At the top level,
commands divide into "explainer" and "playground".

### Getting started

The first thing you need to do with a fresh instance is to create an inventory:

```bash
$ forseti_iam inventory create
```

This will crawl the organization and create an inventory in a single table for long term storage.

In order to the other services like playground and explain, you need to create a so called model. A model is a data model instance created from an inventory. You can have multiple models at the same time from the same or different inventories. Models are what you work on, inventory is just the long term storage format. In order to create a model, the first question is which inventory you want to create it from. Use the inventory list to see what inventories are available or create a new one using the above command.

```bash
$ forseti_iam inventory list
```

In order to create a model from an inventory, use the inventory id. You can choose an arbitrary name to associate your work with the model:
```bash
$ forseti_iam explainer create_model --id ID inventory NAME
```

In order to use a newly created or existing model, use the list functionality and either set the handle of the model in the command line or using an environment variable:

```bash
$ forseti_iam explainer list_models
$ export IAM_MODEL=....
$ forseti_iam explainer list_permissions
```

Or:

```bash
$ forseti_iam explainer list_models
$ forseti_iam --use_model ... explainer list_permissions
```

From here, we recommend you extensively use the `--help` parameter in all variations to explore the functionality of each service. Playground is the simulator which allows you to change a model, Explainer is the tool that allows you to ask questions stated in the introduction like 'who has access to what and why'.<|MERGE_RESOLUTION|>--- conflicted
+++ resolved
@@ -4,13 +4,9 @@
 ---
 # {{ page.title }}
 
-<<<<<<< HEAD
 This quickstart describes how to set up IAM Explain using the automatic script.
 If you are interested in a manually deployment or want to gain an understanding of how IAM Explain's deployment works internally, please refer to the [Howto document]({% link _docs/howto/explain/manual-deploy.md %}#enable-domain-wide-delegation-in-g-suite) for details.
 
-=======
-This quickstart describes how to set up IAM Explain and get started.
->>>>>>> 3fbda4f4
 IAM Explain is a client-server based application that helps administrators,
 auditors, and users of Google Cloud to understand, test, develop and debug Cloud
 Identity and Access Management (Cloud IAM) policies. It can enumerate access by
