--- conflicted
+++ resolved
@@ -36,31 +36,19 @@
 
   1. Run Scanner for your rules file location:
 
-<<<<<<< HEAD
      1. If you're using a rules file stored in Google Cloud Storage, such as
       gs://my-bucket-name/rules/rules.yaml, run the following command:
 
           ```bash
           $ forseti_scanner --rules "gs://my-bucket-name/rules/rules.yaml"
           ```
-=======
-        ```bash
-        $ forseti_scanner --rules RULES_LOCATION --engine_name ENGINE_NAME
-        ```
->>>>>>> 4dc3f6c0
 
      1. If you're using a rules file stored locally, the `RULES_LOCATION` will
       correspond to the local path of that rules file.
       
-<<<<<<< HEAD
           ```bash
           $ forseti_scanner --rules RULES_PATH.yaml --input_bucket PROJECT_ID
           ```
-=======
-     1. If you're using a rules file stored in Google Cloud Storage, the
-      `RULES_LOCATION` will be something like `gs://my-bucket-name/rules/rules.yaml`.
-
->>>>>>> 4dc3f6c0
 
   1. By default, Forseti Scanner saves the CSV output to a temporary location.
   To specify an output location, add the following flag to the command
