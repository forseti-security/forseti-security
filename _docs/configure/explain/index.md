--- conflicted
+++ resolved
@@ -4,13 +4,8 @@
 ---
 # {{ page.title }}
 
-<<<<<<< HEAD
 Explain is not part of the main Forseti releases from master. Please
-deploy from the [Explain experimental branch](https://github.com/GoogleCloudPlatform/forseti-security/tree/explain-experimental).
-=======
-IAM Explain is not part of the main Forseti releases from master. Please
-deploy from the IAM Explain experimental branch.
->>>>>>> c0d84e23
+deploy from the Explain experimental branch.
 
 This page describes how to set up Explain for Forseti Security.
 Explain is a client-server based application that helps administrators,
@@ -33,11 +28,7 @@
 
 ## Deploying Explain 
 
-<<<<<<< HEAD
-You can use the provided [Explain deployment script](https://github.com/GoogleCloudPlatform/forseti-security/blob/explain-experimental/scripts/iam_auto_deployment.sh) that will walk you through
-=======
-You can use the provided IAM Explain deployment script
->>>>>>> c0d84e23
+You can use the provided Explain deployment script
 the deployment. Make sure you have the permission inside your organization to
 create projects, set IAM policies, create service accounts and enable the required
 APIs.
