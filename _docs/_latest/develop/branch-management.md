--- conflicted
+++ resolved
@@ -17,14 +17,13 @@
 Following are the branches that the Forseti Security project team uses
 for developing, creating releases, and building the website:
 
-<<<<<<< HEAD
 * `dev`: The currently active development branch.
-* `stable`: The latest Forseti release suitable for deploy to production.
+* `stable`: The latest Forseti release suitable for deployment to production.
 
-* `1.0-dev`: The deprecated development branch for Forseti 1.0;
-this is for critical bug fixes only for the duration of 1.0 support.
-* `master`: The latest Forseti 1.0 release suitable for deploy to production;
-this is deprecated and should not be used for new installs.
+* `1.0-dev`: The deprecated development branch for Forseti 1.0. This is for
+critical bug fixes only for the duration of 1.0 support.
+* `master`: The latest Forseti 1.0 release suitable for deploy to production.
+This is deprecated and should not be used for new installs.
 
 * `forsetisecurity.org`: Forseti website.
 
@@ -32,16 +31,6 @@
 Although there are unit tests, the `dev` branch is still considered to be
 unreliable because it can change before it's merged into the `master`
 branch.
-=======
-* `dev`: The development branch.
-* `stable`: The latest stable release, suitable for deployment to production.
-* `forsetisecurity.org`: Forseti website.
-
-The `dev` branch is the starting point where you can create a new pull
-request (PR). Although there are unit tests, the `dev` branch is still
-considered to be unreliable because it can change before it's merged into
-the `master` branch.
->>>>>>> 9eaa9015
 
 The `stable` branch is checkpointed code from the `dev` branch that
 has passed QA and integration testing. The `stable` branch is considered
@@ -49,13 +38,8 @@
 
 ### Next-generation branches
 
-<<<<<<< HEAD
 Branches will be created to develop the next-generation versions of Forseti
 Security. These next-generation branches will be prefixed with a version number.
-=======
-Branches will be created to develop the versions of Forseti Security.
-These next-generation branches will be prefixed with a version number.
->>>>>>> 9eaa9015
 
 Typically, the team will begin with an `N.N-dev` branch. After the code
 is developed so it's suitable for early testing, an Early Access Phase (EAP)
@@ -81,28 +65,20 @@
 maintained as the canonical branches, and all the commit histories and tags
 are retained.
 
-<<<<<<< HEAD
 For example, when a future version 3.0 is ready to be launched:
 
 ```
-# Make existing dev branch to be the deprecated development branch.
+# Change the existing dev branch to be the deprecated development branch.
 dev --> 2.0-dev
 
-# Make existing master branch to be the deprecated release branch.
+# Change the existing master branch to be the deprecated release branch.
 master --> 2.0-master
 
-# Make the new version's dev branch to be the active development branch.
+# Change the new version's dev branch to be the active development branch.
 3.0-dev --> dev
 
-# Create new active release branch from the active release branch.
+# Create a new active release branch from the active release branch.
 ```
-=======
-After the support period has passed for the previous version, the
-next-generation `dev` and `master` branches will be merged into the
-`dev` and `master` branches. Then, the `N.N-<name>` branches will be deleted.
-This is so that the `dev` and `master` are always maintained as the canonical
-branches, and all the commit histories are retained.
->>>>>>> 9eaa9015
 
 ### Other branches
 
@@ -141,9 +117,4 @@
 
 ## What's next
 
-<<<<<<< HEAD
-* Learn how to [submit a Pull Request](https://github.com/GoogleCloudPlatform/forseti-security/blob/master/.github/CONTRIBUTING.md).
-=======
-* Learn how to [submit a Pull Request](https://github.com/GoogleCloudPlatform/forseti-security/blob/stable/.github/CONTRIBUTING.md).
-* Learn about Forseti release process (TBD).
->>>>>>> 9eaa9015
+* Learn how to [submit a Pull Request](https://github.com/GoogleCloudPlatform/forseti-security/blob/master/.github/CONTRIBUTING.md).