---
title: Branch Methodology
order: 003
---

#  {{ page.title }}

This page describes the branches in the Forseti repo and how they're used.

All active feature developments should be completed in the current General
Availability version, Forseti 2.0. Forseti 1.0 is on support-basis only,
and only bug fixes will be accepted.

## Branches

The branches listed below are the main branches you'll use to inspect
the correct codebase or create a Pull Request (PR):

* `dev`: development branch for Forseti 1.0.
* `master`: latest stable release for Forseti 1.0.
* `forsetisecurity.org`: documentations for Forseti 1.0 website.

* `2.0-dev`: development branch for Forseti 2.0.
* `2.0-master`: latest stable release for Forseti 2.0.
* `2.0-forsetisecurity.org-dev`: documentations for Forseti 2.0 website.

A development branch is the starting point where you can create a new PR,
and where the PR will be merged into the codebase after code review. Although
there are unit tests, the development branch is still considered to be unstable
because functional and system tests are not yet complete.

A master branch is checkpointed code from the development branch that
has passed functional and system tests. The master branch is considered
to be stable and suitable for production-use.

Other active branches in the Forseti repo are those created by other developers
to contribute to Forseti. You can generally disregard any branches that aren't
explicitly listed above.

## Branching Methodology

Forseti versions are denoted with X.Y.Z version numbering schema.
X signifies architectural changes.
Y signifies database schema changes.
Z signifies code changes.

<<<<<<< HEAD
The process below outlines how major new X.0.0 versions are managed.

1. We will increment the highest-versioned development branch and create
a new development branch.
```2.0-dev --> 3.0-dev```
=======
1. Identify the Forseti version to which you want to contribute.

1. Create your branch:

   1. Check out the appropriate development or documentation branch locally.
   
   1. Sync the branch to remote.

   1. Create a local feature branch to contain your change.
>>>>>>> 3e5d6823

1. Along the way, we will create the corresponding release candidates branches
for early user evaluations.
```3.0-dev --> 3.0-rc1 --> 3.0-rc2```

1. When all the launch gates have been passed, we will create the GA master
branch.
```3.0-rc2 --> 3.0-master```

1. After the support period has passed, the previous version dev/master branches
are deleted.

The process below outlines how minor new 0.Y.Z point versions are managed.

1. When a new point version is ready to be released, either new 0.Y.0 version
or new 0.0.Z version, a new release branch will be created from the 
appropriate dev branch.

1. The release branch will undergo functional and integration testing.
If any bug is found, a new feature branch is created from the release branch,
go through code review, and merged back into the release branch.

1. When the release branch is fully qualified, the branch is merged into 
the appropriate master and dev branch.

1. The release branch is deleted.

## What's Next

<<<<<<< HEAD
Learn how to [submit a Pull Request](https://github.com/GoogleCloudPlatform/forseti-security/blob/master/.github/CONTRIBUTING.md).
Learn about Forseti release process (TBD).
=======
* Learn how to [submit a Pull Request](https://github.com/GoogleCloudPlatform/forseti-security/blob/master/.github/CONTRIBUTING.md).
>>>>>>> 3e5d6823
<|MERGE_RESOLUTION|>--- conflicted
+++ resolved
@@ -44,23 +44,11 @@
 Y signifies database schema changes.
 Z signifies code changes.
 
-<<<<<<< HEAD
 The process below outlines how major new X.0.0 versions are managed.
 
 1. We will increment the highest-versioned development branch and create
 a new development branch.
 ```2.0-dev --> 3.0-dev```
-=======
-1. Identify the Forseti version to which you want to contribute.
-
-1. Create your branch:
-
-   1. Check out the appropriate development or documentation branch locally.
-   
-   1. Sync the branch to remote.
-
-   1. Create a local feature branch to contain your change.
->>>>>>> 3e5d6823
 
 1. Along the way, we will create the corresponding release candidates branches
 for early user evaluations.
@@ -90,9 +78,5 @@
 
 ## What's Next
 
-<<<<<<< HEAD
-Learn how to [submit a Pull Request](https://github.com/GoogleCloudPlatform/forseti-security/blob/master/.github/CONTRIBUTING.md).
-Learn about Forseti release process (TBD).
-=======
 * Learn how to [submit a Pull Request](https://github.com/GoogleCloudPlatform/forseti-security/blob/master/.github/CONTRIBUTING.md).
->>>>>>> 3e5d6823
+* Learn about Forseti release process (TBD).