---
title: Best Practices
order: 002
---

# {{ page.title }}

This page includes best practices and rationale for using Forseti with specific
resources in your Google Cloud Platform (GCP) environments. Forseti is expanding
its ability to test these practices, and we appreciate your
[code contributions](https://github.com/GoogleCloudPlatform/forseti-security/blob/1.0-dev/.github/CONTRIBUTING.md)
to make this happen!

---

## Cloud Identity and Access Management (Cloud IAM) policies

**Don't use [primitive roles](https://cloud.google.com/iam/docs/understanding-roles#primitive_roles)
in Cloud IAM policies, and never grant primitive roles on an organization.**

Primitive roles give an identity a lot of power. By using custom roles, you apply the Principle of
Least Privilege and limit user access to only the resources they need.

**Don't grant an entire domain access to resources in a Cloud IAM policy.**

<<<<<<< HEAD
Granting access to an entire domain is usually too broad. Use groups to manage
access instead. 
=======
Granting access to an entire domain is usually too broad. Use groups to manage access instead.
>>>>>>> 48267599

**Protect your organization from external identities:**

* Don't give organization-level permissions to anyone outside your organization.
* Always use [custom roles](https://cloud.google.com/iam/docs/understanding-custom-roles) to
<<<<<<< HEAD
monitor all external identities in your organization.
 
Scanning for external identities helps stop untrusted users from getting access
to your resources.
=======
     monitor all external identities in your organization.

Scanning for external identities helps stop untrusted users from getting access to your resources.
>>>>>>> 48267599

**Protect your resources from external identities:**

* Add external users to Cloud IAM policies as individual users. Don't add
* outside users to groups.

Using [Cloud IAM policies](https://cloud.google.com/iam/docs/resource-hierarchy-access-control),
you can audit external user activities and do lifecycle management.

**User Account Strategy**

Ensure all employees are using a [Cloud Identity Account](https://cloud.google.com/docs/enterprise/best-practices-for-enterprise-organizations#use_corporate_login_credentials).
This gives enterprise administrators full control over the lifecycle and
security policies of that user account, like deprovisioning when the user
leaves or enforcing two-step verification (2SV).

**Project Naming Convention**

Enterprises should agree on a standardised project naming convention. For
example [system name]-[environment (dev, test, uat, stage, prod)] =>
[costanalytics-dev](https://cloud.google.com/docs/enterprise/best-practices-for-enterprise-organizations#projects_are_identified_by_universally_unique_identifiers).
Some documents recommend using [company tag]-[group tag] prefixed to the above,
but this can cause project names to become stale too quickly as businesses
reorg. Consider moving this information to project
[labels](https://cloud.google.com/resource-manager/docs/creating-managing-labels#using_console).

**Group Naming Convention**

Groups are used to manage user membership in Cloud IAM policies. It's best to
use a consistent naming convention, like gcp-[system name]-[role type] =>
gcp-costanalytics-prodsupport, gcp-costanalytics-analysts

**Assign Roles to Groups**

[Assign project roles to groups of users](https://cloud.google.com/docs/enterprise/best-practices-for-enterprise-organizations#assign_project_roles_to_groups_of_users).
Instead of assigning individual user accounts roles in Cloud IAM, set up a
Group. Users can then request to join a group through an automated and
audited process to gain access to the GCP projects.

**Deeply Nested Sub Groups**

Using nested groups can help prevent inconsistency by repeating
the same configuration. Multiple levels of nested groups can delay
propagation of projects to users and make it difficult to find the
source of a user's access. It's best to limit nesting to one level.

**Organization Policy - Restricted Sharing Org Policy**

Restricted Sharing Org Policy provides the ability to prevent GCP resources from
being shared with identities outside their organization.

**Resource Management Hierarchy (GCP Project Structure)**

It's best to limit the complexity of the organization, folder, and project
hierarchy to solve specific requirements. For example, create one project per
system or application per environment (DEV, TEST, PROD). Use folders only if
distinct business users need autonomy to create projects and manage
organization policies in a separate GCP structure, or to have distinct
groupings of DEV, TEST, PROD with different folder-level policies for each
environment.

**Quota Management Process**

GCP provides default [quotas](https://cloud.google.com/compute/quotas) based on
a variety of factors. Your organization will need to monitor your quota usage
and apply for more quota when you're nearing your allocation limit.

**Remove Default Cloud IAM Organization Policies**

By default, a GCP organization is created allowing all users to create and
manage projects. For most large organizations, this should be removed.
Check the [default access control](https://cloud.google.com/resource-manager/docs/default-access-control).

**Consumer Account Strategy**

After a domain is registered with Google, there isn't any way to prevent
users from signing up for a consumer account with their organization account.
To mitigate risk, it's best to periodically review consumer accounts for
unmanaged users.

**Prevent Accidental Deletion**

You can place a
[lien](https://cloud.google.com/resource-manager/docs/project-liens) on a
project to block the project's deletion until you remove the lien. This can be
useful to protect projects of particular importance. 

**Ensure Cloud IAM Project Owners are Email Routable**

Google uses the members of the Cloud IAM role Project Owner to determine who
should receive GCP Outreach and Mass Service Announcement emails. If the member
of this role is not email routable, you could miss important notifications.
This is common for customers who use Cloud Identity and create
Google Groups that do not match mail routable groups in their mail system.
This is a risk if you use Cloud Identity and create Google Groups that don't
match mail-routable groups in your mail system. To prevent this, ensure that the
groups and the groups' members are mail-routable. 

**User and Group Provisioning Method**

You can provision users automatically using [Google Admin SDK's Directory
API](https://cloud.google.com/docs/enterprise/best-practices-for-enterprise-organizations#provision_users_to_googles_directory).
To ensure that access to GCP is consistent and stable when employees join
and leave the company, integrate the provisioning and management of users with
your organization's single source of truth for users, like Active Directory.

**Super Admin Access**

Because the G Suite Super Admin role has full administrative control in GCP,
it's best to review the role to ensure the appropriate people have access. For
more information, see [how to define domain administration
roles](https://cloud.google.com/docs/enterprise/best-practices-for-enterprise-organizations#define_domain_administration_roles).

**Organization Policy - VPC Service Controls**

VPC Service Controls enable security administrators to mitigate data
exfiltration risks via Google managed services such as Google Cloud Storage and
BigQuery. With VPC Service Controls, administrators can define a security
perimeter around resources of Google managed services to control communication
to and between those services.

**Third Party Access to GCP**

Third parties like vendors or contractors often need access to your GCP resources.
It's best to create a
[G Suite or Cloud Identity user account](https://support.google.com/cloudidentity/answer/7384684)
in your organization's Admin Console. This gives you full control over the user
account so that you can suspend or delete the identity to remove GCP access when
the third party leaves.

You can also use your own identity provider to enforce user authentication. To
allow separate configuration options, consider placing third party users in a
[separate organization unit](https://support.google.com/a/answer/182537).

## Service accounts

**Don't use default service accounts. They have
[primitive roles](https://cloud.google.com/iam/docs/understanding-roles#primitive_roles).**

By using custom roles, you apply the Principle of Least Privilege and limit service account access
to only the resources they need.

**Don't let your service accounts have more than two active keys.**

By limiting the number of active keys, you apply the Principle of Least Privilege and limit the
number of accounts that have powerful access.

**Rotate keys every 180 days and notify when service account keys are older than 180 days.**

There is currently no way to audit for use of a key. By rotating keys regularly, you help prevent
use of a key that could be compromised.

## Cloud Storage

**Don't use any [legacy bucket roles](https://cloud.google.com/storage/docs/access-control/iam#acls)
on your Cloud Storage buckets.**

Legacy bucket roles are usually too broad. Use Cloud IAM roles to give users only the access they
need.

**Don't allow buckets to be publicly visible. It's best to keep data private in general.**

By keeping data private, you prevent malicious external actors from uploading content that could
get ingested into an application or replace data in the bucket.

## Compute Engine

**Minimize direct exposure to the internet. Don't open up 0.0.0.0/0.**

By limiting exposure to the internet, you prevent malicious external actors from getting access to
the instance.

## Networking

**Don't allow instances behind backend services to be directly accessed from the internet.
Allow access only from specified ranges for
[health checking](https://cloud.google.com/compute/docs/load-balancing/network/#health_checking).**

By limiting access from the internet, you prevent malicious external actors from bypassing policies
and getting access to the instance.

**Regions and Zones**

For lower latency and disaster recovery, it's best to
[put certain resources in regions and zones](https://cloud.google.com/docs/enterprise/best-practices-for-enterprise-organizations#put_certain_resources_in_regions_and_zones_for_lower_latency_and_disaster_recovery).
Make sure you consider egress charges and whether it's critical for business
operations. It's common to provision a new VPC with subnetworks for the regions
you approve, and remove the default VPC that provides networks for all GCP
regions.

**DDoS Mitigation**

To minimize your attack surface, review and reduce the number of externally
facing resources. You should also consider using third-party DDoS protection
services.

**Consistent Naming Convention for Resources**

Use a consistent naming convention for typical resources like VPNs, firewalls,
rules, routes, subnetworks, and VMs.

## BigQuery

**It's best to keep data private in general:**

* Don't allow datasets to be publicly readable or writable.
* Don't share datasets with outside entities.

By limiting access to datasets, you prevent malicious external actors from changing or adding data.

## Cloud SQL

**Create a [root password](https://cloud.google.com/sql/docs/mysql/create-manage-users#user-root)
for database users.**

Adding a password to the root user provides the most basic protection.

**Always access Cloud SQL through
[Cloud SQL Proxy](https://cloud.google.com/sql/docs/mysql/sql-proxy).**

Cloud SQL Proxy offers secure connections and handles authentication, so you don't have to
whitelist IP addresses.

**Always use SSL connections if you are not using Cloud SQL Proxy or if you configured
authorized networks.**

By using SSL connections, you prevent third parties from seeing the data that's transferred
between client and server over insecure networks.

## Event Logging and Resource Monitoring

**Stackdriver Account per Environment**

It's best to have a separate Stackdriver account for each DEV, TEST, and PROD
environment. You can add projects to these Stackdriver accounts as monitored
projects. To allow independent management of Cloud IAM policies, initialize the
Stackdriver account in a separate project.

**Logging Retention**

Determine the enterprise requirements for retaining logging data. Implement a
policy for log data retention using
[object lifecycle management](https://cloud.google.com/storage/docs/lifecycle),
BiqQuery dataset
[table expiration](https://cloud.google.com/bigquery/docs/managing-datasets#table-expiration),
or as a custom solution.

**Logging Strategy**

Stackdriver is the default GCP logging tool. You might have a preferred logging
tool already, so you'll need to decide how Stackdriver will be used with, or in
place of, other logging tools. It's best to use Stackdriver Logging as a
[centralized location for logs in GCP](https://cloud.google.com/docs/enterprise/best-practices-for-enterprise-organizations#use_cloud_logging_as_a_centralized_location_for_logs).

**Monitoring Strategy**

Stackdriver is the default GCP monitoring tool. You might have a preferred
monitoring tool already, so you'll need to decide how Stackdriver will be used
with, or in place of, other monitoring tools. It's best to use Stackdriver
Monitoring to [monitor your resources and provide alerts](https://cloud.google.com/docs/enterprise/best-practices-for-enterprise-organizations#use_stackdriver_monitoring_to_monitor_your_resources_and_provide_alerts).

**Logging Exports**

[Export logs to BigQuery for analysis and long term storage](https://cloud.google.com/docs/enterprise/best-practices-for-enterprise-organizations#export_logs_to_bigquery_for_analysis_and_long_term_storage).

**Cloud Audit Logs**

Admin actions like creating, updating, and deleting a resource are captured in
the [Admin audit log](https://cloud.google.com/docs/enterprise/best-practices-for-enterprise-organizations#monitor_administrative_actions).
Requirements should be determined on retaining or alerting on these actions.

**Data Access Logs**

For more detailed access logs, you can enable [Data Access audit logs](https://cloud.google.com/logging/docs/audit/configure-data-access) that
capture read operations performed by users in a project.

**Aggregated Logging Exports**

You can create an [aggregated export](https://cloud.google.com/logging/docs/export/aggregated_exports)
that exports log entries from all of the projects, folders, and billing accounts
in an organization. For example, you could use this feature to export audit log
entries from your organization's projects to a central location.

## Cost Control

**Billing Alerts**

You can configure [billing alerts](https://cloud.google.com/docs/enterprise/best-practices-for-enterprise-organizations#set_alerts_for_monthly_spending_thresholds) to set a monthly
spending limit for a project or billing account. These alerts are sent only
to users with the Billing Admin role.

**Labels**

For more detailed cost attribution across resources or within or across
projects, you can use project
[labels](https://cloud.google.com/docs/enterprise/best-practices-for-enterprise-organizations#use_project_labels_to_further_categorize_projects_in_billing_export)
to further categorize projects in a billing export.

**Billing Admins**

You should review their current Billing Access Control following the principle
of least privilege. To learn more, see the [billing access overview](https://cloud.google.com/billing/docs/how-to/billing-access).

**Invoiced Billing Account**

If your organization is a large enterprise account, it's best to use an offline
billing account.

**Whitelisting the Customer Billing Account**

If your organization isn't on invoiced billing, you'll need to have your billing
account whitelisted by Google. This will prevent your account from being
automatically suspended or cancelled. Instead, Google Support will work with you
and the Google account team to whitelist the billing account and to ensure a
smooth process.

**Cost Attribution with Projects**

Projects are a good, standard way to attribute costs. If you use the recommended
[company tag]-[group tag]-[system name]-[env] convention, you can attribute
costs to a Business Unit > System > Environment level of granularity. The
monthly bill separates costs by project, then by resource type and labels. To
learn more, see the [enterprise guide](https://cloud.google.com/docs/enterprise/best-practices-for-enterprise-organizations#your_monthly_bill_breaks_down_costs_by_project_then_by_resource_type).

**Billing Exports**

To help get more detail from your monthly bill, you can set up a billing export
to get a [machine-readable version of your bill](https://cloud.google.com/docs/enterprise/best-practices-for-enterprise-organizations#use_billing_export_daily_to_get_a_machine-readable_version_of_your_bill).<|MERGE_RESOLUTION|>--- conflicted
+++ resolved
@@ -23,27 +23,16 @@
 
 **Don't grant an entire domain access to resources in a Cloud IAM policy.**
 
-<<<<<<< HEAD
-Granting access to an entire domain is usually too broad. Use groups to manage
-access instead. 
-=======
+
 Granting access to an entire domain is usually too broad. Use groups to manage access instead.
->>>>>>> 48267599
 
 **Protect your organization from external identities:**
 
 * Don't give organization-level permissions to anyone outside your organization.
 * Always use [custom roles](https://cloud.google.com/iam/docs/understanding-custom-roles) to
-<<<<<<< HEAD
 monitor all external identities in your organization.
- 
-Scanning for external identities helps stop untrusted users from getting access
-to your resources.
-=======
-     monitor all external identities in your organization.
 
 Scanning for external identities helps stop untrusted users from getting access to your resources.
->>>>>>> 48267599
 
 **Protect your resources from external identities:**
 
