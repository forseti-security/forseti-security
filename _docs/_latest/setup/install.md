--- conflicted
+++ resolved
@@ -98,13 +98,8 @@
 ```hcl
 module "forseti" {
   source  = "terraform-google-modules/forseti/google"
-<<<<<<< HEAD
-  version = "~> 5.2"
+  version = "~> 5.2.0"
   
-=======
-  version = "~> 5.2.0"
-
->>>>>>> 2502cb83
   gsuite_admin_email = "superadmin@yourdomain.com"
   domain             = "yourdomain.com"
   project_id         = "my-forseti-project"
