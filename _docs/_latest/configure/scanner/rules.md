--- conflicted
+++ resolved
@@ -645,12 +645,8 @@
     ```
     project_01:
     - network_01
-    ```
-
-<<<<<<< HEAD
-## Service Account Key rules
-
-=======
+
+
 ## Lien rules
 
 ### Rule definition
@@ -806,7 +802,6 @@
 
 ## Service Account Key rules
 
->>>>>>> b0cdbd42
 ### Rule definitions
 
 ```yaml
