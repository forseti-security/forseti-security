--- conflicted
+++ resolved
@@ -24,7 +24,6 @@
 using the Cloud SQL proxy to authenticate to GCP with your Google credentials.
 To set up Cloud SQL for Forseti, follow the steps below:
 
-<<<<<<< HEAD
   1. Go to the [Cloud Console SQL page](https://console.cloud.google.com/sql) and follow the steps below to create a new instance:
       1. Select a **MySQL** database engine.
       1. Select a **Second Generation** instance type.
@@ -35,19 +34,6 @@
           1. **Storage capacity:** 25 GB
       1. Add or modify other database details as you wish.
       1. When you're finished setting up the database, click **Create**.
-=======
-  1. Go to the [Cloud Console SQL page](https://console.cloud.google.com/sql)
-  and follow the steps below to create a new instance:
-    2. Select a **MySQL** database engine.
-    2. Select a **Second Generation** instance type.
-    2. On the **Create a MySQL Second Generation instance** page, enter an
-    **Instance ID** and **Root password**, then select the following settings:
-       * **Database version:** MySQL 5.7
-       * **Machine type:** db-n1-standard-1 machine type
-       * **Storage capacity:** 25 GB
-    2. Add or modify other database details as you wish.
-    2. When you're finished setting up the database, click **Create**.
->>>>>>> 234276fe
   1. [Create a new user](https://cloud.google.com/sql/docs/mysql/create-manage-users#creating)
   , such as `forseti_user`, with
   [read/write privileges](https://cloud.google.com/sql/docs/mysql/users?hl=en_US#privileges)
