--- conflicted
+++ resolved
@@ -52,14 +52,10 @@
     'simple-crypt>=4.1.7',
     # Setup related.
     'google-apputils>=0.4.2',
-    'python-gflags>=3.1.1',
     'grpcio',
     'grpcio-tools',
-<<<<<<< HEAD
-=======
     'protobuf>=3.2.0',
     # Testing related.
->>>>>>> 9f32e9ac
     'mock>=2.0.0',
     'parameterized>=0.6.1',
     'pylint',
