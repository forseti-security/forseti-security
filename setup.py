#!/usr/bin/env python
# Copyright 2017 The Forseti Security Authors. All rights reserved.
#
# Licensed under the Apache License, Version 2.0 (the "License");
# you may not use this file except in compliance with the License.
# You may obtain a copy of the License at
#
#    http://www.apache.org/licenses/LICENSE-2.0
#
# Unless required by applicable law or agreed to in writing, software
# distributed under the License is distributed on an "AS IS" BASIS,
# WITHOUT WARRANTIES OR CONDITIONS OF ANY KIND, either express or implied.
# See the License for the specific language governing permissions and
# limitations under the License.

"""Setup script for Forseti Security tools."""

import os
import sys

from install.util import build_protos
from setuptools import find_packages
from setuptools import setup
from setuptools.command.install import install

import google.cloud.forseti

FORSETI_VERSION = google.cloud.forseti.__version__

NAMESPACE_PACKAGES = [
    'google',
    'google.cloud'
]

REQUIRED_PACKAGES = [
    # Installation related.
    'anytree==2.4.3',
    'google-api-python-client==1.7.7',
    'google-auth==1.6.2',
    'google-auth-httplib2==0.0.3',
    'Jinja2==2.10.1',
    'jmespath==0.9.3',
    'mysqlclient==1.4.2.post1',
    'netaddr==0.7.19',
    'pyyaml==4.2b4',
    'python-graph-core==1.8.2',
    'python-dateutil==2.7.5',
    'ratelimiter==1.2.0.post0',
    'retrying==1.3.3',
    'requests[security]==2.21.0',
    'sendgrid==5.6.0',
    'simple-crypt==4.1.7',
    'unicodecsv==0.14.1',
    # Setup related.
    'grpcio==1.18.0',
    'grpcio-tools==1.18.0',
    'protobuf==3.7.1',
    # Testing related.
    'parameterized==0.6.1',
    'ruamel.yaml==0.15.37',
    'pylint==1.9.4',
    'pylint-quotes==0.2.1',
    'SQLAlchemy==1.2.18',
    'sqlalchemy-migrate==0.11.0'
]

<<<<<<< HEAD
OPTIONAL_PACKAGES = {
    'tracing': [
        'opencensus==0.1.9',
        'google-cloud-trace==0.19.0',
    ]
}

if sys.version_info < (2, 7):
    sys.exit('Sorry, Python < 2.7 is not supported.')

if sys.version_info.major > 2:
    sys.exit('Sorry, Python 3 is not supported.')
=======
if sys.version_info.major < 3:
    sys.exit('Sorry, Python 2 is not supported.')
>>>>>>> 47802a86


def build_forseti_protos(clean_only=False):
    """Clean and optionally Build protos.

      Args:
        clean_only (boolean): Whether to only clean previously built protos.
    """
    abs_path = os.path.abspath(__file__)
    build_protos.clean(abs_path)
    if not clean_only:
        build_protos.make_proto(abs_path)


class BuildProtosCommand(install):
    """A command to build protos in all children directories."""

    def run(self):
        build_forseti_protos()


class CleanProtosCommand(install):
    """A command to clean protos in all children directories."""

    def run(self):
        build_forseti_protos(clean_only=True)


class PostInstallCommand(install):
    """Post installation command."""

    def run(self):
        build_forseti_protos()
        install.do_egg_install(self)


setup(
    name='forseti-security',
    version=FORSETI_VERSION,
    description='Forseti Security tools',
    author='Google LLC.',
    author_email='opensource@google.com',
    url='https://github.com/forseti-security/forseti-security',
    classifiers=[
        'Development Status :: 3 - Alpha',
        'Environment :: Console',
        'License :: OSI Approved :: Apache Software License'
    ],
    cmdclass={
        'build_protos': BuildProtosCommand,
        'clean_protos': CleanProtosCommand,
        'install': PostInstallCommand,
    },
    install_requires=REQUIRED_PACKAGES,
    setup_requires=REQUIRED_PACKAGES,
    tests_require=REQUIRED_PACKAGES,
    extras_require=OPTIONAL_PACKAGES,
    packages=find_packages(exclude=[
        '*.tests', '*.tests.*', 'tests.*', 'tests']),
    include_package_data=True,
    package_data={
        '': ['cloud/forseti/common/email_templates/*.jinja',
             'cloud/forseti/common/gcp_api/discovery_documents/*.json']
    },
    namespace_packages=NAMESPACE_PACKAGES,
    license='Apache 2.0',
    keywords='gcp google cloud platform security tools',
    entry_points={
        'console_scripts': [
            'forseti_enforcer = google.cloud.forseti.stubs:RunForsetiEnforcer',
            'forseti_server = google.cloud.forseti.stubs:RunForsetiServer',
            'forseti = google.cloud.forseti.stubs:RunForsetiCli',
        ]
    },
    zip_safe=False,   # Set to False: apputils doesn't like zip_safe eggs
)<|MERGE_RESOLUTION|>--- conflicted
+++ resolved
@@ -64,7 +64,6 @@
     'sqlalchemy-migrate==0.11.0'
 ]
 
-<<<<<<< HEAD
 OPTIONAL_PACKAGES = {
     'tracing': [
         'opencensus==0.1.9',
@@ -75,13 +74,8 @@
 if sys.version_info < (2, 7):
     sys.exit('Sorry, Python < 2.7 is not supported.')
 
-if sys.version_info.major > 2:
-    sys.exit('Sorry, Python 3 is not supported.')
-=======
 if sys.version_info.major < 3:
     sys.exit('Sorry, Python 2 is not supported.')
->>>>>>> 47802a86
-
 
 def build_forseti_protos(clean_only=False):
     """Clean and optionally Build protos.
