# Copyright 2017 Google Inc.
#
# Licensed under the Apache License, Version 2.0 (the "License");
# you may not use this file except in compliance with the License.
# You may obtain a copy of the License at
#
#    http://www.apache.org/licenses/LICENSE-2.0
#
# Unless required by applicable law or agreed to in writing, software
# distributed under the License is distributed on an "AS IS" BASIS,
# WITHOUT WARRANTIES OR CONDITIONS OF ANY KIND, either express or implied.
# See the License for the specific language governing permissions and
# limitations under the License.

cache: "pip"
sudo: "false"
dist: "trusty"
language:
  - "python"
python:
  - "2.7"
addons:
  apt:
    packages:
    - "libmysqlclient-dev"
install:
  - "pip install -q coveralls pylint==1.6.5"
<<<<<<< HEAD
  - "bash scripts/travis/travis_install_protoc.sh"
  - "PROTOC=/tmp/protoc/bin/protoc python setup.py install"
script:
  - "coverage run --source='google.cloud.security' --omit='__init__.py' setup.py google_test"
  - "bash scripts//travis/travis_test_pylint.sh"
=======
  - "bash scripts/travis/install_protoc.sh"
  - "PROTOC=/tmp/protoc/bin/protoc python setup.py install"
script:
  - "coverage run --source='google.cloud.security' --omit='__init__.py' setup.py google_test"
  - "bash scripts/travis/test_pylint.sh"
>>>>>>> bffcad20
after_success:
  - "coveralls"<|MERGE_RESOLUTION|>--- conflicted
+++ resolved
@@ -25,18 +25,10 @@
     - "libmysqlclient-dev"
 install:
   - "pip install -q coveralls pylint==1.6.5"
-<<<<<<< HEAD
-  - "bash scripts/travis/travis_install_protoc.sh"
-  - "PROTOC=/tmp/protoc/bin/protoc python setup.py install"
-script:
-  - "coverage run --source='google.cloud.security' --omit='__init__.py' setup.py google_test"
-  - "bash scripts//travis/travis_test_pylint.sh"
-=======
   - "bash scripts/travis/install_protoc.sh"
   - "PROTOC=/tmp/protoc/bin/protoc python setup.py install"
 script:
   - "coverage run --source='google.cloud.security' --omit='__init__.py' setup.py google_test"
   - "bash scripts/travis/test_pylint.sh"
->>>>>>> bffcad20
 after_success:
   - "coveralls"