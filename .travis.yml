sudo: required
language: ruby
services:
  - docker
cache: bundler
rvm:
- 2.5.3
addons:
  apt:
    packages:
      - docker-ce
branches:
  only:
  - "forsetisecurity.org"
  - "/forsetisecurity.org(.*)/"
env:
  global:
  - NOKOGIRI_USE_SYSTEM_LIBRARIES=true
  - secure: Br1GCNbRB0Q3lgUW1xq9ULFd+wQdE6YdHYqDlt51007s88KBsY5J/yhvfGQss4EDodxCTZQRPfvDqngdUKjFVARjSezv91vRBIuE5JJfJGLuYTmRmLlUj0I7P5tdJPgkPBbIBy7Nwf8ztjS1qvkib1/Yi+DEvC8CfQ/34zvTpyiAmYuOrON7ThCm+20r3boVEwpKZ9xUjTPU7rkaDPEv8ksQwek/rie9VCGGOdyv3sOascICTCsyZjYCYitSQ2oqSXfRBN3K6+4Pb8UufeE1hLvoDOBrbJIikSTk+1o6+gXFd2ME0IHvgS2pR2vNkoFCM3Wgg1dT4XNMKk1MZopDBQNMTX0DeNbw6wkfr/bIGzzrCGf7t2cc7ziK45Neup1vDldfuwWrvV3IWsIaAeYuLmQ8r6CUSd9Th/x+keg+Lt1r1OODz5pTV+lheNErrFs3PJpJwsFFc2FkuCCTuwSDxf3UveWIgmHKX6aZWr6TwMU7xpclWftb0bJKxn9+sS8zsXNM/V2Wj90YgpMJpqIXIGN3/8+bJzGXn/5+pz0WfzAczHfkyu/PyCmcleRxody3pE/YoiXrM6kIUNOGDqp6pSkZxYt/DtRRvr/G67oyz2aTKML0wpvThezxiWcGv0tKyrYAeL+7ES9dOYJM0CwNkgVt3/UNR17pAgDYDb3FuBs=
script:
  - ./travis/jekyll_build.sh
before_deploy:
- openssl aes-256-cbc -K $encrypted_5d3a31857ace_key -iv $encrypted_5d3a31857ace_iv -in client-secrets.json.enc -out client-secrets.json -d
- mv _www/www/app.yaml _www/
- cd _www/
deploy:
  provider: gae
  keyfile: "$TRAVIS_BUILD_DIR/client-secrets.json"
  project: forseti-security-website-prod
  on:
    repo: GoogleCloudPlatform/forseti-security
    branch: forsetisecurity.org
<<<<<<< HEAD
    condition: 'env(TRAVIS_SECURE_ENV_VARS) IS true AND env(TRAVIS_EVENT_TYPE) == 'push''
=======
    condition: 'env(TRAVIS_SECURE_ENV_VARS) IS true AND env(TRAVIS_EVENT_TYPE) == "push"'
>>>>>>> 931289cd
  skip_cleanup: true
  no_promote: true<|MERGE_RESOLUTION|>--- conflicted
+++ resolved
@@ -30,10 +30,6 @@
   on:
     repo: GoogleCloudPlatform/forseti-security
     branch: forsetisecurity.org
-<<<<<<< HEAD
-    condition: 'env(TRAVIS_SECURE_ENV_VARS) IS true AND env(TRAVIS_EVENT_TYPE) == 'push''
-=======
     condition: 'env(TRAVIS_SECURE_ENV_VARS) IS true AND env(TRAVIS_EVENT_TYPE) == "push"'
->>>>>>> 931289cd
   skip_cleanup: true
   no_promote: true