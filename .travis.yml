--- conflicted
+++ resolved
@@ -37,11 +37,7 @@
     name: Integration test - docker
     # Check on cron ensures build for integration tests is triggered only when
     # cron job runs on dev branch. This cron job is currently set to run daily.
-<<<<<<< HEAD
-    # if: env(TRAVIS_EVENT_TYPE) = cron
-=======
     if: type = cron
->>>>>>> 76743166
     services:
     - docker
     before_install:
