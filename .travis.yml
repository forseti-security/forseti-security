# Copyright 2017 The Forseti Security Authors. All rights reserved.
#
# Licensed under the Apache License, Version 2.0 (the "License");
# you may not use this file except in compliance with the License.
# You may obtain a copy of the License at
#
#    http://www.apache.org/licenses/LICENSE-2.0
#
# Unless required by applicable law or agreed to in writing, software
# distributed under the License is distributed on an "AS IS" BASIS,
# WITHOUT WARRANTIES OR CONDITIONS OF ANY KIND, either express or implied.
# See the License for the specific language governing permissions and
# limitations under the License.

sudo: required

language: python

python:
  - "2.7"

services:
  - docker

before_install:
  # Build the Forseti image and start the container.
  - ./setup/scripts/build_docker.sh
  - ./setup/scripts/run_docker.sh

script:
  # Run pylint and unittests.
  - ./setup/scripts/run_docker_tests.sh

after_success:
<<<<<<< HEAD
  # Execute codecov inside the docker container. Need to export env for codecov.io upload.
  - docker -l error exec -it build /bin/bash -c "codecov"
=======
  # Collect codecov results.
  - docker exec -it build /bin/bash -c "bash <(curl -s https://codecov.io/bash)"
  #- docker exec -it build /bin/bash -c "codecov"
>>>>>>> 7aa62e60
<|MERGE_RESOLUTION|>--- conflicted
+++ resolved
@@ -32,11 +32,5 @@
   - ./setup/scripts/run_docker_tests.sh
 
 after_success:
-<<<<<<< HEAD
-  # Execute codecov inside the docker container. Need to export env for codecov.io upload.
-  - docker -l error exec -it build /bin/bash -c "codecov"
-=======
   # Collect codecov results.
-  - docker exec -it build /bin/bash -c "bash <(curl -s https://codecov.io/bash)"
-  #- docker exec -it build /bin/bash -c "codecov"
->>>>>>> 7aa62e60
+  - docker -l error exec -it build /bin/bash -c "bash <(curl -s https://codecov.io/bash)"