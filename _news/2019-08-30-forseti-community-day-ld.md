---
title: Forseti Community Day 2019 - London
author: Joe Cheuk
---

We’re pleased to invite you to Google’s Forseti Community Day on Monday,
November 18th (Right before Next London 2019, Next Ticket NOT required).
Join us for a fun, interactive, and hands-on day shaping the next generation
of Google Cloud Platform (GCP) security tools.
Registration is now closed for this event.
<<<<<<< HEAD
=======

Date: Monday, November 18th

Time: 9:30AM to 5:00PM

Location: [Google Academy](https://goo.gl/maps/pQ5nYCquEkQwj7689)

123 Buckingham Palace Rd, Victoria, London SW1W 9SH
>>>>>>> 7f1c10e3

Date: Monday, November 18th

Time: 9:30AM to 5:00PM

Location: [Google Academy](https://goo.gl/maps/pQ5nYCquEkQwj7689)

123 Buckingham Palace Rd, Victoria, London SW1W 9SH

## Forseti Day Schedule
{% responsive_image path: images/news/forseti_day_19_london.png alt: "Forseti Day Schedule" %}<|MERGE_RESOLUTION|>--- conflicted
+++ resolved
@@ -8,17 +8,7 @@
 Join us for a fun, interactive, and hands-on day shaping the next generation
 of Google Cloud Platform (GCP) security tools.
 Registration is now closed for this event.
-<<<<<<< HEAD
-=======
 
-Date: Monday, November 18th
-
-Time: 9:30AM to 5:00PM
-
-Location: [Google Academy](https://goo.gl/maps/pQ5nYCquEkQwj7689)
-
-123 Buckingham Palace Rd, Victoria, London SW1W 9SH
->>>>>>> 7f1c10e3
 
 Date: Monday, November 18th
 
