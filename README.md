# Forseti Security
Forseti Security is a toolset built with and shared with everyone.

The goal is to enable Organizations to secure their use of
Google Cloud Platform (GCP) and collaborate with the rest of the
security community. There are three key features to the toolset:

* Visibility: Build and store an inventory of your GCP footprint.
* Detection: Find policy violations across various resources in GCP.
* Enforcement: When applicaible apply changes to enforce policy.

## Installation
<<<<<<< HEAD
There are two ways to install Forseti Security.

### Google Cloud Platform installation
Use this [README](/deployment-templates/README.md) to install
Forseti Security on Google Cloud Platform quickly and easily
using [Cloud Deployment Manager](https://cloud.google.com/deployment-manager/).

### Local installation
Use this [README](/google/cloud/security/README.md) to install and use Forseti Security
locally on your own infrastructure.

## Disclaimer
=======
There are two ways to install Forset Security

### Google Cloud Platform installation

Use this [README](/deployment-templates/README.md) to install Forseti Security on Google Cloud Platform quickly and easily using [Cloud Deployment Manager](https://cloud.google.com/deployment-manager/).

### Local installation

Use this [README](/google/cloud/security/README.mD) to install and use Forseti Security
locally on your own infrastructure.

# Disclaimer
>>>>>>> e1b93741
This is not an official Google product.<|MERGE_RESOLUTION|>--- conflicted
+++ resolved
@@ -10,7 +10,6 @@
 * Enforcement: When applicaible apply changes to enforce policy.
 
 ## Installation
-<<<<<<< HEAD
 There are two ways to install Forseti Security.
 
 ### Google Cloud Platform installation
@@ -22,19 +21,5 @@
 Use this [README](/google/cloud/security/README.md) to install and use Forseti Security
 locally on your own infrastructure.
 
-## Disclaimer
-=======
-There are two ways to install Forset Security
-
-### Google Cloud Platform installation
-
-Use this [README](/deployment-templates/README.md) to install Forseti Security on Google Cloud Platform quickly and easily using [Cloud Deployment Manager](https://cloud.google.com/deployment-manager/).
-
-### Local installation
-
-Use this [README](/google/cloud/security/README.mD) to install and use Forseti Security
-locally on your own infrastructure.
-
 # Disclaimer
->>>>>>> e1b93741
 This is not an official Google product.