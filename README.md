--- conflicted
+++ resolved
@@ -76,11 +76,7 @@
 sub-directory, e.g., `_docs/quickstarts/subdir/sub_page.md`. This will cause
 your documentation page to be indented to the right.
 
-<<<<<<< HEAD
 You must be careful when ordering nested pages. As far as Jekyll is
-=======
-You must be careful when `order`ing nested pages. As far as Jekyll is
->>>>>>> 1103dc7a
 concerned, the hierarchy is flat for a given category. If
 `docs/quickstarts/top_page.md` has `order: 2` and
 `_docs/quickstarts/subdir/sub_page.md` has `order: 1`, then `sub_page` will
@@ -97,15 +93,9 @@
 
 ### Customizing the Bootstrap Material Design Theme
 
-<<<<<<< HEAD
-The material design theme for bootstrap is adapted from
-[FezVrasta/bootstrap-material-design](https://github.com/FezVrasta/bootstrap-material-design)
-(see it's
-=======
 The Material Design theme for Bootstrap is adapted from
 [FezVrasta/bootstrap-material-design](https://github.com/FezVrasta/bootstrap-material-design)
 (see its
->>>>>>> 1103dc7a
 [LICENSE in third_party/](https://github.com/GoogleCloudPlatform/forseti-security/blob/gh-pages/third_party/bootstrap-material-design/LICENSE.md)).
 
 First, clone the repository. Next, follow the installation instructions in the
