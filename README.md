--- conflicted
+++ resolved
@@ -12,17 +12,9 @@
 ## Installation
 There are two ways to install Forseti Security.
 
-<<<<<<< HEAD
-### Google Cloud Platform installation (recommended)
+### Install to Google Cloud Platform (recommended)
 Use this [README](/deployment-templates/README.md) to install
-Forseti Security on Google Cloud Platform quickly and easily
-using Google Cloud Deployment Manager.
-=======
-### Install to Google Cloud Platform
-Use this [README](/deployment-templates/README.md) to install
-Forseti Security to Google Cloud Platform quickly and easily
-using [Cloud Deployment Manager](https://cloud.google.com/deployment-manager/).
->>>>>>> 4e4ff375
+Forseti Security to Google Cloud Platform quickly and easily.
 
 ### Install to Local Environment
 Use this [README](/google/cloud/security/README.md) to install and use
