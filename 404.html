---
title: Page Not Found
layout: base
permalink: /404.html
---
<div id="page-404">
  <h2 class="error-description">Oops, we have a problem.</h2>
<<<<<<< HEAD
  <img src="{{ site.baseurl }}/images/site/png/color/logo/greyed-logo.png" alt="Forseti: Open-source tools for GCP security">
=======
  <img src="{{ site.baseurl }}/images/site/logo/greyed-logo.png" alt="Forseti: Open-source tools for GCP security">
>>>>>>> 6c9746f1
  <p class="error-message">The page <span class="page-name"></span> does not exist.</p>
</div>
<script type="text/javascript">
  var pageName = document.getElementsByClassName("page-name")[0];
  pageName.innerText = window.location.pathname;
</script><|MERGE_RESOLUTION|>--- conflicted
+++ resolved
@@ -5,11 +5,7 @@
 ---
 <div id="page-404">
   <h2 class="error-description">Oops, we have a problem.</h2>
-<<<<<<< HEAD
-  <img src="{{ site.baseurl }}/images/site/png/color/logo/greyed-logo.png" alt="Forseti: Open-source tools for GCP security">
-=======
   <img src="{{ site.baseurl }}/images/site/logo/greyed-logo.png" alt="Forseti: Open-source tools for GCP security">
->>>>>>> 6c9746f1
   <p class="error-message">The page <span class="page-name"></span> does not exist.</p>
 </div>
 <script type="text/javascript">
