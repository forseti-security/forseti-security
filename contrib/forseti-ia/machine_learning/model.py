--- conflicted
+++ resolved
@@ -111,7 +111,6 @@
 
 
 def dimensionality_reduce(dataset, n_components):
-<<<<<<< HEAD
     """Reduce the input feature set to lower dimension space
     Args:
       dataset(Array): Input numpy array
@@ -138,32 +137,6 @@
     plt.xlabel('pca1')
     plt.ylabel('pca2')
     plt.show()
-=======
-  """Reduce the input feature set to lower dimension space
-  Args:
-    dataset(Array): Input numpy array 
-    n_components(int): Number of dimensions to decompose 
-
-  Returns:
-    decomposed_data: Dataset in reduced dimension space
-  """
-  decomposed_data = decomposition.PCA(n_components=n_components)
-  return decomposed_data
-
-def visualize_2d(dataset, predicted_labels, marker_size=30, cmap=None):
-  """
-  Visualize the low dimesional space image
-  Args:
-    dataset(array): 2 dimensional input dataset
-    predicted_labels(array): Output labels for k-means clustering 
-    marker_size(float): Size of the marker representing each instance
-    cmap(str): Colormap for visualization
-  """
-  assert (dataset.shape[1] == 2), "Dataset must have only 2 feature columns"
-
-  plt.scatter(dataset[:, 0], dataset[:, 1],
-    c=predicted_labels, s=50, cmap=cmap)
-
 
 def principal_components(pca, dataset):
     """
@@ -176,6 +149,4 @@
      (d*n array) d principal components fed into original feature space
      (Covariance Matrix): Matrix of pairwise feature co-relation
     """
-    return (pca.explained_variance, pca.components, np.cov(dataset))
-
->>>>>>> 185cd47c
+    return (pca.explained_variance, pca.components, np.cov(dataset)