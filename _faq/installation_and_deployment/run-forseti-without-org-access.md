---
title: Can I install and run Forseti without Org Access?
order: 6
---
{::options auto_ids="false" /}

Forseti is designed to install and run out-of-the box with complete
org access, but you can install Forseti if you aren't an org admin. You'll
then manually give Forseti the permissions to inventory and audit a subset
of resources by one specific folder or by projects that are directly under
the org. When you run Forseti without org access, Forseti Explain and
Forseti IAM scanner will not contain the full results. This is because
of Cloud IAM policy inheritance and limited access of the service account.

If you aren't an org admin and an org admin isn't available to grant org
access to Forseti, follow the process below:

   1. Run the Forseti [installer]({% link _docs/latest/setup/install.md %}). The installer will try to assign org-level. You can ignore the org-level role assignment.
<<<<<<< HEAD
   1. The installer will create all the necessary Forseti resources: Forseti project, VM instances, CloudSQL database, Google Cloud Storage buckets and service accounts.
=======
   1. The installer will create all the necessary Forseti resources: Forseti project, VM instances, Cloud SQL database, and most importantly the +project, VM instances, Cloud SQL database, and service accounts.
>>>>>>> a289a181
   1. Edit `forseti_conf_server.yaml` and point the `root_resource_id`
to the target folder: `folders/<foo_folder_id>`.
   1. Force the server to [reload the updated configuration]({% link _docs/latest/use/server.md %}).
   1. [Grant the folder editor role](https://cloud.google.com/iam/docs/granting-changing-revoking-access) to the Forseti server service account, on the target folder.

1. To inventory all the projects directly under the org, directly grant the project
viewer role to the Forseti server service account, on the specific projects that
you want Forseti to inventory.

When you run Forseti inventory again, all the projects and project resources
will be collected in Inventory.<|MERGE_RESOLUTION|>--- conflicted
+++ resolved
@@ -16,11 +16,7 @@
 access to Forseti, follow the process below:
 
    1. Run the Forseti [installer]({% link _docs/latest/setup/install.md %}). The installer will try to assign org-level. You can ignore the org-level role assignment.
-<<<<<<< HEAD
    1. The installer will create all the necessary Forseti resources: Forseti project, VM instances, CloudSQL database, Google Cloud Storage buckets and service accounts.
-=======
-   1. The installer will create all the necessary Forseti resources: Forseti project, VM instances, Cloud SQL database, and most importantly the +project, VM instances, Cloud SQL database, and service accounts.
->>>>>>> a289a181
    1. Edit `forseti_conf_server.yaml` and point the `root_resource_id`
 to the target folder: `folders/<foo_folder_id>`.
    1. Force the server to [reload the updated configuration]({% link _docs/latest/use/server.md %}).
