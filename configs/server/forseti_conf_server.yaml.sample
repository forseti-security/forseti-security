--- conflicted
+++ resolved
@@ -101,11 +101,6 @@
         - name: instance_network_interface
           enabled: false
         - name: ke_version_scanner
-<<<<<<< HEAD
-          enabled: true
-        - name: service_account_key_scanner
-=======
->>>>>>> f1cc2520
           enabled: true
 
 ##############################################################################
