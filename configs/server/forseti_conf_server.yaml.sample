--- conflicted
+++ resolved
@@ -111,11 +111,7 @@
     # For every resource type you can set up a notification pipeline
     # to send alerts for every violation found
     resources:
-<<<<<<< HEAD
         - resource: iam_policy_violations
-=======
-        - resource: policy_violations
->>>>>>> ba83298c
           should_notify: true
           notifiers:
             # Email violations
@@ -153,8 +149,4 @@
         # gcs_path should begin with "gs://"
         # data_format may be one of: csv (the default) or json
         data_format: csv
-<<<<<<< HEAD
-        gcs_path: gs://{SCANNER_BUCKET}/inv_summary
-=======
-        gcs_path:
->>>>>>> ba83298c
+        gcs_path: gs://{SCANNER_BUCKET}/inv_summary