--- conflicted
+++ resolved
@@ -253,15 +253,12 @@
         - resource: iap_violations
           should_notify: true
           notifiers:
-<<<<<<< HEAD
-=======
-            # Email violations
-            - name: email_violations
-              configuration:
-                sendgrid_api_key: {SENDGRID_API_KEY}
-                sender: {EMAIL_SENDER}
-                recipient: {EMAIL_RECIPIENT}
->>>>>>> dcaada5d
+            # Email violations
+            - name: email_violations
+              configuration:
+                sendgrid_api_key: {SENDGRID_API_KEY}
+                sender: {EMAIL_SENDER}
+                recipient: {EMAIL_RECIPIENT}
             # Upload violations to GCS.
             - name: gcs_violations
               configuration:
@@ -273,5 +270,4 @@
       findings:
         enabled: false
         # gcs_path should begin with "gs://"
-        gcs_path:
-
+        gcs_path: