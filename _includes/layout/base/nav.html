<nav class="navbar">
  <div class="container">
    <div class="navbar-header">
      <a class="navbar-brand clearfix" href="{{ site.baseurl }}/">
<<<<<<< HEAD
        <img src="{{ site.baseurl }}/images/site/png/trans/logo/white-logo.png" alt="Forseti Security Logo" />
=======
        <img src="{{ site.baseurl }}/images/site/logo/white-logo-trans.png" alt="Forseti Security Logo" />
>>>>>>> 6c9746f1
        Forseti Security
      </a>

      <button type="button" class="navbar-toggle collapsed" data-toggle="collapse" data-target="#collapsible-nav">
        <span class="sr-only">Toggle navigation</span>
        <span class="icon-bar"></span>
        <span class="icon-bar"></span>
        <span class="icon-bar"></span>
      </button>
    </div>

    <div class="collapse navbar-collapse" id="collapsible-nav">
      <form action="{{ site.baseurl }}/search/" class="navbar-right navbar-form">
        <div class="form-group is-empty">
          <i class="material-icons icon-search">search</i>
          <input name="q" type="text" class="search form-control" placeholder="Search">
        </div>
      </form>

      <ul class="nav navbar-nav navbar-right">
        <li><a href="{{ site.baseurl }}/about/">About</a></li>
        <li><a href="{{ site.baseurl }}/docs/">Docs</a></li>
        <li><a href="{{ site.baseurl }}/community/">Community</a></li>
        <li><a href="{{ site.baseurl }}/faq/">FAQ</a></li>
        <li><a href="{{ site.baseurl }}/releases/">Releases</a></li>
      </ul>
    </div>
  </div>
</nav><|MERGE_RESOLUTION|>--- conflicted
+++ resolved
@@ -2,11 +2,7 @@
   <div class="container">
     <div class="navbar-header">
       <a class="navbar-brand clearfix" href="{{ site.baseurl }}/">
-<<<<<<< HEAD
-        <img src="{{ site.baseurl }}/images/site/png/trans/logo/white-logo.png" alt="Forseti Security Logo" />
-=======
         <img src="{{ site.baseurl }}/images/site/logo/white-logo-trans.png" alt="Forseti Security Logo" />
->>>>>>> 6c9746f1
         Forseti Security
       </a>
 
